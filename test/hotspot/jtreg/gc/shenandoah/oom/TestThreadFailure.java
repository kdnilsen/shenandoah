/*
 * Copyright (c) 2018, Red Hat, Inc. All rights reserved.
 * Copyright Amazon.com Inc. or its affiliates. All Rights Reserved.
 * DO NOT ALTER OR REMOVE COPYRIGHT NOTICES OR THIS FILE HEADER.
 *
 * This code is free software; you can redistribute it and/or modify it
 * under the terms of the GNU General Public License version 2 only, as
 * published by the Free Software Foundation.
 *
 * This code is distributed in the hope that it will be useful, but WITHOUT
 * ANY WARRANTY; without even the implied warranty of MERCHANTABILITY or
 * FITNESS FOR A PARTICULAR PURPOSE.  See the GNU General Public License
 * version 2 for more details (a copy is included in the LICENSE file that
 * accompanied this code).
 *
 * You should have received a copy of the GNU General Public License version
 * 2 along with this work; if not, write to the Free Software Foundation,
 * Inc., 51 Franklin St, Fifth Floor, Boston, MA 02110-1301 USA.
 *
 * Please contact Oracle, 500 Oracle Parkway, Redwood Shores, CA 94065 USA
 * or visit www.oracle.com if you need additional information or have any
 * questions.
 *
 */

/**
 * @test
 * @summary Test OOME in separate thread is recoverable
 * @requires vm.gc.Shenandoah
 * @library /test/lib
 * @run driver TestThreadFailure
 */

import java.util.*;

import jdk.test.lib.process.OutputAnalyzer;
import jdk.test.lib.process.ProcessTools;

public class TestThreadFailure {

    static final int SIZE = 1024;
    static final int COUNT = 16;

    static class NastyThread extends Thread {
        @Override
        public void run() {
            List<Object> root = new ArrayList<Object>();
            while (true) {
                root.add(new Object[SIZE]);
            }
        }
    }

    public static void main(String[] args) throws Exception {
        if (args.length > 0) {
            for (int t = 0; t < COUNT; t++) {
                // If we experience OutOfMemoryError during our attempt to instantiate NastyThread, we'll abort
                // main and will not print "All good".  We'll also report a non-zero termination code.  In the
                // case that the previously instantiated NastyThread accumulated more than SheanndoahNoProgressThreshold
                // unproductive GC cycles before failing, the main thread may not try a Full GC before it experiences
                // OutOfMemoryError exception.
                Thread thread = new NastyThread();
                thread.start();
                thread.join();
                // Having joined thread, we know the memory consumed by thread is now garbage, and will eventually be
                // collected.  Some or all of that memory may have been promoted, so we may need to perform a Full GC
                // in order to reclaim it quickly.
            }
            System.out.println("All good");
            return;
        }

        {
            OutputAnalyzer analyzer = ProcessTools.executeLimitedTestJava(
                    "-Xmx32m",
                    "-XX:+UnlockExperimentalVMOptions",
                    "-XX:+UseShenandoahGC",
                    TestThreadFailure.class.getName(),
                    "test");

            analyzer.shouldHaveExitValue(0);
            analyzer.shouldContain("java.lang.OutOfMemoryError");
            analyzer.shouldContain("All good");
        }

        {
            ProcessBuilder pb = ProcessTools.createLimitedTestJavaProcessBuilder(
                    "-Xmx32m",
<<<<<<< HEAD
                    "-XX:+UnlockExperimentalVMOptions", "-XX:ShenandoahNoProgressThreshold=24",
=======
                    "-XX:+UnlockExperimentalVMOptions",
>>>>>>> 25ee3f57
                    "-XX:+UseShenandoahGC", "-XX:ShenandoahGCMode=generational",
                    TestThreadFailure.class.getName(),
                    "test");

            OutputAnalyzer analyzer = new OutputAnalyzer(pb.start());
            analyzer.shouldHaveExitValue(0);
            analyzer.shouldContain("java.lang.OutOfMemoryError");
            analyzer.shouldContain("All good");
        }
    }
}<|MERGE_RESOLUTION|>--- conflicted
+++ resolved
@@ -86,11 +86,7 @@
         {
             ProcessBuilder pb = ProcessTools.createLimitedTestJavaProcessBuilder(
                     "-Xmx32m",
-<<<<<<< HEAD
-                    "-XX:+UnlockExperimentalVMOptions", "-XX:ShenandoahNoProgressThreshold=24",
-=======
                     "-XX:+UnlockExperimentalVMOptions",
->>>>>>> 25ee3f57
                     "-XX:+UseShenandoahGC", "-XX:ShenandoahGCMode=generational",
                     TestThreadFailure.class.getName(),
                     "test");
