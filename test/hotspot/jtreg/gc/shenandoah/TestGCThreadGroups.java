/*
 * Copyright (c) 2017, 2020, Red Hat, Inc. All rights reserved.
 * Copyright Amazon.com Inc. or its affiliates. All Rights Reserved.
 * DO NOT ALTER OR REMOVE COPYRIGHT NOTICES OR THIS FILE HEADER.
 *
 * This code is free software; you can redistribute it and/or modify it
 * under the terms of the GNU General Public License version 2 only, as
 * published by the Free Software Foundation.
 *
 * This code is distributed in the hope that it will be useful, but WITHOUT
 * ANY WARRANTY; without even the implied warranty of MERCHANTABILITY or
 * FITNESS FOR A PARTICULAR PURPOSE.  See the GNU General Public License
 * version 2 for more details (a copy is included in the LICENSE file that
 * accompanied this code).
 *
 * You should have received a copy of the GNU General Public License version
 * 2 along with this work; if not, write to the Free Software Foundation,
 * Inc., 51 Franklin St, Fifth Floor, Boston, MA 02110-1301 USA.
 *
 * Please contact Oracle, 500 Oracle Parkway, Redwood Shores, CA 94065 USA
 * or visit www.oracle.com if you need additional information or have any
 * questions.
 *
 */

/**
 * @test id=passive
 * @summary Test Shenandoah GC uses concurrent/parallel threads correctly
 * @requires vm.gc.Shenandoah
 *
 * @run main/othervm -Xmx16m -XX:+UnlockDiagnosticVMOptions -XX:+UnlockExperimentalVMOptions
 *      -XX:+UseShenandoahGC -XX:ShenandoahGCMode=passive
 *      -XX:ConcGCThreads=2 -XX:ParallelGCThreads=4
 *      -Dtarget=1000
 *      TestGCThreadGroups
 */

/**
 * @test id=default
 * @summary Test Shenandoah GC uses concurrent/parallel threads correctly
 * @requires vm.gc.Shenandoah
 *
 * @run main/othervm -Xmx16m -XX:+UnlockDiagnosticVMOptions -XX:+UnlockExperimentalVMOptions
 *      -XX:+UseShenandoahGC
 *      -XX:ConcGCThreads=2 -XX:ParallelGCThreads=4
 *      -Dtarget=1000
 *      TestGCThreadGroups
 *
 * @run main/othervm -Xmx16m -XX:+UnlockDiagnosticVMOptions -XX:+UnlockExperimentalVMOptions
 *      -XX:+UseShenandoahGC
 *      -XX:-UseDynamicNumberOfGCThreads
 *      -Dtarget=1000
 *      TestGCThreadGroups
 *
 * @run main/othervm -Xmx16m -XX:+UnlockDiagnosticVMOptions -XX:+UnlockExperimentalVMOptions
 *      -XX:+UseShenandoahGC -XX:ShenandoahGCHeuristics=adaptive
 *      -XX:ConcGCThreads=2 -XX:ParallelGCThreads=4
 *      -Dtarget=1000
 *      TestGCThreadGroups
 *
 * @run main/othervm -Xmx16m -XX:+UnlockDiagnosticVMOptions -XX:+UnlockExperimentalVMOptions
 *      -XX:+UseShenandoahGC -XX:ShenandoahGCHeuristics=static
 *      -XX:ConcGCThreads=2 -XX:ParallelGCThreads=4
 *      -Dtarget=1000
 *      TestGCThreadGroups
 *
 * @run main/othervm -Xmx16m -XX:+UnlockDiagnosticVMOptions -XX:+UnlockExperimentalVMOptions
 *      -XX:+UseShenandoahGC -XX:ShenandoahGCHeuristics=compact
 *      -XX:ConcGCThreads=2 -XX:ParallelGCThreads=4
 *      -Dtarget=100
 *      TestGCThreadGroups
 *
 * @run main/othervm -Xmx16m -XX:+UnlockDiagnosticVMOptions -XX:+UnlockExperimentalVMOptions
 *      -XX:+UseShenandoahGC -XX:ShenandoahGCHeuristics=aggressive
 *      -XX:ConcGCThreads=2 -XX:ParallelGCThreads=4
 *      -Dtarget=100
 *      TestGCThreadGroups
 */

<<<<<<< HEAD
/**
 * @test id=generational
 * @summary Test Shenandoah GC uses concurrent/parallel threads correctly
 * @requires vm.gc.Shenandoah
 *
 * @run main/othervm -Xmx16m -XX:+UnlockDiagnosticVMOptions -XX:+UnlockExperimentalVMOptions
 *      -XX:+UseShenandoahGC
 *      -XX:ConcGCThreads=2 -XX:ParallelGCThreads=4
 *      -Dtarget=1000 -XX:ShenandoahGCMode=generational
 *      TestGCThreadGroups
 *
 * @run main/othervm -Xmx16m -XX:+UnlockDiagnosticVMOptions -XX:+UnlockExperimentalVMOptions
 *      -XX:+UseShenandoahGC
 *      -XX:-UseDynamicNumberOfGCThreads
 *      -Dtarget=1000 -XX:ShenandoahGCMode=generational
 *      TestGCThreadGroups
 */

/**
 * @test id=iu
 * @summary Test Shenandoah GC uses concurrent/parallel threads correctly
 * @requires vm.gc.Shenandoah
 *
 * @run main/othervm -Xmx16m -XX:+UnlockDiagnosticVMOptions -XX:+UnlockExperimentalVMOptions
 *      -XX:+UseShenandoahGC -XX:ShenandoahGCMode=iu
 *      -XX:ConcGCThreads=2 -XX:ParallelGCThreads=4
 *      -Dtarget=1000
 *      TestGCThreadGroups
 *
 * @run main/othervm -Xmx16m -XX:+UnlockDiagnosticVMOptions -XX:+UnlockExperimentalVMOptions
 *      -XX:+UseShenandoahGC -XX:ShenandoahGCMode=iu -XX:ShenandoahGCHeuristics=aggressive
 *      -XX:ConcGCThreads=2 -XX:ParallelGCThreads=4
 *      -Dtarget=1000
 *      TestGCThreadGroups
*/

=======
>>>>>>> bd36b6ae
public class TestGCThreadGroups {

    static final long TARGET_MB = Long.getLong("target", 10_000); // 10 Gb allocation, around 1K cycles to handle
    static final long STRIDE = 100_000;

    static volatile Object sink;

    public static void main(String[] args) throws Exception {
        long count = TARGET_MB * 1024 * 1024 / 16;
        for (long c = 0; c < count; c += STRIDE) {
            for (long s = 0; s < STRIDE; s++) {
                sink = new Object();
            }
            Thread.sleep(1);
        }
    }

}<|MERGE_RESOLUTION|>--- conflicted
+++ resolved
@@ -77,7 +77,6 @@
  *      TestGCThreadGroups
  */
 
-<<<<<<< HEAD
 /**
  * @test id=generational
  * @summary Test Shenandoah GC uses concurrent/parallel threads correctly
@@ -96,26 +95,6 @@
  *      TestGCThreadGroups
  */
 
-/**
- * @test id=iu
- * @summary Test Shenandoah GC uses concurrent/parallel threads correctly
- * @requires vm.gc.Shenandoah
- *
- * @run main/othervm -Xmx16m -XX:+UnlockDiagnosticVMOptions -XX:+UnlockExperimentalVMOptions
- *      -XX:+UseShenandoahGC -XX:ShenandoahGCMode=iu
- *      -XX:ConcGCThreads=2 -XX:ParallelGCThreads=4
- *      -Dtarget=1000
- *      TestGCThreadGroups
- *
- * @run main/othervm -Xmx16m -XX:+UnlockDiagnosticVMOptions -XX:+UnlockExperimentalVMOptions
- *      -XX:+UseShenandoahGC -XX:ShenandoahGCMode=iu -XX:ShenandoahGCHeuristics=aggressive
- *      -XX:ConcGCThreads=2 -XX:ParallelGCThreads=4
- *      -Dtarget=1000
- *      TestGCThreadGroups
-*/
-
-=======
->>>>>>> bd36b6ae
 public class TestGCThreadGroups {
 
     static final long TARGET_MB = Long.getLong("target", 10_000); // 10 Gb allocation, around 1K cycles to handle
