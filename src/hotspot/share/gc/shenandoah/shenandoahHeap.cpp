/*
 * Copyright (c) 2023, Oracle and/or its affiliates. All rights reserved.
 * Copyright (c) 2013, 2022, Red Hat, Inc. All rights reserved.
 * Copyright Amazon.com Inc. or its affiliates. All Rights Reserved.
 * DO NOT ALTER OR REMOVE COPYRIGHT NOTICES OR THIS FILE HEADER.
 *
 * This code is free software; you can redistribute it and/or modify it
 * under the terms of the GNU General Public License version 2 only, as
 * published by the Free Software Foundation.
 *
 * This code is distributed in the hope that it will be useful, but WITHOUT
 * ANY WARRANTY; without even the implied warranty of MERCHANTABILITY or
 * FITNESS FOR A PARTICULAR PURPOSE.  See the GNU General Public License
 * version 2 for more details (a copy is included in the LICENSE file that
 * accompanied this code).
 *
 * You should have received a copy of the GNU General Public License version
 * 2 along with this work; if not, write to the Free Software Foundation,
 * Inc., 51 Franklin St, Fifth Floor, Boston, MA 02110-1301 USA.
 *
 * Please contact Oracle, 500 Oracle Parkway, Redwood Shores, CA 94065 USA
 * or visit www.oracle.com if you need additional information or have any
 * questions.
 *
 */

#include "precompiled.hpp"
#include "memory/allocation.hpp"
#include "memory/universe.hpp"

#include "gc/shared/gcArguments.hpp"
#include "gc/shared/gcTimer.hpp"
#include "gc/shared/gcTraceTime.inline.hpp"
#include "gc/shared/locationPrinter.inline.hpp"
#include "gc/shared/memAllocator.hpp"
#include "gc/shared/plab.hpp"
#include "gc/shared/tlab_globals.hpp"

#include "gc/shenandoah/shenandoahAgeCensus.hpp"
#include "gc/shenandoah/heuristics/shenandoahOldHeuristics.hpp"
#include "gc/shenandoah/heuristics/shenandoahYoungHeuristics.hpp"
#include "gc/shenandoah/shenandoahAllocRequest.hpp"
#include "gc/shenandoah/shenandoahBarrierSet.hpp"
#include "gc/shenandoah/shenandoahCardTable.hpp"
#include "gc/shenandoah/shenandoahClosures.inline.hpp"
#include "gc/shenandoah/shenandoahCollectionSet.hpp"
#include "gc/shenandoah/shenandoahCollectorPolicy.hpp"
#include "gc/shenandoah/shenandoahConcurrentMark.hpp"
#include "gc/shenandoah/shenandoahMarkingContext.inline.hpp"
#include "gc/shenandoah/shenandoahControlThread.hpp"
#include "gc/shenandoah/shenandoahRegulatorThread.hpp"
#include "gc/shenandoah/shenandoahFreeSet.hpp"
#include "gc/shenandoah/shenandoahGlobalGeneration.hpp"
#include "gc/shenandoah/shenandoahPhaseTimings.hpp"
#include "gc/shenandoah/shenandoahHeap.inline.hpp"
#include "gc/shenandoah/shenandoahHeapRegion.inline.hpp"
#include "gc/shenandoah/shenandoahHeapRegionSet.hpp"
#include "gc/shenandoah/shenandoahInitLogger.hpp"
#include "gc/shenandoah/shenandoahMarkingContext.inline.hpp"
#include "gc/shenandoah/shenandoahMemoryPool.hpp"
#include "gc/shenandoah/shenandoahMetrics.hpp"
#include "gc/shenandoah/shenandoahMonitoringSupport.hpp"
#include "gc/shenandoah/shenandoahOldGeneration.hpp"
#include "gc/shenandoah/shenandoahOopClosures.inline.hpp"
#include "gc/shenandoah/shenandoahPacer.inline.hpp"
#include "gc/shenandoah/shenandoahPadding.hpp"
#include "gc/shenandoah/shenandoahParallelCleaning.inline.hpp"
#include "gc/shenandoah/shenandoahReferenceProcessor.hpp"
#include "gc/shenandoah/shenandoahRootProcessor.inline.hpp"
#include "gc/shenandoah/shenandoahScanRemembered.inline.hpp"
#include "gc/shenandoah/shenandoahSTWMark.hpp"
#include "gc/shenandoah/shenandoahUtils.hpp"
#include "gc/shenandoah/shenandoahVerifier.hpp"
#include "gc/shenandoah/shenandoahCodeRoots.hpp"
#include "gc/shenandoah/shenandoahVMOperations.hpp"
#include "gc/shenandoah/shenandoahWorkGroup.hpp"
#include "gc/shenandoah/shenandoahWorkerPolicy.hpp"
#include "gc/shenandoah/shenandoahYoungGeneration.hpp"
#include "gc/shenandoah/mode/shenandoahGenerationalMode.hpp"
#include "gc/shenandoah/mode/shenandoahIUMode.hpp"
#include "gc/shenandoah/mode/shenandoahPassiveMode.hpp"
#include "gc/shenandoah/mode/shenandoahSATBMode.hpp"
#include "utilities/globalDefinitions.hpp"

#if INCLUDE_JFR
#include "gc/shenandoah/shenandoahJfrSupport.hpp"
#endif

#include "classfile/systemDictionary.hpp"
#include "code/codeCache.hpp"
#include "memory/classLoaderMetaspace.hpp"
#include "memory/metaspaceUtils.hpp"
#include "nmt/mallocTracker.hpp"
#include "nmt/memTracker.hpp"
#include "oops/compressedOops.inline.hpp"
#include "prims/jvmtiTagMap.hpp"
#include "runtime/atomic.hpp"
#include "runtime/globals.hpp"
#include "runtime/interfaceSupport.inline.hpp"
#include "runtime/java.hpp"
#include "runtime/orderAccess.hpp"
#include "runtime/safepointMechanism.hpp"
#include "runtime/vmThread.hpp"
#include "utilities/events.hpp"
#include "utilities/powerOfTwo.hpp"

class ShenandoahPretouchHeapTask : public WorkerTask {
private:
  ShenandoahRegionIterator _regions;
  const size_t _page_size;
public:
  ShenandoahPretouchHeapTask(size_t page_size) :
    WorkerTask("Shenandoah Pretouch Heap"),
    _page_size(page_size) {}

  virtual void work(uint worker_id) {
    ShenandoahHeapRegion* r = _regions.next();
    while (r != nullptr) {
      if (r->is_committed()) {
        os::pretouch_memory(r->bottom(), r->end(), _page_size);
      }
      r = _regions.next();
    }
  }
};

class ShenandoahPretouchBitmapTask : public WorkerTask {
private:
  ShenandoahRegionIterator _regions;
  char* _bitmap_base;
  const size_t _bitmap_size;
  const size_t _page_size;
public:
  ShenandoahPretouchBitmapTask(char* bitmap_base, size_t bitmap_size, size_t page_size) :
    WorkerTask("Shenandoah Pretouch Bitmap"),
    _bitmap_base(bitmap_base),
    _bitmap_size(bitmap_size),
    _page_size(page_size) {}

  virtual void work(uint worker_id) {
    ShenandoahHeapRegion* r = _regions.next();
    while (r != nullptr) {
      size_t start = r->index()       * ShenandoahHeapRegion::region_size_bytes() / MarkBitMap::heap_map_factor();
      size_t end   = (r->index() + 1) * ShenandoahHeapRegion::region_size_bytes() / MarkBitMap::heap_map_factor();
      assert (end <= _bitmap_size, "end is sane: " SIZE_FORMAT " < " SIZE_FORMAT, end, _bitmap_size);

      if (r->is_committed()) {
        os::pretouch_memory(_bitmap_base + start, _bitmap_base + end, _page_size);
      }

      r = _regions.next();
    }
  }
};

jint ShenandoahHeap::initialize() {
  //
  // Figure out heap sizing
  //

  size_t init_byte_size = InitialHeapSize;
  size_t min_byte_size  = MinHeapSize;
  size_t max_byte_size  = MaxHeapSize;
  size_t heap_alignment = HeapAlignment;

  size_t reg_size_bytes = ShenandoahHeapRegion::region_size_bytes();

  Universe::check_alignment(max_byte_size,  reg_size_bytes, "Shenandoah heap");
  Universe::check_alignment(init_byte_size, reg_size_bytes, "Shenandoah heap");

  _num_regions = ShenandoahHeapRegion::region_count();
  assert(_num_regions == (max_byte_size / reg_size_bytes),
         "Regions should cover entire heap exactly: " SIZE_FORMAT " != " SIZE_FORMAT "/" SIZE_FORMAT,
         _num_regions, max_byte_size, reg_size_bytes);

  size_t num_committed_regions = init_byte_size / reg_size_bytes;
  num_committed_regions = MIN2(num_committed_regions, _num_regions);
  assert(num_committed_regions <= _num_regions, "sanity");
  _initial_size = num_committed_regions * reg_size_bytes;

  size_t num_min_regions = min_byte_size / reg_size_bytes;
  num_min_regions = MIN2(num_min_regions, _num_regions);
  assert(num_min_regions <= _num_regions, "sanity");
  _minimum_size = num_min_regions * reg_size_bytes;

  // Default to max heap size.
  _soft_max_size = _num_regions * reg_size_bytes;

  _committed = _initial_size;

  // Now we know the number of regions and heap sizes, initialize the heuristics.
  initialize_heuristics_generations();

  size_t heap_page_size   = UseLargePages ? os::large_page_size() : os::vm_page_size();
  size_t bitmap_page_size = UseLargePages ? os::large_page_size() : os::vm_page_size();
  size_t region_page_size = UseLargePages ? os::large_page_size() : os::vm_page_size();

  //
  // Reserve and commit memory for heap
  //

  ReservedHeapSpace heap_rs = Universe::reserve_heap(max_byte_size, heap_alignment);
  initialize_reserved_region(heap_rs);
  _heap_region = MemRegion((HeapWord*)heap_rs.base(), heap_rs.size() / HeapWordSize);
  _heap_region_special = heap_rs.special();

  assert((((size_t) base()) & ShenandoahHeapRegion::region_size_bytes_mask()) == 0,
         "Misaligned heap: " PTR_FORMAT, p2i(base()));
  os::trace_page_sizes_for_requested_size("Heap",
                                          max_byte_size, heap_alignment,
                                          heap_rs.base(),
                                          heap_rs.size(), heap_rs.page_size());

#if SHENANDOAH_OPTIMIZED_MARKTASK
  // The optimized ShenandoahMarkTask takes some bits away from the full object bits.
  // Fail if we ever attempt to address more than we can.
  if ((uintptr_t)heap_rs.end() >= ShenandoahMarkTask::max_addressable()) {
    FormatBuffer<512> buf("Shenandoah reserved [" PTR_FORMAT ", " PTR_FORMAT") for the heap, \n"
                          "but max object address is " PTR_FORMAT ". Try to reduce heap size, or try other \n"
                          "VM options that allocate heap at lower addresses (HeapBaseMinAddress, AllocateHeapAt, etc).",
                p2i(heap_rs.base()), p2i(heap_rs.end()), ShenandoahMarkTask::max_addressable());
    vm_exit_during_initialization("Fatal Error", buf);
  }
#endif

  ReservedSpace sh_rs = heap_rs.first_part(max_byte_size);
  if (!_heap_region_special) {
    os::commit_memory_or_exit(sh_rs.base(), _initial_size, heap_alignment, false,
                              "Cannot commit heap memory");
  }

  BarrierSet::set_barrier_set(new ShenandoahBarrierSet(this, _heap_region));

  //
  // After reserving the Java heap, create the card table, barriers, and workers, in dependency order
  //
  if (mode()->is_generational()) {
    ShenandoahDirectCardMarkRememberedSet *rs;
    ShenandoahCardTable* card_table = ShenandoahBarrierSet::barrier_set()->card_table();
    size_t card_count = card_table->cards_required(heap_rs.size() / HeapWordSize);
    rs = new ShenandoahDirectCardMarkRememberedSet(ShenandoahBarrierSet::barrier_set()->card_table(), card_count);
    _card_scan = new ShenandoahScanRemembered<ShenandoahDirectCardMarkRememberedSet>(rs);

    // Age census structure
    _age_census = new ShenandoahAgeCensus();
  }

  _workers = new ShenandoahWorkerThreads("Shenandoah GC Threads", _max_workers);
  if (_workers == nullptr) {
    vm_exit_during_initialization("Failed necessary allocation.");
  } else {
    _workers->initialize_workers();
  }

  if (ParallelGCThreads > 1) {
    _safepoint_workers = new ShenandoahWorkerThreads("Safepoint Cleanup Thread", ParallelGCThreads);
    _safepoint_workers->initialize_workers();
  }

  //
  // Reserve and commit memory for bitmap(s)
  //

  size_t bitmap_size_orig = ShenandoahMarkBitMap::compute_size(heap_rs.size());
  _bitmap_size = align_up(bitmap_size_orig, bitmap_page_size);

  size_t bitmap_bytes_per_region = reg_size_bytes / ShenandoahMarkBitMap::heap_map_factor();

  guarantee(bitmap_bytes_per_region != 0,
            "Bitmap bytes per region should not be zero");
  guarantee(is_power_of_2(bitmap_bytes_per_region),
            "Bitmap bytes per region should be power of two: " SIZE_FORMAT, bitmap_bytes_per_region);

  if (bitmap_page_size > bitmap_bytes_per_region) {
    _bitmap_regions_per_slice = bitmap_page_size / bitmap_bytes_per_region;
    _bitmap_bytes_per_slice = bitmap_page_size;
  } else {
    _bitmap_regions_per_slice = 1;
    _bitmap_bytes_per_slice = bitmap_bytes_per_region;
  }

  guarantee(_bitmap_regions_per_slice >= 1,
            "Should have at least one region per slice: " SIZE_FORMAT,
            _bitmap_regions_per_slice);

  guarantee(((_bitmap_bytes_per_slice) % bitmap_page_size) == 0,
            "Bitmap slices should be page-granular: bps = " SIZE_FORMAT ", page size = " SIZE_FORMAT,
            _bitmap_bytes_per_slice, bitmap_page_size);

  ReservedSpace bitmap(_bitmap_size, bitmap_page_size);
  os::trace_page_sizes_for_requested_size("Mark Bitmap",
                                          bitmap_size_orig, bitmap_page_size,
                                          bitmap.base(),
                                          bitmap.size(), bitmap.page_size());
  MemTracker::record_virtual_memory_type(bitmap.base(), mtGC);
  _bitmap_region = MemRegion((HeapWord*) bitmap.base(), bitmap.size() / HeapWordSize);
  _bitmap_region_special = bitmap.special();

  size_t bitmap_init_commit = _bitmap_bytes_per_slice *
                              align_up(num_committed_regions, _bitmap_regions_per_slice) / _bitmap_regions_per_slice;
  bitmap_init_commit = MIN2(_bitmap_size, bitmap_init_commit);
  if (!_bitmap_region_special) {
    os::commit_memory_or_exit((char *) _bitmap_region.start(), bitmap_init_commit, bitmap_page_size, false,
                              "Cannot commit bitmap memory");
  }

  _marking_context = new ShenandoahMarkingContext(_heap_region, _bitmap_region, _num_regions);

  if (ShenandoahVerify) {
    ReservedSpace verify_bitmap(_bitmap_size, bitmap_page_size);
    os::trace_page_sizes_for_requested_size("Verify Bitmap",
                                            bitmap_size_orig, bitmap_page_size,
                                            verify_bitmap.base(),
                                            verify_bitmap.size(), verify_bitmap.page_size());
    if (!verify_bitmap.special()) {
      os::commit_memory_or_exit(verify_bitmap.base(), verify_bitmap.size(), bitmap_page_size, false,
                                "Cannot commit verification bitmap memory");
    }
    MemTracker::record_virtual_memory_type(verify_bitmap.base(), mtGC);
    MemRegion verify_bitmap_region = MemRegion((HeapWord *) verify_bitmap.base(), verify_bitmap.size() / HeapWordSize);
    _verification_bit_map.initialize(_heap_region, verify_bitmap_region);
    _verifier = new ShenandoahVerifier(this, &_verification_bit_map);
  }

  // Reserve aux bitmap for use in object_iterate(). We don't commit it here.
  size_t aux_bitmap_page_size = bitmap_page_size;
#ifdef LINUX
  // In THP "advise" mode, we refrain from advising the system to use large pages
  // since we know these commits will be short lived, and there is no reason to trash
  // the THP area with this bitmap.
  if (UseTransparentHugePages) {
    aux_bitmap_page_size = os::vm_page_size();
  }
#endif
  ReservedSpace aux_bitmap(_bitmap_size, aux_bitmap_page_size);
  os::trace_page_sizes_for_requested_size("Aux Bitmap",
                                          bitmap_size_orig, aux_bitmap_page_size,
                                          aux_bitmap.base(),
                                          aux_bitmap.size(), aux_bitmap.page_size());
  MemTracker::record_virtual_memory_type(aux_bitmap.base(), mtGC);
  _aux_bitmap_region = MemRegion((HeapWord*) aux_bitmap.base(), aux_bitmap.size() / HeapWordSize);
  _aux_bitmap_region_special = aux_bitmap.special();
  _aux_bit_map.initialize(_heap_region, _aux_bitmap_region);

  //
  // Create regions and region sets
  //
  size_t region_align = align_up(sizeof(ShenandoahHeapRegion), SHENANDOAH_CACHE_LINE_SIZE);
  size_t region_storage_size_orig = region_align * _num_regions;
  size_t region_storage_size = align_up(region_storage_size_orig,
                                        MAX2(region_page_size, os::vm_allocation_granularity()));

  ReservedSpace region_storage(region_storage_size, region_page_size);
  os::trace_page_sizes_for_requested_size("Region Storage",
                                          region_storage_size_orig, region_page_size,
                                          region_storage.base(),
                                          region_storage.size(), region_storage.page_size());
  MemTracker::record_virtual_memory_type(region_storage.base(), mtGC);
  if (!region_storage.special()) {
    os::commit_memory_or_exit(region_storage.base(), region_storage_size, region_page_size, false,
                              "Cannot commit region memory");
  }

  // Try to fit the collection set bitmap at lower addresses. This optimizes code generation for cset checks.
  // Go up until a sensible limit (subject to encoding constraints) and try to reserve the space there.
  // If not successful, bite a bullet and allocate at whatever address.
  {
    const size_t cset_align = MAX2<size_t>(os::vm_page_size(), os::vm_allocation_granularity());
    const size_t cset_size = align_up(((size_t) sh_rs.base() + sh_rs.size()) >> ShenandoahHeapRegion::region_size_bytes_shift(), cset_align);
    const size_t cset_page_size = os::vm_page_size();

    uintptr_t min = round_up_power_of_2(cset_align);
    uintptr_t max = (1u << 30u);
    ReservedSpace cset_rs;

    for (uintptr_t addr = min; addr <= max; addr <<= 1u) {
      char* req_addr = (char*)addr;
      assert(is_aligned(req_addr, cset_align), "Should be aligned");
      cset_rs = ReservedSpace(cset_size, cset_align, cset_page_size, req_addr);
      if (cset_rs.is_reserved()) {
        assert(cset_rs.base() == req_addr, "Allocated where requested: " PTR_FORMAT ", " PTR_FORMAT, p2i(cset_rs.base()), addr);
        _collection_set = new ShenandoahCollectionSet(this, cset_rs, sh_rs.base());
        break;
      }
    }

    if (_collection_set == nullptr) {
      cset_rs = ReservedSpace(cset_size, cset_align, os::vm_page_size());
      _collection_set = new ShenandoahCollectionSet(this, cset_rs, sh_rs.base());
    }
    os::trace_page_sizes_for_requested_size("Collection Set",
                                            cset_size, cset_page_size,
                                            cset_rs.base(),
                                            cset_rs.size(), cset_rs.page_size());
  }

  _regions = NEW_C_HEAP_ARRAY(ShenandoahHeapRegion*, _num_regions, mtGC);
  _affiliations = NEW_C_HEAP_ARRAY(uint8_t, _num_regions, mtGC);
  _free_set = new ShenandoahFreeSet(this, _num_regions);

  {
    ShenandoahHeapLocker locker(lock());


    for (size_t i = 0; i < _num_regions; i++) {
      HeapWord* start = (HeapWord*)sh_rs.base() + ShenandoahHeapRegion::region_size_words() * i;
      bool is_committed = i < num_committed_regions;
      void* loc = region_storage.base() + i * region_align;

      ShenandoahHeapRegion* r = new (loc) ShenandoahHeapRegion(start, i, is_committed);
      assert(is_aligned(r, SHENANDOAH_CACHE_LINE_SIZE), "Sanity");

      _marking_context->initialize_top_at_mark_start(r);
      _regions[i] = r;
      assert(!collection_set()->is_in(i), "New region should not be in collection set");

      _affiliations[i] = ShenandoahAffiliation::FREE;
    }

    // Initialize to complete
    _marking_context->mark_complete();
    size_t young_cset_regions, old_cset_regions;

    // We are initializing free set.  We ignore cset region tallies.
    size_t first_old, last_old, num_old;
    _free_set->prepare_to_rebuild(young_cset_regions, old_cset_regions, first_old, last_old, num_old);
    _free_set->rebuild(young_cset_regions, old_cset_regions);
  }

  if (AlwaysPreTouch) {
    // For NUMA, it is important to pre-touch the storage under bitmaps with worker threads,
    // before initialize() below zeroes it with initializing thread. For any given region,
    // we touch the region and the corresponding bitmaps from the same thread.
    ShenandoahPushWorkerScope scope(workers(), _max_workers, false);

    _pretouch_heap_page_size = heap_page_size;
    _pretouch_bitmap_page_size = bitmap_page_size;

#ifdef LINUX
    // UseTransparentHugePages would madvise that backing memory can be coalesced into huge
    // pages. But, the kernel needs to know that every small page is used, in order to coalesce
    // them into huge one. Therefore, we need to pretouch with smaller pages.
    if (UseTransparentHugePages) {
      _pretouch_heap_page_size = (size_t)os::vm_page_size();
      _pretouch_bitmap_page_size = (size_t)os::vm_page_size();
    }
#endif

    // OS memory managers may want to coalesce back-to-back pages. Make their jobs
    // simpler by pre-touching continuous spaces (heap and bitmap) separately.

    ShenandoahPretouchBitmapTask bcl(bitmap.base(), _bitmap_size, _pretouch_bitmap_page_size);
    _workers->run_task(&bcl);

    ShenandoahPretouchHeapTask hcl(_pretouch_heap_page_size);
    _workers->run_task(&hcl);
  }

  //
  // Initialize the rest of GC subsystems
  //

  _liveness_cache = NEW_C_HEAP_ARRAY(ShenandoahLiveData*, _max_workers, mtGC);
  for (uint worker = 0; worker < _max_workers; worker++) {
    _liveness_cache[worker] = NEW_C_HEAP_ARRAY(ShenandoahLiveData, _num_regions, mtGC);
    Copy::fill_to_bytes(_liveness_cache[worker], _num_regions * sizeof(ShenandoahLiveData));
  }

  // There should probably be Shenandoah-specific options for these,
  // just as there are G1-specific options.
  {
    ShenandoahSATBMarkQueueSet& satbqs = ShenandoahBarrierSet::satb_mark_queue_set();
    satbqs.set_process_completed_buffers_threshold(20); // G1SATBProcessCompletedThreshold
    satbqs.set_buffer_enqueue_threshold_percentage(60); // G1SATBBufferEnqueueingThresholdPercent
  }

  _monitoring_support = new ShenandoahMonitoringSupport(this);
  _phase_timings = new ShenandoahPhaseTimings(max_workers());
  ShenandoahCodeRoots::initialize();

  if (ShenandoahPacing) {
    _pacer = new ShenandoahPacer(this);
    _pacer->setup_for_idle();
  } else {
    _pacer = nullptr;
  }
  if (ShenandoahThrottleAllocations) {
    assert(mode()->is_generational(), "Only generational mode supports throttling in current implementation");
    _throttler = new ShenandoahThrottler(this);
    size_t allocation_runway =
      ((ShenandoahAdaptiveHeuristics *) (young_generation()->heuristics()))->allocatable() >> LogHeapWordSize;
        // We double the allocation runway for idle because we do not want any throttling during idle spans.
        // In theory, we could use throttling to prevent out-of-cycle degeneration, but we need to be very careful
        // that throttling does not prevent us from trigger.  It has been observed that throttling may cause us to
        // not trigger the next GC because it prevents allocation pool from being depleted.
    _throttler->setup_for_idle(allocation_runway * 2);
  } else {
    _throttler = nullptr;
  }

  _control_thread = new ShenandoahControlThread();
  _regulator_thread = new ShenandoahRegulatorThread(_control_thread);

  print_init_logger();

  return JNI_OK;
}

void ShenandoahHeap::print_init_logger() const {
  ShenandoahInitLogger::print();
}

size_t ShenandoahHeap::max_size_for(ShenandoahGeneration* generation) const {
  switch (generation->type()) {
    case YOUNG:
      return _generation_sizer.max_young_size();
    case OLD:
      return max_capacity() - _generation_sizer.min_young_size();
    case GLOBAL_GEN:
    case GLOBAL_NON_GEN:
      return max_capacity();
    default:
      ShouldNotReachHere();
      return 0;
  }
}

size_t ShenandoahHeap::min_size_for(ShenandoahGeneration* generation) const {
  switch (generation->type()) {
    case YOUNG:
      return _generation_sizer.min_young_size();
    case OLD:
      return max_capacity() - _generation_sizer.max_young_size();
    case GLOBAL_GEN:
    case GLOBAL_NON_GEN:
      return min_capacity();
    default:
      ShouldNotReachHere();
      return 0;
  }
}

void ShenandoahHeap::initialize_heuristics_generations() {
  if (ShenandoahGCMode != nullptr) {
    if (strcmp(ShenandoahGCMode, "satb") == 0) {
      _gc_mode = new ShenandoahSATBMode();
    } else if (strcmp(ShenandoahGCMode, "iu") == 0) {
      _gc_mode = new ShenandoahIUMode();
    } else if (strcmp(ShenandoahGCMode, "passive") == 0) {
      _gc_mode = new ShenandoahPassiveMode();
    } else if (strcmp(ShenandoahGCMode, "generational") == 0) {
      _gc_mode = new ShenandoahGenerationalMode();
    } else {
      vm_exit_during_initialization("Unknown -XX:ShenandoahGCMode option");
    }
  } else {
    vm_exit_during_initialization("Unknown -XX:ShenandoahGCMode option (null)");
  }
  _gc_mode->initialize_flags();
  if (_gc_mode->is_diagnostic() && !UnlockDiagnosticVMOptions) {
    vm_exit_during_initialization(
            err_msg("GC mode \"%s\" is diagnostic, and must be enabled via -XX:+UnlockDiagnosticVMOptions.",
                    _gc_mode->name()));
  }
  if (_gc_mode->is_experimental() && !UnlockExperimentalVMOptions) {
    vm_exit_during_initialization(
            err_msg("GC mode \"%s\" is experimental, and must be enabled via -XX:+UnlockExperimentalVMOptions.",
                    _gc_mode->name()));
  }

  // Max capacity is the maximum _allowed_ capacity. That is, the maximum allowed capacity
  // for old would be total heap - minimum capacity of young. This means the sum of the maximum
  // allowed for old and young could exceed the total heap size. It remains the case that the
  // _actual_ capacity of young + old = total.
  _generation_sizer.heap_size_changed(max_capacity());
  size_t initial_capacity_young = _generation_sizer.max_young_size();
  size_t max_capacity_young = _generation_sizer.max_young_size();
  size_t initial_capacity_old = max_capacity() - max_capacity_young;
  size_t max_capacity_old = max_capacity() - initial_capacity_young;

  _young_generation = new ShenandoahYoungGeneration(_max_workers, max_capacity_young, initial_capacity_young);
  _old_generation = new ShenandoahOldGeneration(_max_workers, max_capacity_old, initial_capacity_old);
  _global_generation = new ShenandoahGlobalGeneration(_gc_mode->is_generational(), _max_workers, max_capacity(), max_capacity());
  _global_generation->initialize_heuristics(_gc_mode);
  if (mode()->is_generational()) {
    _young_generation->initialize_heuristics(_gc_mode);
    _old_generation->initialize_heuristics(_gc_mode);
  }
  _evac_tracker = new ShenandoahEvacuationTracker(mode()->is_generational());
}

#ifdef _MSC_VER
#pragma warning( push )
#pragma warning( disable:4355 ) // 'this' : used in base member initializer list
#endif

ShenandoahHeap::ShenandoahHeap(ShenandoahCollectorPolicy* policy) :
  CollectedHeap(),
  _gc_generation(nullptr),
  _prepare_for_old_mark(false),
  _initial_size(0),
  _promotion_potential(0),
  _committed(0),
  _max_workers(MAX3(ConcGCThreads, ParallelGCThreads, 1U)),
  _workers(nullptr),
  _safepoint_workers(nullptr),
  _heap_region_special(false),
  _num_regions(0),
  _regions(nullptr),
  _affiliations(nullptr),
  _update_refs_iterator(this),
  _gc_no_progress_count(0),
  _promoted_reserve(0),
  _old_evac_reserve(0),
  _young_evac_reserve(0),
  _upgraded_to_full(false),
  _age_census(nullptr),
  _has_evacuation_reserve_quantities(false),
  _cancel_requested_time(0),
  _young_generation(nullptr),
  _global_generation(nullptr),
  _old_generation(nullptr),
  _control_thread(nullptr),
  _regulator_thread(nullptr),
  _shenandoah_policy(policy),
  _free_set(nullptr),
  _pacer(nullptr),
  _throttler(nullptr),
  _verifier(nullptr),
  _phase_timings(nullptr),
  _evac_tracker(nullptr),
  _mmu_tracker(),
  _generation_sizer(),
  _monitoring_support(nullptr),
  _memory_pool(nullptr),
  _young_gen_memory_pool(nullptr),
  _old_gen_memory_pool(nullptr),
  _stw_memory_manager("Shenandoah Pauses"),
  _cycle_memory_manager("Shenandoah Cycles"),
  _gc_timer(new ConcurrentGCTimer()),
  _soft_ref_policy(),
  _log_min_obj_alignment_in_bytes(LogMinObjAlignmentInBytes),
  _old_regions_surplus(0),
  _old_regions_deficit(0),
  _marking_context(nullptr),
  _bitmap_size(0),
  _bitmap_regions_per_slice(0),
  _bitmap_bytes_per_slice(0),
  _bitmap_region_special(false),
  _aux_bitmap_region_special(false),
  _liveness_cache(nullptr),
  _collection_set(nullptr),
  _card_scan(nullptr)
{
}

#ifdef _MSC_VER
#pragma warning( pop )
#endif

void ShenandoahHeap::print_on(outputStream* st) const {
  st->print_cr("Shenandoah Heap");
  st->print_cr(" " SIZE_FORMAT "%s max, " SIZE_FORMAT "%s soft max, " SIZE_FORMAT "%s committed, " SIZE_FORMAT "%s used",
               byte_size_in_proper_unit(max_capacity()), proper_unit_for_byte_size(max_capacity()),
               byte_size_in_proper_unit(soft_max_capacity()), proper_unit_for_byte_size(soft_max_capacity()),
               byte_size_in_proper_unit(committed()),    proper_unit_for_byte_size(committed()),
               byte_size_in_proper_unit(used()),         proper_unit_for_byte_size(used()));
  st->print_cr(" " SIZE_FORMAT " x " SIZE_FORMAT"%s regions",
               num_regions(),
               byte_size_in_proper_unit(ShenandoahHeapRegion::region_size_bytes()),
               proper_unit_for_byte_size(ShenandoahHeapRegion::region_size_bytes()));

  st->print("Status: ");
  if (has_forwarded_objects())                 st->print("has forwarded objects, ");
  if (is_concurrent_old_mark_in_progress())    st->print("old marking, ");
  if (is_concurrent_young_mark_in_progress())  st->print("young marking, ");
  if (is_evacuation_in_progress())             st->print("evacuating, ");
  if (is_update_refs_in_progress())            st->print("updating refs, ");
  if (is_degenerated_gc_in_progress())         st->print("degenerated gc, ");
  if (is_full_gc_in_progress())                st->print("full gc, ");
  if (is_full_gc_move_in_progress())           st->print("full gc move, ");
  if (is_concurrent_weak_root_in_progress())   st->print("concurrent weak roots, ");
  if (is_concurrent_strong_root_in_progress() &&
      !is_concurrent_weak_root_in_progress())  st->print("concurrent strong roots, ");

  if (cancelled_gc()) {
    st->print("cancelled");
  } else {
    st->print("not cancelled");
  }
  st->cr();

  st->print_cr("Reserved region:");
  st->print_cr(" - [" PTR_FORMAT ", " PTR_FORMAT ") ",
               p2i(reserved_region().start()),
               p2i(reserved_region().end()));

  ShenandoahCollectionSet* cset = collection_set();
  st->print_cr("Collection set:");
  if (cset != nullptr) {
    st->print_cr(" - map (vanilla): " PTR_FORMAT, p2i(cset->map_address()));
    st->print_cr(" - map (biased):  " PTR_FORMAT, p2i(cset->biased_map_address()));
  } else {
    st->print_cr(" (null)");
  }

  st->cr();
  MetaspaceUtils::print_on(st);

  if (Verbose) {
    st->cr();
    print_heap_regions_on(st);
  }
}

class ShenandoahInitWorkerGCLABClosure : public ThreadClosure {
public:
  void do_thread(Thread* thread) {
    assert(thread != nullptr, "Sanity");
    assert(thread->is_Worker_thread(), "Only worker thread expected");
    ShenandoahThreadLocalData::initialize_gclab(thread);
  }
};

void ShenandoahHeap::post_initialize() {
  CollectedHeap::post_initialize();
  _mmu_tracker.initialize();

  MutexLocker ml(Threads_lock);

  ShenandoahInitWorkerGCLABClosure init_gclabs;
  _workers->threads_do(&init_gclabs);

  // gclab can not be initialized early during VM startup, as it can not determinate its max_size.
  // Now, we will let WorkerThreads to initialize gclab when new worker is created.
  _workers->set_initialize_gclab();
  if (_safepoint_workers != nullptr) {
    _safepoint_workers->threads_do(&init_gclabs);
    _safepoint_workers->set_initialize_gclab();
  }

  JFR_ONLY(ShenandoahJFRSupport::register_jfr_type_serializers());
}

ShenandoahHeuristics* ShenandoahHeap::heuristics() {
  return _global_generation->heuristics();
}

ShenandoahOldHeuristics* ShenandoahHeap::old_heuristics() {
  return (ShenandoahOldHeuristics*) _old_generation->heuristics();
}

ShenandoahYoungHeuristics* ShenandoahHeap::young_heuristics() {
  return (ShenandoahYoungHeuristics*) _young_generation->heuristics();
}

bool ShenandoahHeap::doing_mixed_evacuations() {
  return _old_generation->state() == ShenandoahOldGeneration::WAITING_FOR_EVAC;
}

bool ShenandoahHeap::is_old_bitmap_stable() const {
  return _old_generation->is_mark_complete();
}

bool ShenandoahHeap::is_gc_generation_young() const {
  return _gc_generation != nullptr && _gc_generation->is_young();
}

size_t ShenandoahHeap::used() const {
  return global_generation()->used();
}

size_t ShenandoahHeap::committed() const {
  return Atomic::load(&_committed);
}

void ShenandoahHeap::increase_committed(size_t bytes) {
  shenandoah_assert_heaplocked_or_safepoint();
  _committed += bytes;
}

void ShenandoahHeap::decrease_committed(size_t bytes) {
  shenandoah_assert_heaplocked_or_safepoint();
  _committed -= bytes;
}

// For tracking usage based on allocations, it should be the case that:
// * The sum of regions::used == heap::used
// * The sum of a generation's regions::used == generation::used
// * The sum of a generation's humongous regions::free == generation::humongous_waste
// These invariants are checked by the verifier on GC safepoints.
//
// Additional notes:
// * When a mutator's allocation request causes a region to be retired, the
//   free memory left in that region is considered waste. It does not contribute
//   to the usage, but it _does_ contribute to allocation rate.
// * The bottom of a PLAB must be aligned on card size. In some cases this will
//   require padding in front of the PLAB (a filler object). Because this padding
//   is included in the region's used memory we include the padding in the usage
//   accounting as waste.
// * Mutator allocations are used to compute an allocation rate. They are also
//   sent to the Pacer for those purposes.
// * There are three sources of waste:
//  1. The padding used to align a PLAB on card size
//  2. Region's free is less than minimum TLAB size and is retired
//  3. The unused portion of memory in the last region of a humongous object
void ShenandoahHeap::increase_used(const ShenandoahAllocRequest& req) {
  size_t actual_bytes = req.actual_size() * HeapWordSize;
  size_t wasted_bytes = req.waste() * HeapWordSize;
  ShenandoahGeneration* generation = generation_for(req.affiliation());

  if (req.is_gc_alloc()) {
    assert(wasted_bytes == 0 || req.type() == ShenandoahAllocRequest::_alloc_plab, "Only PLABs have waste");
    increase_used(generation, actual_bytes + wasted_bytes);
  } else {
    assert(req.is_mutator_alloc(), "Expected mutator alloc here");
    // padding and actual size both count towards allocation counter
    generation->increase_allocated(actual_bytes + wasted_bytes);

    // only actual size counts toward usage for mutator allocations
    increase_used(generation, actual_bytes);

    // notify pacer or throttler of both actual size and waste
    notify_mutator_alloc_words(req.actual_size(), req.waste());

    if (wasted_bytes > 0 && req.actual_size() > ShenandoahHeapRegion::humongous_threshold_words()) {
      increase_humongous_waste(generation,wasted_bytes);
    }
  }
}

void ShenandoahHeap::increase_humongous_waste(ShenandoahGeneration* generation, size_t bytes) {
  generation->increase_humongous_waste(bytes);
  if (!generation->is_global()) {
    global_generation()->increase_humongous_waste(bytes);
  }
}

void ShenandoahHeap::decrease_humongous_waste(ShenandoahGeneration* generation, size_t bytes) {
  generation->decrease_humongous_waste(bytes);
  if (!generation->is_global()) {
    global_generation()->decrease_humongous_waste(bytes);
  }
}

void ShenandoahHeap::increase_used(ShenandoahGeneration* generation, size_t bytes) {
  generation->increase_used(bytes);
  if (!generation->is_global()) {
    global_generation()->increase_used(bytes);
  }
}

void ShenandoahHeap::decrease_used(ShenandoahGeneration* generation, size_t bytes) {
  generation->decrease_used(bytes);
  if (!generation->is_global()) {
    global_generation()->decrease_used(bytes);
  }
}

void ShenandoahHeap::notify_mutator_alloc_words(size_t words, size_t waste) {
  if (ShenandoahPacing) {
    control_thread()->pacing_notify_alloc(words);
    if (waste > 0) {
      pacer()->claim_for_alloc(waste, true);
    }
  } else if (ShenandoahThrottleAllocations) {
    control_thread()->pacing_notify_alloc(words);
    if (waste > 0) {
      throttler()->claim_for_alloc(waste, true);
    }
  }
}

size_t ShenandoahHeap::capacity() const {
  return committed();
}

size_t ShenandoahHeap::max_capacity() const {
  return _num_regions * ShenandoahHeapRegion::region_size_bytes();
}

size_t ShenandoahHeap::soft_max_capacity() const {
  size_t v = Atomic::load(&_soft_max_size);
  assert(min_capacity() <= v && v <= max_capacity(),
         "Should be in bounds: " SIZE_FORMAT " <= " SIZE_FORMAT " <= " SIZE_FORMAT,
         min_capacity(), v, max_capacity());
  return v;
}

void ShenandoahHeap::set_soft_max_capacity(size_t v) {
  assert(min_capacity() <= v && v <= max_capacity(),
         "Should be in bounds: " SIZE_FORMAT " <= " SIZE_FORMAT " <= " SIZE_FORMAT,
         min_capacity(), v, max_capacity());
  Atomic::store(&_soft_max_size, v);
}

size_t ShenandoahHeap::min_capacity() const {
  return _minimum_size;
}

size_t ShenandoahHeap::initial_capacity() const {
  return _initial_size;
}

void ShenandoahHeap::op_uncommit(double shrink_before, size_t shrink_until) {
  assert (ShenandoahUncommit, "should be enabled");

  // Application allocates from the beginning of the heap, and GC allocates at
  // the end of it. It is more efficient to uncommit from the end, so that applications
  // could enjoy the near committed regions. GC allocations are much less frequent,
  // and therefore can accept the committing costs.

  size_t count = 0;
  for (size_t i = num_regions(); i > 0; i--) { // care about size_t underflow
    ShenandoahHeapRegion* r = get_region(i - 1);
    if (r->is_empty_committed() && (r->empty_time() < shrink_before)) {
      ShenandoahHeapLocker locker(lock());
      if (r->is_empty_committed()) {
        if (committed() < shrink_until + ShenandoahHeapRegion::region_size_bytes()) {
          break;
        }

        r->make_uncommitted();
        count++;
      }
    }
    SpinPause(); // allow allocators to take the lock
  }

  if (count > 0) {
    control_thread()->notify_heap_changed();
    regulator_thread()->notify_heap_changed();
  }
}

void ShenandoahHeap::handle_old_evacuation(HeapWord* obj, size_t words, bool promotion) {
  // Only register the copy of the object that won the evacuation race.
  card_scan()->register_object_without_lock(obj);

  // Mark the entire range of the evacuated object as dirty.  At next remembered set scan,
  // we will clear dirty bits that do not hold interesting pointers.  It's more efficient to
  // do this in batch, in a background GC thread than to try to carefully dirty only cards
  // that hold interesting pointers right now.
  card_scan()->mark_range_as_dirty(obj, words);

  if (promotion) {
    // This evacuation was a promotion, track this as allocation against old gen
    old_generation()->increase_allocated(words * HeapWordSize);
  }
}

void ShenandoahHeap::handle_old_evacuation_failure() {
  if (_old_gen_oom_evac.try_set()) {
    log_info(gc)("Old gen evac failure.");
  }
}

void ShenandoahHeap::report_promotion_failure(Thread* thread, size_t size) {
  // We squelch excessive reports to reduce noise in logs.
  const size_t MaxReportsPerEpoch = 4;
  static size_t last_report_epoch = 0;
  static size_t epoch_report_count = 0;

  size_t promotion_reserve;
  size_t promotion_expended;

  size_t gc_id = control_thread()->get_gc_id();

  if ((gc_id != last_report_epoch) || (epoch_report_count++ < MaxReportsPerEpoch)) {
    {
      // Promotion failures should be very rare.  Invest in providing useful diagnostic info.
      ShenandoahHeapLocker locker(lock());
      promotion_reserve = get_promoted_reserve();
      promotion_expended = get_promoted_expended();
    }
    PLAB* plab = ShenandoahThreadLocalData::plab(thread);
    size_t words_remaining = (plab == nullptr)? 0: plab->words_remaining();
    const char* promote_enabled = ShenandoahThreadLocalData::allow_plab_promotions(thread)? "enabled": "disabled";
    ShenandoahGeneration* old_gen = old_generation();
    size_t old_capacity = old_gen->max_capacity();
    size_t old_usage = old_gen->used();
    size_t old_free_regions = old_gen->free_unaffiliated_regions();

    log_info(gc, ergo)("Promotion failed, size " SIZE_FORMAT ", has plab? %s, PLAB remaining: " SIZE_FORMAT
                       ", plab promotions %s, promotion reserve: " SIZE_FORMAT ", promotion expended: " SIZE_FORMAT
                       ", old capacity: " SIZE_FORMAT ", old_used: " SIZE_FORMAT ", old unaffiliated regions: " SIZE_FORMAT,
                       size * HeapWordSize, plab == nullptr? "no": "yes",
                       words_remaining * HeapWordSize, promote_enabled, promotion_reserve, promotion_expended,
                       old_capacity, old_usage, old_free_regions);

    if ((gc_id == last_report_epoch) && (epoch_report_count >= MaxReportsPerEpoch)) {
      log_info(gc, ergo)("Squelching additional promotion failure reports for current epoch");
    } else if (gc_id != last_report_epoch) {
      last_report_epoch = gc_id;
      epoch_report_count = 1;
    }
  }
}

HeapWord* ShenandoahHeap::allocate_from_gclab_slow(Thread* thread, size_t size) {
  // New object should fit the GCLAB size
  size_t min_size = MAX2(size, PLAB::min_size());

  // Figure out size of new GCLAB, looking back at heuristics. Expand aggressively.
  size_t new_size = ShenandoahThreadLocalData::gclab_size(thread) * 2;

  // Limit growth of GCLABs to ShenandoahMaxEvacLABRatio * the minimum size.  This enables more equitable distribution of
  // available evacuation buidget between the many threads that are coordinating in the evacuation effort.
  if (ShenandoahMaxEvacLABRatio > 0) {
    log_debug(gc, free)("Allocate new gclab: " SIZE_FORMAT ", " SIZE_FORMAT, new_size, PLAB::min_size() * ShenandoahMaxEvacLABRatio);
    new_size = MIN2(new_size, PLAB::min_size() * ShenandoahMaxEvacLABRatio);
  }

  new_size = MIN2(new_size, PLAB::max_size());
  new_size = MAX2(new_size, PLAB::min_size());

  // Record new heuristic value even if we take any shortcut. This captures
  // the case when moderately-sized objects always take a shortcut. At some point,
  // heuristics should catch up with them.
  ShenandoahThreadLocalData::set_gclab_size(thread, new_size);

  if (new_size < size) {
    // New size still does not fit the object. Fall back to shared allocation.
    // This avoids retiring perfectly good GCLABs, when we encounter a large object.
    log_debug(gc, free)("New gclab size (" SIZE_FORMAT ") is too small for " SIZE_FORMAT, new_size, size);
    return nullptr;
  }

  // Retire current GCLAB, and allocate a new one.
  PLAB* gclab = ShenandoahThreadLocalData::gclab(thread);
  gclab->retire();

  size_t actual_size = 0;
  HeapWord* gclab_buf = allocate_new_gclab(min_size, new_size, &actual_size);
  if (gclab_buf == nullptr) {
    return nullptr;
  }

  assert (size <= actual_size, "allocation should fit");

  if (ZeroTLAB) {
    // ..and clear it.
    Copy::zero_to_words(gclab_buf, actual_size);
  } else {
    // ...and zap just allocated object.
#ifdef ASSERT
    // Skip mangling the space corresponding to the object header to
    // ensure that the returned space is not considered parsable by
    // any concurrent GC thread.
    size_t hdr_size = oopDesc::header_size();
    Copy::fill_to_words(gclab_buf + hdr_size, actual_size - hdr_size, badHeapWordVal);
#endif // ASSERT
  }
  gclab->set_buf(gclab_buf, actual_size);
  return gclab->allocate(size);
}

// Establish a new PLAB and allocate size HeapWords within it.
HeapWord* ShenandoahHeap::allocate_from_plab_slow(Thread* thread, size_t size, bool is_promotion) {
  // New object should fit the PLAB size
  size_t min_size = MAX2(size, PLAB::min_size());

  // Figure out size of new PLAB, looking back at heuristics. Expand aggressively.
  size_t cur_size = ShenandoahThreadLocalData::plab_size(thread);
  if (cur_size == 0) {
    cur_size = PLAB::min_size();
  }
  size_t future_size = cur_size * 2;
  // Limit growth of PLABs to ShenandoahMaxEvacLABRatio * the minimum size.  This enables more equitable distribution of
  // available evacuation buidget between the many threads that are coordinating in the evacuation effort.
  if (ShenandoahMaxEvacLABRatio > 0) {
    future_size = MIN2(future_size, PLAB::min_size() * ShenandoahMaxEvacLABRatio);
  }
  future_size = MIN2(future_size, PLAB::max_size());
  future_size = MAX2(future_size, PLAB::min_size());

  size_t unalignment = future_size % CardTable::card_size_in_words();
  if (unalignment != 0) {
    future_size = future_size - unalignment + CardTable::card_size_in_words();
  }

  // Record new heuristic value even if we take any shortcut. This captures
  // the case when moderately-sized objects always take a shortcut. At some point,
  // heuristics should catch up with them.  Note that the requested cur_size may
  // not be honored, but we remember that this is the preferred size.
  ShenandoahThreadLocalData::set_plab_size(thread, future_size);
  if (cur_size < size) {
    // The PLAB to be allocated is still not large enough to hold the object. Fall back to shared allocation.
    // This avoids retiring perfectly good PLABs in order to represent a single large object allocation.
    return nullptr;
  }

  // Retire current PLAB, and allocate a new one.
  PLAB* plab = ShenandoahThreadLocalData::plab(thread);
  if (plab->words_remaining() < PLAB::min_size()) {
    // Retire current PLAB, and allocate a new one.
    // CAUTION: retire_plab may register the remnant filler object with the remembered set scanner without a lock.  This
    // is safe iff it is assured that each PLAB is a whole-number multiple of card-mark memory size and each PLAB is
    // aligned with the start of a card's memory range.
    retire_plab(plab, thread);

    size_t actual_size = 0;
    // allocate_new_plab resets plab_evacuated and plab_promoted and disables promotions if old-gen available is
    // less than the remaining evacuation need.  It also adjusts plab_preallocated and expend_promoted if appropriate.
    HeapWord* plab_buf = allocate_new_plab(min_size, cur_size, &actual_size);
    if (plab_buf == nullptr) {
      if (min_size == PLAB::min_size()) {
        // Disable plab promotions for this thread because we cannot even allocate a plab of minimal size.  This allows us
        // to fail faster on subsequent promotion attempts.
        ShenandoahThreadLocalData::disable_plab_promotions(thread);
      }
      return NULL;
    } else {
      ShenandoahThreadLocalData::enable_plab_retries(thread);
    }
    assert (size <= actual_size, "allocation should fit");
    if (ZeroTLAB) {
      // ..and clear it.
      Copy::zero_to_words(plab_buf, actual_size);
    } else {
      // ...and zap just allocated object.
#ifdef ASSERT
      // Skip mangling the space corresponding to the object header to
      // ensure that the returned space is not considered parsable by
      // any concurrent GC thread.
      size_t hdr_size = oopDesc::header_size();
      Copy::fill_to_words(plab_buf + hdr_size, actual_size - hdr_size, badHeapWordVal);
#endif // ASSERT
    }
    plab->set_buf(plab_buf, actual_size);
    if (is_promotion && !ShenandoahThreadLocalData::allow_plab_promotions(thread)) {
      return nullptr;
    }
    return plab->allocate(size);
  } else {
    // If there's still at least min_size() words available within the current plab, don't retire it.  Let's gnaw
    // away on this plab as long as we can.  Meanwhile, return nullptr to force this particular allocation request
    // to be satisfied with a shared allocation.  By packing more promotions into the previously allocated PLAB, we
    // reduce the likelihood of evacuation failures, and we we reduce the need for downsizing our PLABs.
    return nullptr;
  }
}

// TODO: It is probably most efficient to register all objects (both promotions and evacuations) that were allocated within
// this plab at the time we retire the plab.  A tight registration loop will run within both code and data caches.  This change
// would allow smaller and faster in-line implementation of alloc_from_plab().  Since plabs are aligned on card-table boundaries,
// this object registration loop can be performed without acquiring a lock.
void ShenandoahHeap::retire_plab(PLAB* plab, Thread* thread) {
  // We don't enforce limits on plab_evacuated.  We let it consume all available old-gen memory in order to reduce
  // probability of an evacuation failure.  We do enforce limits on promotion, to make sure that excessive promotion
  // does not result in an old-gen evacuation failure.  Note that a failed promotion is relatively harmless.  Any
  // object that fails to promote in the current cycle will be eligible for promotion in a subsequent cycle.

  // When the plab was instantiated, its entirety was treated as if the entire buffer was going to be dedicated to
  // promotions.  Now that we are retiring the buffer, we adjust for the reality that the plab is not entirely promotions.
  //  1. Some of the plab may have been dedicated to evacuations.
  //  2. Some of the plab may have been abandoned due to waste (at the end of the plab).
  size_t not_promoted =
    ShenandoahThreadLocalData::get_plab_preallocated_promoted(thread) - ShenandoahThreadLocalData::get_plab_promoted(thread);
  ShenandoahThreadLocalData::reset_plab_promoted(thread);
  ShenandoahThreadLocalData::reset_plab_evacuated(thread);
  ShenandoahThreadLocalData::set_plab_preallocated_promoted(thread, 0);
  if (not_promoted > 0) {
    unexpend_promoted(not_promoted);
  }
  size_t waste = plab->waste();
  HeapWord* top = plab->top();
  plab->retire();
  if (top != nullptr && plab->waste() > waste && is_in_old(top)) {
    // If retiring the plab created a filler object, then we
    // need to register it with our card scanner so it can
    // safely walk the region backing the plab.
    log_debug(gc)("retire_plab() is registering remnant of size " SIZE_FORMAT " at " PTR_FORMAT,
                  plab->waste() - waste, p2i(top));
    card_scan()->register_object_without_lock(top);
  }
}

void ShenandoahHeap::retire_plab(PLAB* plab) {
  Thread* thread = Thread::current();
  retire_plab(plab, thread);
}

void ShenandoahHeap::cancel_old_gc() {
  shenandoah_assert_safepoint();
  assert(_old_generation != nullptr, "Should only have mixed collections in generation mode.");
  if (_old_generation->state() == ShenandoahOldGeneration::IDLE) {
    assert(!old_generation()->is_concurrent_mark_in_progress(), "Cannot be marking in IDLE");
    assert(!old_heuristics()->has_coalesce_and_fill_candidates(), "Cannot have coalesce and fill candidates in IDLE");
    assert(!old_heuristics()->unprocessed_old_collection_candidates(), "Cannot have mixed collection candidates in IDLE");
    assert(!young_generation()->is_bootstrap_cycle(), "Cannot have old mark queues if IDLE");
  } else {
    log_info(gc)("Terminating old gc cycle.");
    // Stop marking
    old_generation()->cancel_marking();
    // Stop coalescing undead objects
    set_prepare_for_old_mark_in_progress(false);
    // Stop tracking old regions
    old_heuristics()->abandon_collection_candidates();
    // Remove old generation access to young generation mark queues
    young_generation()->set_old_gen_task_queues(nullptr);
    // Transition to IDLE now.
    _old_generation->transition_to(ShenandoahOldGeneration::IDLE);
  }
}

// xfer_limit is the maximum we're able to transfer from young to old
void ShenandoahHeap::adjust_generation_sizes_for_next_cycle(
  size_t xfer_limit, size_t young_cset_regions, size_t old_cset_regions) {

  // Make sure old-generation is large enough, but no larger, than is necessary to hold mixed evacuations
  // and promotions if we anticipate either.
  size_t region_size_bytes = ShenandoahHeapRegion::region_size_bytes();
  size_t promo_load = get_promotion_potential();
  // The free set will reserve this amount of memory to hold young evacuations
  size_t young_reserve = (young_generation()->max_capacity() * ShenandoahEvacReserve) / 100;
  size_t old_reserve = 0;
  size_t mixed_candidates = old_heuristics()->unprocessed_old_collection_candidates();
  bool doing_mixed = (mixed_candidates > 0);
  bool doing_promotions = promo_load > 0;

  // round down
  size_t max_old_region_xfer = xfer_limit / region_size_bytes;

  // We can limit the reserve to the size of anticipated promotions
  size_t max_old_reserve = young_reserve * ShenandoahOldEvacRatioPercent / (100 - ShenandoahOldEvacRatioPercent);
  // Here's the algebra:
  //  TotalEvacuation = OldEvacuation + YoungEvacuation
  //  OldEvacuation = TotalEvacuation*(ShenandoahOldEvacRatioPercent/100)
  //  OldEvacuation = YoungEvacuation * (ShenandoahOldEvacRatioPercent/100)/(1 - ShenandoahOldEvacRatioPercent/100)
  //  OldEvacuation = YoungEvacuation * ShenandoahOldEvacRatioPercent/(100 - ShenandoahOldEvacRatioPercent)

  size_t reserve_for_mixed, reserve_for_promo;
  if (doing_mixed) {
    assert(old_generation()->available() >= old_generation()->free_unaffiliated_regions() * region_size_bytes,
           "Unaffiliated available must be less than total available");

    // We want this much memory to be unfragmented in order to reliably evacuate old.  This is conservative because we
    // may not evacuate the entirety of unprocessed candidates in a single mixed evacuation.
    size_t max_evac_need = (size_t)
      (old_heuristics()->unprocessed_old_collection_candidates_live_memory() * ShenandoahOldEvacWaste);
    size_t old_fragmented_available =
      old_generation()->available() - old_generation()->free_unaffiliated_regions() * region_size_bytes;
    reserve_for_mixed = max_evac_need + old_fragmented_available;
    if (reserve_for_mixed > max_old_reserve) {
      reserve_for_mixed = max_old_reserve;
    }
  } else {
    reserve_for_mixed = 0;
  }

  size_t available_for_promotions = max_old_reserve - reserve_for_mixed;
  if (doing_promotions) {
    // We're only promoting and we have a maximum bound on the amount to be promoted
    reserve_for_promo = (size_t) (promo_load * ShenandoahPromoEvacWaste);
    if (reserve_for_promo > available_for_promotions) {
      reserve_for_promo = available_for_promotions;
    }
  } else {
    reserve_for_promo = 0;
  }
  old_reserve = reserve_for_mixed + reserve_for_promo;
  assert(old_reserve <= max_old_reserve, "cannot reserve more than max for old evacuations");
  size_t old_available = old_generation()->available() + old_cset_regions * region_size_bytes;
  size_t young_available = young_generation()->available() + young_cset_regions * region_size_bytes;
  size_t old_region_deficit = 0;
  size_t old_region_surplus = 0;
  if (old_available >= old_reserve) {
    size_t old_excess = old_available - old_reserve;
    size_t excess_regions = old_excess / region_size_bytes;
    size_t unaffiliated_old_regions = old_generation()->free_unaffiliated_regions() + old_cset_regions;
    size_t unaffiliated_old = unaffiliated_old_regions * region_size_bytes;
    if (unaffiliated_old_regions < excess_regions) {
      // We'll give only unaffiliated old to young, which is known to be less than the excess.
      old_region_surplus = unaffiliated_old_regions;
    } else {
      // unaffiliated_old_regions > excess_regions, so we only give away the excess.
      old_region_surplus = excess_regions;
    }
  } else {
    // We need to request transfer from YOUNG.  Ignore that this will directly impact young_generation()->max_capacity(),
    // indirectly impacting young_reserve and old_reserve.  These computations are conservative.
    size_t old_need = old_reserve - old_available;
    // Round up the number of regions needed from YOUNG
    old_region_deficit = (old_need + region_size_bytes - 1) / region_size_bytes;
  }
  if (old_region_deficit > max_old_region_xfer) {
    // If we're running short on young-gen memory, limit the xfer.  Old-gen collection activities will be curtailed
    // if the budget is smaller than desired.
    old_region_deficit = max_old_region_xfer;
  }
  set_old_region_surplus(old_region_surplus);
  set_old_region_deficit(old_region_deficit);
}

// Called from stubs in JIT code or interpreter
HeapWord* ShenandoahHeap::allocate_new_tlab(size_t min_size,
                                            size_t requested_size,
                                            size_t* actual_size) {
  ShenandoahAllocRequest req = ShenandoahAllocRequest::for_tlab(min_size, requested_size);
  HeapWord* res = allocate_memory(req, false);
  if (res != nullptr) {
    *actual_size = req.actual_size();
  } else {
    *actual_size = 0;
  }
  return res;
}

HeapWord* ShenandoahHeap::allocate_new_gclab(size_t min_size,
                                             size_t word_size,
                                             size_t* actual_size) {
  ShenandoahAllocRequest req = ShenandoahAllocRequest::for_gclab(min_size, word_size);
  HeapWord* res = allocate_memory(req, false);
  if (res != nullptr) {
    *actual_size = req.actual_size();
  } else {
    *actual_size = 0;
  }
  return res;
}

HeapWord* ShenandoahHeap::allocate_new_plab(size_t min_size,
                                            size_t word_size,
                                            size_t* actual_size) {
  // Align requested sizes to card sized multiples
  size_t words_in_card = CardTable::card_size_in_words();
  size_t align_mask = ~(words_in_card - 1);
  min_size = (min_size + words_in_card - 1) & align_mask;
  word_size = (word_size + words_in_card - 1) & align_mask;
  ShenandoahAllocRequest req = ShenandoahAllocRequest::for_plab(min_size, word_size);
  // Note that allocate_memory() sets a thread-local flag to prohibit further promotions by this thread
  // if we are at risk of infringing on the old-gen evacuation budget.
  HeapWord* res = allocate_memory(req, false);
  if (res != nullptr) {
    *actual_size = req.actual_size();
  } else {
    *actual_size = 0;
  }
  return res;
}

// is_promotion is true iff this allocation is known for sure to hold the result of young-gen evacuation
// to old-gen.  plab allocates are not known as such, since they may hold old-gen evacuations.
HeapWord* ShenandoahHeap::allocate_memory(ShenandoahAllocRequest& req, bool is_promotion) {
  intptr_t pacer_epoch = 0;
  bool in_new_region = false;
  HeapWord* result = nullptr;

  size_t min_size = req.is_lab_alloc()? req.min_size(): req.size();
  ShenandoahAllocRequest surrogate = ShenandoahAllocRequest::for_tlab(min_size, min_size);
  bool use_surrogate_req = false;
  if (req.is_mutator_alloc()) {
    if (ShenandoahPacing) {
      pacer()->pace_for_alloc(req.size());
      pacer_epoch = pacer()->epoch();
    } else if (ShenandoahThrottleAllocations) {
      size_t authorized_size = throttler()->throttle_for_alloc(req);
      pacer_epoch = throttler()->epoch();
      if (authorized_size < req.size()) {
        use_surrogate_req = true;
      }
    }

    if (!ShenandoahAllocFailureALot || !should_inject_alloc_failure()) {
      if (use_surrogate_req) {
        result = allocate_memory_under_lock(surrogate, in_new_region, is_promotion);
        req.set_actual_size(surrogate.actual_size());
      } else {
        result = allocate_memory_under_lock(req, in_new_region, is_promotion);
      }
    }

    // Check that gc overhead is not exceeded.
    //
    // Shenandoah will grind along for quite a while allocating one
    // object at a time using shared (non-tlab) allocations. This check
    // is testing that the GC overhead limit has not been exceeded.
    // This will notify the collector to start a cycle, but will raise
    // an OOME to the mutator if the last Full GCs have not made progress.
    if (result == nullptr && !req.is_lab_alloc() && get_gc_no_progress_count() > ShenandoahNoProgressThreshold) {
      control_thread()->handle_alloc_failure(req, false);
      return nullptr;
    }

    // Block until control thread reacted, then retry allocation.
    //
    // It might happen that one of the threads requesting allocation would unblock
    // way later after GC happened, only to fail the second allocation, because
    // other threads have already depleted the free storage. In this case, a better
    // strategy is to try again, as long as GC makes progress (or until at least
    // one full GC has completed).
    size_t original_count = shenandoah_policy()->full_gc_count();
    while (result == nullptr
        && (get_gc_no_progress_count() == 0 || original_count == shenandoah_policy()->full_gc_count())) {
      control_thread()->handle_alloc_failure(req);
      if (use_surrogate_req) {
        result = allocate_memory_under_lock(surrogate, in_new_region, is_promotion);
        req.set_actual_size(surrogate.actual_size());
      } else {
        result = allocate_memory_under_lock(req, in_new_region, is_promotion);
      }
    }
<<<<<<< HEAD
=======

    if (log_is_enabled(Debug, gc, alloc)) {
      ResourceMark rm;
      log_debug(gc, alloc)("Thread: %s, Result: " PTR_FORMAT ", Request: %s, Size: " SIZE_FORMAT ", Original: " SIZE_FORMAT ", Latest: " SIZE_FORMAT,
                           Thread::current()->name(), p2i(result), req.type_string(), req.size(), original_count, get_gc_no_progress_count());
    }

>>>>>>> a9718c13
  } else {
    assert(req.is_gc_alloc(), "Can only accept GC allocs here");
    result = allocate_memory_under_lock(req, in_new_region, is_promotion);
    // Do not call handle_alloc_failure() here, because we cannot block.
    // The allocation failure would be handled by the LRB slowpath with handle_alloc_failure_evac().
  }

  if (in_new_region) {
    control_thread()->notify_heap_changed();
    regulator_thread()->notify_heap_changed();
  }

  if (result == nullptr) {
    req.set_actual_size(0);
  }

  // This is called regardless of the outcome of the allocation to account
  // for any waste created by retiring regions with this request.
  increase_used(req);

  size_t requested = use_surrogate_req? surrogate.size(): req.size();
  size_t actual = req.actual_size();

  assert (req.is_lab_alloc() || (requested == actual),
          "Only LAB allocations are elastic: %s, requested = " SIZE_FORMAT ", actual = " SIZE_FORMAT,
          ShenandoahAllocRequest::alloc_type_to_string(req.type()), requested, actual);

  if (req.is_mutator_alloc()) {
    // If we requested more than we were granted, including if we were granted nothing, give the rest back to pacer.
    // This only matters if we are in the same pacing epoch. Do not try to unpace into the budget of a subsequent cycle.
    if (ShenandoahPacing) {
      if ((pacer_epoch > 0) && (requested > actual)) {
        pacer()->unpace_for_alloc(pacer_epoch, requested - actual);
      } else if (requested < actual) {
        pacer()->claim_for_alloc(actual - requested, true);
      }
    } else if (ShenandoahThrottleAllocations) {
      if ((pacer_epoch > 0) && (requested > actual)) {
        throttler()->unthrottle_for_alloc(pacer_epoch, requested - actual);
      } else if (requested < actual) {
        throttler()->claim_for_alloc(actual - requested, true);
      }
    }
  }

  return result;
}

HeapWord* ShenandoahHeap::allocate_memory_under_lock(ShenandoahAllocRequest& req, bool& in_new_region, bool is_promotion) {
  bool try_smaller_lab_size = false;
  size_t smaller_lab_size;
  {
    // promotion_eligible pertains only to PLAB allocations, denoting that the PLAB is allowed to allocate for promotions.
    bool promotion_eligible = false;
    bool allow_allocation = true;
    bool plab_alloc = false;
    size_t requested_bytes = req.size() * HeapWordSize;
    HeapWord* result = nullptr;
    ShenandoahHeapLocker locker(lock());
    Thread* thread = Thread::current();

    if (mode()->is_generational()) {
      if (req.affiliation() == YOUNG_GENERATION) {
        if (req.is_mutator_alloc()) {
          size_t young_words_available = young_generation()->available() / HeapWordSize;
          if (ShenandoahElasticTLAB && req.is_lab_alloc() && (req.min_size() < young_words_available)) {
            // Allow ourselves to try a smaller lab size even if requested_bytes <= young_available.  We may need a smaller
            // lab size because young memory has become too fragmented.
            try_smaller_lab_size = true;
            smaller_lab_size = (young_words_available < req.size())? young_words_available: req.size();
          } else if (req.size() > young_words_available) {
            // Can't allocate because even min_size() is larger than remaining young_available
            log_info(gc, ergo)("Unable to shrink %s alloc request of minimum size: " SIZE_FORMAT
                               ", young words available: " SIZE_FORMAT, req.type_string(),
                               HeapWordSize * (req.is_lab_alloc()? req.min_size(): req.size()), young_words_available);
            return nullptr;
          }
        }
      } else {                    // reg.affiliation() == OLD_GENERATION
        assert(req.type() != ShenandoahAllocRequest::_alloc_gclab, "GCLAB pertains only to young-gen memory");
        if (req.type() ==  ShenandoahAllocRequest::_alloc_plab) {
          plab_alloc = true;
          size_t promotion_avail = get_promoted_reserve();
          size_t promotion_expended = get_promoted_expended();
          if (promotion_expended + requested_bytes > promotion_avail) {
            promotion_avail = 0;
            if (get_old_evac_reserve() == 0) {
              // There are no old-gen evacuations in this pass.  There's no value in creating a plab that cannot
              // be used for promotions.
              allow_allocation = false;
            }
          } else {
            promotion_avail = promotion_avail - (promotion_expended + requested_bytes);
            promotion_eligible = true;
          }
        } else if (is_promotion) {
          // This is a shared alloc for promotion
          size_t promotion_avail = get_promoted_reserve();
          size_t promotion_expended = get_promoted_expended();
          if (promotion_expended + requested_bytes > promotion_avail) {
            promotion_avail = 0;
          } else {
            promotion_avail = promotion_avail - (promotion_expended + requested_bytes);
          }
          if (promotion_avail == 0) {
            // We need to reserve the remaining memory for evacuation.  Reject this allocation.  The object will be
            // evacuated to young-gen memory and promoted during a future GC pass.
            return nullptr;
          }
          // Else, we'll allow the allocation to proceed.  (Since we hold heap lock, the tested condition remains true.)
        } else {
          // This is a shared allocation for evacuation.  Memory has already been reserved for this purpose.
        }
      }
    } // This ends the is_generational() block

    // First try the original request.  If TLAB request size is greater than available, allocate() will attempt to downsize
    // request to fit within available memory.
    result = (allow_allocation)? _free_set->allocate(req, in_new_region): nullptr;
    if (result != nullptr) {
      if (req.is_old()) {
        ShenandoahThreadLocalData::reset_plab_promoted(thread);
        if (req.is_gc_alloc()) {
          bool disable_plab_promotions = false;
          if (req.type() ==  ShenandoahAllocRequest::_alloc_plab) {
            if (promotion_eligible) {
              size_t actual_size = req.actual_size() * HeapWordSize;
              // The actual size of the allocation may be larger than the requested bytes (due to alignment on card boundaries).
              // If this puts us over our promotion budget, we need to disable future PLAB promotions for this thread.
              if (get_promoted_expended() + actual_size <= get_promoted_reserve()) {
                // Assume the entirety of this PLAB will be used for promotion.  This prevents promotion from overreach.
                // When we retire this plab, we'll unexpend what we don't really use.
                ShenandoahThreadLocalData::enable_plab_promotions(thread);
                expend_promoted(actual_size);
                assert(get_promoted_expended() <= get_promoted_reserve(), "Do not expend more promotion than budgeted");
                ShenandoahThreadLocalData::set_plab_preallocated_promoted(thread, actual_size);
              } else {
                disable_plab_promotions = true;
              }
            } else {
              disable_plab_promotions = true;
            }
            if (disable_plab_promotions) {
              // Disable promotions in this thread because entirety of this PLAB must be available to hold old-gen evacuations.
              ShenandoahThreadLocalData::disable_plab_promotions(thread);
              ShenandoahThreadLocalData::set_plab_preallocated_promoted(thread, 0);
            }
          } else if (is_promotion) {
            // Shared promotion.  Assume size is requested_bytes.
            expend_promoted(requested_bytes);
            assert(get_promoted_expended() <= get_promoted_reserve(), "Do not expend more promotion than budgeted");
          }
        }

        // Register the newly allocated object while we're holding the global lock since there's no synchronization
        // built in to the implementation of register_object().  There are potential races when multiple independent
        // threads are allocating objects, some of which might span the same card region.  For example, consider
        // a card table's memory region within which three objects are being allocated by three different threads:
        //
        // objects being "concurrently" allocated:
        //    [-----a------][-----b-----][--------------c------------------]
        //            [---- card table memory range --------------]
        //
        // Before any objects are allocated, this card's memory range holds no objects.  Note that allocation of object a
        //   wants to set the starts-object, first-start, and last-start attributes of the preceding card region.
        //   allocation of object b wants to set the starts-object, first-start, and last-start attributes of this card region.
        //   allocation of object c also wants to set the starts-object, first-start, and last-start attributes of this
        //   card region.
        //
        // The thread allocating b and the thread allocating c can "race" in various ways, resulting in confusion, such as
        // last-start representing object b while first-start represents object c.  This is why we need to require all
        // register_object() invocations to be "mutually exclusive" with respect to each card's memory range.
        ShenandoahHeap::heap()->card_scan()->register_object(result);
      }
    } else {
      // The allocation failed.  If this was a plab allocation, We've already retired it and no longer have a plab.
      if (req.is_old() && req.is_gc_alloc() && (req.type() == ShenandoahAllocRequest::_alloc_plab)) {
        // We don't need to disable PLAB promotions because there is no PLAB.  We leave promotions enabled because
        // this allows the surrounding infrastructure to retry alloc_plab_slow() with a smaller PLAB size.
        ShenandoahThreadLocalData::set_plab_preallocated_promoted(thread, 0);
      }
    }
    if ((result != nullptr) || !try_smaller_lab_size) {
      return result;
    }
    // else, fall through to try_smaller_lab_size
  } // This closes the block that holds the heap lock, releasing the lock.

  // We failed to allocate the originally requested lab size.  Let's see if we can allocate a smaller lab size.
  if (req.size() == smaller_lab_size) {
    // If we were already trying to allocate min size, no value in attempting to repeat the same.  End the recursion.
    return nullptr;
  }

  // We arrive here if the tlab allocation request can be resized to fit within young_available
  assert((req.affiliation() == YOUNG_GENERATION) && req.is_lab_alloc() && req.is_mutator_alloc() &&
         (smaller_lab_size < req.size()), "Only shrink allocation request size for TLAB allocations");

  // By convention, ShenandoahAllocationRequest is primarily read-only.  The only mutable instance data is represented by
  // actual_size(), which is overwritten with the size of the allocaion when the allocation request is satisfied.  We use a
  // recursive call here rather than introducing new methods to mutate the existing ShenandoahAllocationRequest argument.
  // Mutation of the existing object might result in astonishing results if calling contexts assume the content of immutable
  // fields remain constant.  The original TLAB allocation request was for memory that exceeded the current capacity.  We'll
  // attempt to allocate a smaller TLAB.  If this is successful, we'll update actual_size() of our incoming
  // ShenandoahAllocRequest.  If the recursive request fails, we'll simply return nullptr.

  // Note that we've relinquished the HeapLock and some other thread may perform additional allocation before our recursive
  // call reacquires the lock.  If that happens, we will need another recursive call to further reduce the size of our request
  // for each time another thread allocates young memory during the brief intervals that the heap lock is available to
  // interfering threads.  We expect this interference to be rare.  The recursion bottoms out when young_available is
  // smaller than req.min_size().  The inner-nested call to allocate_memory_under_lock() uses the same min_size() value
  // as this call, but it uses a preferred size() that is smaller than our preferred size, and is no larger than what we most
  // recently saw as the memory currently available within the young generation.

  // TODO: At the expense of code clarity, we could rewrite this recursive solution to use iteration.  We need at most one
  // extra instance of the ShenandoahAllocRequest, which we can re-initialize multiple times inside a loop, with one iteration
  // of the loop required for each time the existing solution would recurse.  An iterative solution would be more efficient
  // in CPU time and stack memory utilization.  The expectation is that it is very rare that we would recurse more than once
  // so making this change is not currently seen as a high priority.

  ShenandoahAllocRequest smaller_req = ShenandoahAllocRequest::for_tlab(req.min_size(), smaller_lab_size);

  // Note that shrinking the preferred size gets us past the gatekeeper that checks whether there's available memory to
  // satisfy the allocation request.  The reality is the actual TLAB size is likely to be even smaller, because it will
  // depend on how much memory is available within mutator regions that are not yet fully used.
  HeapWord* result = allocate_memory_under_lock(smaller_req, in_new_region, is_promotion);
  if (result != nullptr) {
    req.set_actual_size(smaller_req.actual_size());
  }
  return result;
}

HeapWord* ShenandoahHeap::mem_allocate(size_t size,
                                        bool*  gc_overhead_limit_was_exceeded) {
  ShenandoahAllocRequest req = ShenandoahAllocRequest::for_shared(size);
  return allocate_memory(req, false);
}

MetaWord* ShenandoahHeap::satisfy_failed_metadata_allocation(ClassLoaderData* loader_data,
                                                             size_t size,
                                                             Metaspace::MetadataType mdtype) {
  MetaWord* result;

  // Inform metaspace OOM to GC heuristics if class unloading is possible.
  ShenandoahHeuristics* h = global_generation()->heuristics();
  if (h->can_unload_classes()) {
    h->record_metaspace_oom();
  }

  // Expand and retry allocation
  result = loader_data->metaspace_non_null()->expand_and_allocate(size, mdtype);
  if (result != nullptr) {
    return result;
  }

  // Start full GC
  collect(GCCause::_metadata_GC_clear_soft_refs);

  // Retry allocation
  result = loader_data->metaspace_non_null()->allocate(size, mdtype);
  if (result != nullptr) {
    return result;
  }

  // Expand and retry allocation
  result = loader_data->metaspace_non_null()->expand_and_allocate(size, mdtype);
  if (result != nullptr) {
    return result;
  }

  // Out of memory
  return nullptr;
}

class ShenandoahConcurrentEvacuateRegionObjectClosure : public ObjectClosure {
private:
  ShenandoahHeap* const _heap;
  Thread* const _thread;
public:
  ShenandoahConcurrentEvacuateRegionObjectClosure(ShenandoahHeap* heap) :
    _heap(heap), _thread(Thread::current()) {}

  void do_object(oop p) {
    shenandoah_assert_marked(nullptr, p);
    if (!p->is_forwarded()) {
      _heap->evacuate_object(p, _thread);
    }
  }
};

class ShenandoahEvacuationTask : public WorkerTask {
private:
  ShenandoahHeap* const _sh;
  ShenandoahCollectionSet* const _cs;
  bool _concurrent;
public:
  ShenandoahEvacuationTask(ShenandoahHeap* sh,
                           ShenandoahCollectionSet* cs,
                           bool concurrent) :
    WorkerTask("Shenandoah Evacuation"),
    _sh(sh),
    _cs(cs),
    _concurrent(concurrent)
  {}

  void work(uint worker_id) {
    if (_concurrent) {
      ShenandoahConcurrentWorkerSession worker_session(worker_id);
      ShenandoahSuspendibleThreadSetJoiner stsj(ShenandoahSuspendibleWorkers);
      ShenandoahEvacOOMScope oom_evac_scope;
      do_work();
    } else {
      ShenandoahParallelWorkerSession worker_session(worker_id);
      ShenandoahEvacOOMScope oom_evac_scope;
      do_work();
    }
  }

private:
  void do_work() {
    ShenandoahConcurrentEvacuateRegionObjectClosure cl(_sh);
    ShenandoahHeapRegion* r;
    while ((r =_cs->claim_next()) != nullptr) {
      assert(r->has_live(), "Region " SIZE_FORMAT " should have been reclaimed early", r->index());

      _sh->marked_object_iterate(r, &cl);

      if (ShenandoahPacing) {
        _sh->pacer()->report_evac(r->used() >> LogHeapWordSize);
      } else if (ShenandoahThrottleAllocations) {
#undef KELVIN_EVAC
#ifdef KELVIN_EVAC
        log_info(gc)("report_evac in ShenEvacTask::do_work(region: " SIZE_FORMAT "): progress is: " SIZE_FORMAT,
                     r->index(), r->get_live_data_words());
#endif
        _sh->throttler()->report_evac(r->get_live_data_words());
      }
      if (_sh->check_cancelled_gc_and_yield(_concurrent)) {
        break;
      }
    }
  }
};

// Unlike ShenandoahEvacuationTask, this iterates over all regions rather than just the collection set.
// This is needed in order to promote humongous start regions if age() >= tenure threshold.
class ShenandoahGenerationalEvacuationTask : public WorkerTask {
private:
  ShenandoahHeap* const _sh;
  ShenandoahRegionIterator *_regions;
  bool _concurrent;
  uint _tenuring_threshold;

public:
  ShenandoahGenerationalEvacuationTask(ShenandoahHeap* sh,
                                       ShenandoahRegionIterator* iterator,
                                       bool concurrent) :
    WorkerTask("Shenandoah Evacuation"),
    _sh(sh),
    _regions(iterator),
    _concurrent(concurrent),
    _tenuring_threshold(0)
  {
    if (_sh->mode()->is_generational()) {
      _tenuring_threshold = _sh->age_census()->tenuring_threshold();
    }
  }

  void work(uint worker_id) {
    if (_concurrent) {
      ShenandoahConcurrentWorkerSession worker_session(worker_id);
      ShenandoahSuspendibleThreadSetJoiner stsj(ShenandoahSuspendibleWorkers);
      ShenandoahEvacOOMScope oom_evac_scope;
      do_work();
    } else {
      ShenandoahParallelWorkerSession worker_session(worker_id);
      ShenandoahEvacOOMScope oom_evac_scope;
      do_work();
    }
  }

private:
  void do_work() {
    ShenandoahConcurrentEvacuateRegionObjectClosure cl(_sh);
    ShenandoahHeapRegion* r;
    ShenandoahMarkingContext* const ctx = ShenandoahHeap::heap()->marking_context();
    size_t region_size_bytes = ShenandoahHeapRegion::region_size_bytes();
    size_t old_garbage_threshold = (region_size_bytes * ShenandoahOldGarbageThreshold) / 100;
    while ((r = _regions->next()) != nullptr) {
      log_debug(gc)("GenerationalEvacuationTask do_work(), looking at %s region " SIZE_FORMAT ", (age: %d) [%s, %s, %s]",
                    r->is_old()? "old": r->is_young()? "young": "free", r->index(), r->age(),
                    r->is_active()? "active": "inactive",
                    r->is_humongous()? (r->is_humongous_start()? "humongous_start": "humongous_continuation"): "regular",
                    r->is_cset()? "cset": "not-cset");

      if (r->is_cset()) {
        assert(r->has_live(), "Region " SIZE_FORMAT " should have been reclaimed early", r->index());
        _sh->marked_object_iterate(r, &cl);
        if (ShenandoahPacing) {
          _sh->pacer()->report_evac(r->used() >> LogHeapWordSize);
        } else if (ShenandoahThrottleAllocations) {
#undef KELVIN_EVAC
#ifdef KELVIN_EVAC
          log_info(gc)("report_evac in ShenGenEvacTask::do_work(region: " SIZE_FORMAT "): progress is: " SIZE_FORMAT,
                       r->index(), r->get_live_data_words());
#endif
          _sh->throttler()->report_evac(r->get_live_data_words());
        }
      } else if (r->is_young() && r->is_active() && (r->age() >= _tenuring_threshold)) {
        HeapWord* tams = ctx->top_at_mark_start(r);
        if (r->is_humongous_start()) {
          // We promote humongous_start regions along with their affiliated continuations during evacuation rather than
          // doing this work during a safepoint.  We cannot put humongous regions into the collection set because that
          // triggers the load-reference barrier (LRB) to copy on reference fetch.
          r->promote_humongous();
        } else if (r->is_regular() && (r->get_top_before_promote() != nullptr)) {
          assert(r->garbage_before_padded_for_promote() < old_garbage_threshold,
                 "Region " SIZE_FORMAT " has too much garbage for promotion", r->index());
          assert(r->get_top_before_promote() == tams,
                 "Region " SIZE_FORMAT " has been used for allocations before promotion", r->index());
          // Likewise, we cannot put promote-in-place regions into the collection set because that would also trigger
          // the LRB to copy on reference fetch.
          r->promote_in_place();
        }
        // Aged humongous continuation regions are handled with their start region.  If an aged regular region has
        // more garbage than ShenandoahOldGarbageTrheshold, we'll promote by evacuation.  If there is room for evacuation
        // in this cycle, the region will be in the collection set.  If there is not room, the region will be promoted
        // by evacuation in some future GC cycle.

        // If an aged regular region has received allocations during the current cycle, we do not promote because the
        // newly allocated objects do not have appropriate age; this region's age will be reset to zero at end of cycle.
      }
      // else, region is free, or OLD, or not in collection set, or humongous_continuation,
      // or is young humongous_start that is too young to be promoted

      if (_sh->check_cancelled_gc_and_yield(_concurrent)) {
        break;
      }
    }
  }
};

void ShenandoahHeap::evacuate_collection_set(bool concurrent) {
  if (ShenandoahHeap::heap()->mode()->is_generational()) {
    ShenandoahRegionIterator regions;
    ShenandoahGenerationalEvacuationTask task(this, &regions, concurrent);
    workers()->run_task(&task);
  } else {
    ShenandoahEvacuationTask task(this, _collection_set, concurrent);
    workers()->run_task(&task);
  }
}

void ShenandoahHeap::trash_cset_regions() {
  ShenandoahHeapLocker locker(lock());

  ShenandoahCollectionSet* set = collection_set();
  ShenandoahHeapRegion* r;
  set->clear_current_index();
  while ((r = set->next()) != nullptr) {
    r->make_trash();
  }
  collection_set()->clear();
}

void ShenandoahHeap::print_heap_regions_on(outputStream* st) const {
  st->print_cr("Heap Regions:");
  st->print_cr("Region state: EU=empty-uncommitted, EC=empty-committed, R=regular, H=humongous start, HP=pinned humongous start");
  st->print_cr("              HC=humongous continuation, CS=collection set, TR=trash, P=pinned, CSP=pinned collection set");
  st->print_cr("BTE=bottom/top/end, TAMS=top-at-mark-start");
  st->print_cr("UWM=update watermark, U=used");
  st->print_cr("T=TLAB allocs, G=GCLAB allocs");
  st->print_cr("S=shared allocs, L=live data");
  st->print_cr("CP=critical pins");

  for (size_t i = 0; i < num_regions(); i++) {
    get_region(i)->print_on(st);
  }
}

size_t ShenandoahHeap::trash_humongous_region_at(ShenandoahHeapRegion* start) {
  assert(start->is_humongous_start(), "reclaim regions starting with the first one");

  oop humongous_obj = cast_to_oop(start->bottom());
  size_t size = humongous_obj->size();
  size_t required_regions = ShenandoahHeapRegion::required_regions(size * HeapWordSize);
  size_t index = start->index() + required_regions - 1;

  assert(!start->has_live(), "liveness must be zero");

  for(size_t i = 0; i < required_regions; i++) {
    // Reclaim from tail. Otherwise, assertion fails when printing region to trace log,
    // as it expects that every region belongs to a humongous region starting with a humongous start region.
    ShenandoahHeapRegion* region = get_region(index --);

    assert(region->is_humongous(), "expect correct humongous start or continuation");
    assert(!region->is_cset(), "Humongous region should not be in collection set");

    region->make_trash_immediate();
  }
  return required_regions;
}

class ShenandoahCheckCleanGCLABClosure : public ThreadClosure {
public:
  ShenandoahCheckCleanGCLABClosure() {}
  void do_thread(Thread* thread) {
    PLAB* gclab = ShenandoahThreadLocalData::gclab(thread);
    assert(gclab != nullptr, "GCLAB should be initialized for %s", thread->name());
    assert(gclab->words_remaining() == 0, "GCLAB should not need retirement");

    PLAB* plab = ShenandoahThreadLocalData::plab(thread);
    assert(plab != nullptr, "PLAB should be initialized for %s", thread->name());
    assert(plab->words_remaining() == 0, "PLAB should not need retirement");
  }
};

class ShenandoahRetireGCLABClosure : public ThreadClosure {
private:
  bool const _resize;
public:
  ShenandoahRetireGCLABClosure(bool resize) : _resize(resize) {}
  void do_thread(Thread* thread) {
    PLAB* gclab = ShenandoahThreadLocalData::gclab(thread);
    assert(gclab != nullptr, "GCLAB should be initialized for %s", thread->name());
    gclab->retire();
    if (_resize && ShenandoahThreadLocalData::gclab_size(thread) > 0) {
      ShenandoahThreadLocalData::set_gclab_size(thread, 0);
    }

    PLAB* plab = ShenandoahThreadLocalData::plab(thread);
    assert(plab != nullptr, "PLAB should be initialized for %s", thread->name());

    // There are two reasons to retire all plabs between old-gen evacuation passes.
    //  1. We need to make the plab memory parseable by remembered-set scanning.
    //  2. We need to establish a trustworthy UpdateWaterMark value within each old-gen heap region
    ShenandoahHeap::heap()->retire_plab(plab, thread);
    if (_resize && ShenandoahThreadLocalData::plab_size(thread) > 0) {
      ShenandoahThreadLocalData::set_plab_size(thread, 0);
    }
  }
};

void ShenandoahHeap::labs_make_parsable() {
  assert(UseTLAB, "Only call with UseTLAB");

  ShenandoahRetireGCLABClosure cl(false);

  for (JavaThreadIteratorWithHandle jtiwh; JavaThread *t = jtiwh.next(); ) {
    ThreadLocalAllocBuffer& tlab = t->tlab();
    tlab.make_parsable();
    cl.do_thread(t);
  }

  workers()->threads_do(&cl);
}

void ShenandoahHeap::tlabs_retire(bool resize) {
  assert(UseTLAB, "Only call with UseTLAB");
  assert(!resize || ResizeTLAB, "Only call for resize when ResizeTLAB is enabled");

  ThreadLocalAllocStats stats;

  for (JavaThreadIteratorWithHandle jtiwh; JavaThread *t = jtiwh.next(); ) {
    ThreadLocalAllocBuffer& tlab = t->tlab();
    tlab.retire(&stats);
    if (resize) {
      tlab.resize();
    }
  }

  stats.publish();

#ifdef ASSERT
  ShenandoahCheckCleanGCLABClosure cl;
  for (JavaThreadIteratorWithHandle jtiwh; JavaThread *t = jtiwh.next(); ) {
    cl.do_thread(t);
  }
  workers()->threads_do(&cl);
#endif
}

void ShenandoahHeap::gclabs_retire(bool resize) {
  assert(UseTLAB, "Only call with UseTLAB");
  assert(!resize || ResizeTLAB, "Only call for resize when ResizeTLAB is enabled");

  ShenandoahRetireGCLABClosure cl(resize);
  for (JavaThreadIteratorWithHandle jtiwh; JavaThread *t = jtiwh.next(); ) {
    cl.do_thread(t);
  }
  workers()->threads_do(&cl);

  if (safepoint_workers() != nullptr) {
    safepoint_workers()->threads_do(&cl);
  }
}

// Returns size in bytes
size_t ShenandoahHeap::unsafe_max_tlab_alloc(Thread *thread) const {
  if (ShenandoahElasticTLAB) {
    if (mode()->is_generational()) {
      return MIN2(ShenandoahHeapRegion::max_tlab_size_bytes(), young_generation()->available());
    } else {
      // With Elastic TLABs, return the max allowed size, and let the allocation path
      // figure out the safe size for current allocation.
      return ShenandoahHeapRegion::max_tlab_size_bytes();
    }
  } else {
    return MIN2(_free_set->unsafe_peek_free(), ShenandoahHeapRegion::max_tlab_size_bytes());
  }
}

size_t ShenandoahHeap::max_tlab_size() const {
  // Returns size in words
  return ShenandoahHeapRegion::max_tlab_size_words();
}

void ShenandoahHeap::collect(GCCause::Cause cause) {
  control_thread()->request_gc(cause);
}

void ShenandoahHeap::do_full_collection(bool clear_all_soft_refs) {
  //assert(false, "Shouldn't need to do full collections");
}

HeapWord* ShenandoahHeap::block_start(const void* addr) const {
  ShenandoahHeapRegion* r = heap_region_containing(addr);
  if (r != nullptr) {
    return r->block_start(addr);
  }
  return nullptr;
}

bool ShenandoahHeap::block_is_obj(const HeapWord* addr) const {
  ShenandoahHeapRegion* r = heap_region_containing(addr);
  return r->block_is_obj(addr);
}

bool ShenandoahHeap::print_location(outputStream* st, void* addr) const {
  return BlockLocationPrinter<ShenandoahHeap>::print_location(st, addr);
}

void ShenandoahHeap::prepare_for_verify() {
  if (SafepointSynchronize::is_at_safepoint() && UseTLAB) {
    labs_make_parsable();
  }
}

void ShenandoahHeap::gc_threads_do(ThreadClosure* tcl) const {
  if (_shenandoah_policy->is_at_shutdown()) {
    return;
  }

  tcl->do_thread(_control_thread);
  tcl->do_thread(_regulator_thread);
  workers()->threads_do(tcl);
  if (_safepoint_workers != nullptr) {
    _safepoint_workers->threads_do(tcl);
  }
}

void ShenandoahHeap::print_tracing_info() const {
  LogTarget(Info, gc, stats) lt;
  if (lt.is_enabled()) {
    ResourceMark rm;
    LogStream ls(lt);

    phase_timings()->print_global_on(&ls);

    ls.cr();
    ls.cr();

    shenandoah_policy()->print_gc_stats(&ls);

    ls.cr();

    evac_tracker()->print_global_on(&ls);

    ls.cr();
    ls.cr();
  }
}

void ShenandoahHeap::on_cycle_start(GCCause::Cause cause, ShenandoahGeneration* generation) {
  set_gc_cause(cause);
  set_gc_generation(generation);

  shenandoah_policy()->record_cycle_start();
  generation->heuristics()->record_cycle_start();
}

void ShenandoahHeap::on_cycle_end(ShenandoahGeneration* generation) {
  generation->heuristics()->record_cycle_end();
  if (mode()->is_generational() && (generation->is_global() || upgraded_to_full())) {
    // If we just completed a GLOBAL GC, claim credit for completion of young-gen and old-gen GC as well
    young_generation()->heuristics()->record_cycle_end();
    old_generation()->heuristics()->record_cycle_end();
  }
  set_gc_cause(GCCause::_no_gc);
}

void ShenandoahHeap::verify(VerifyOption vo) {
  if (ShenandoahSafepoint::is_at_shenandoah_safepoint()) {
    if (ShenandoahVerify) {
      verifier()->verify_generic(vo);
    } else {
      // TODO: Consider allocating verification bitmaps on demand,
      // and turn this on unconditionally.
    }
  }
}
size_t ShenandoahHeap::tlab_capacity(Thread *thr) const {
  return _free_set->capacity();
}

class ObjectIterateScanRootClosure : public BasicOopIterateClosure {
private:
  MarkBitMap* _bitmap;
  ShenandoahScanObjectStack* _oop_stack;
  ShenandoahHeap* const _heap;
  ShenandoahMarkingContext* const _marking_context;

  template <class T>
  void do_oop_work(T* p) {
    T o = RawAccess<>::oop_load(p);
    if (!CompressedOops::is_null(o)) {
      oop obj = CompressedOops::decode_not_null(o);
      if (_heap->is_concurrent_weak_root_in_progress() && !_marking_context->is_marked(obj)) {
        // There may be dead oops in weak roots in concurrent root phase, do not touch them.
        return;
      }
      obj = ShenandoahBarrierSet::barrier_set()->load_reference_barrier(obj);

      assert(oopDesc::is_oop(obj), "must be a valid oop");
      if (!_bitmap->is_marked(obj)) {
        _bitmap->mark(obj);
        _oop_stack->push(obj);
      }
    }
  }
public:
  ObjectIterateScanRootClosure(MarkBitMap* bitmap, ShenandoahScanObjectStack* oop_stack) :
    _bitmap(bitmap), _oop_stack(oop_stack), _heap(ShenandoahHeap::heap()),
    _marking_context(_heap->marking_context()) {}
  void do_oop(oop* p)       { do_oop_work(p); }
  void do_oop(narrowOop* p) { do_oop_work(p); }
};

/*
 * This is public API, used in preparation of object_iterate().
 * Since we don't do linear scan of heap in object_iterate() (see comment below), we don't
 * need to make the heap parsable. For Shenandoah-internal linear heap scans that we can
 * control, we call SH::tlabs_retire, SH::gclabs_retire.
 */
void ShenandoahHeap::ensure_parsability(bool retire_tlabs) {
  // No-op.
}

/*
 * Iterates objects in the heap. This is public API, used for, e.g., heap dumping.
 *
 * We cannot safely iterate objects by doing a linear scan at random points in time. Linear
 * scanning needs to deal with dead objects, which may have dead Klass* pointers (e.g.
 * calling oopDesc::size() would crash) or dangling reference fields (crashes) etc. Linear
 * scanning therefore depends on having a valid marking bitmap to support it. However, we only
 * have a valid marking bitmap after successful marking. In particular, we *don't* have a valid
 * marking bitmap during marking, after aborted marking or during/after cleanup (when we just
 * wiped the bitmap in preparation for next marking).
 *
 * For all those reasons, we implement object iteration as a single marking traversal, reporting
 * objects as we mark+traverse through the heap, starting from GC roots. JVMTI IterateThroughHeap
 * is allowed to report dead objects, but is not required to do so.
 */
void ShenandoahHeap::object_iterate(ObjectClosure* cl) {
  // Reset bitmap
  if (!prepare_aux_bitmap_for_iteration())
    return;

  ShenandoahScanObjectStack oop_stack;
  ObjectIterateScanRootClosure oops(&_aux_bit_map, &oop_stack);
  // Seed the stack with root scan
  scan_roots_for_iteration(&oop_stack, &oops);

  // Work through the oop stack to traverse heap
  while (! oop_stack.is_empty()) {
    oop obj = oop_stack.pop();
    assert(oopDesc::is_oop(obj), "must be a valid oop");
    cl->do_object(obj);
    obj->oop_iterate(&oops);
  }

  assert(oop_stack.is_empty(), "should be empty");
  // Reclaim bitmap
  reclaim_aux_bitmap_for_iteration();
}

bool ShenandoahHeap::prepare_aux_bitmap_for_iteration() {
  assert(SafepointSynchronize::is_at_safepoint(), "safe iteration is only available during safepoints");

  if (!_aux_bitmap_region_special && !os::commit_memory((char*)_aux_bitmap_region.start(), _aux_bitmap_region.byte_size(), false)) {
    log_warning(gc)("Could not commit native memory for auxiliary marking bitmap for heap iteration");
    return false;
  }
  // Reset bitmap
  _aux_bit_map.clear();
  return true;
}

void ShenandoahHeap::scan_roots_for_iteration(ShenandoahScanObjectStack* oop_stack, ObjectIterateScanRootClosure* oops) {
  // Process GC roots according to current GC cycle
  // This populates the work stack with initial objects
  // It is important to relinquish the associated locks before diving
  // into heap dumper
  uint n_workers = safepoint_workers() != nullptr ? safepoint_workers()->active_workers() : 1;
  ShenandoahHeapIterationRootScanner rp(n_workers);
  rp.roots_do(oops);
}

void ShenandoahHeap::reclaim_aux_bitmap_for_iteration() {
  if (!_aux_bitmap_region_special && !os::uncommit_memory((char*)_aux_bitmap_region.start(), _aux_bitmap_region.byte_size())) {
    log_warning(gc)("Could not uncommit native memory for auxiliary marking bitmap for heap iteration");
  }
}

// Closure for parallelly iterate objects
class ShenandoahObjectIterateParScanClosure : public BasicOopIterateClosure {
private:
  MarkBitMap* _bitmap;
  ShenandoahObjToScanQueue* _queue;
  ShenandoahHeap* const _heap;
  ShenandoahMarkingContext* const _marking_context;

  template <class T>
  void do_oop_work(T* p) {
    T o = RawAccess<>::oop_load(p);
    if (!CompressedOops::is_null(o)) {
      oop obj = CompressedOops::decode_not_null(o);
      if (_heap->is_concurrent_weak_root_in_progress() && !_marking_context->is_marked(obj)) {
        // There may be dead oops in weak roots in concurrent root phase, do not touch them.
        return;
      }
      obj = ShenandoahBarrierSet::barrier_set()->load_reference_barrier(obj);

      assert(oopDesc::is_oop(obj), "Must be a valid oop");
      if (_bitmap->par_mark(obj)) {
        _queue->push(ShenandoahMarkTask(obj));
      }
    }
  }
public:
  ShenandoahObjectIterateParScanClosure(MarkBitMap* bitmap, ShenandoahObjToScanQueue* q) :
    _bitmap(bitmap), _queue(q), _heap(ShenandoahHeap::heap()),
    _marking_context(_heap->marking_context()) {}
  void do_oop(oop* p)       { do_oop_work(p); }
  void do_oop(narrowOop* p) { do_oop_work(p); }
};

// Object iterator for parallel heap iteraion.
// The root scanning phase happenes in construction as a preparation of
// parallel marking queues.
// Every worker processes it's own marking queue. work-stealing is used
// to balance workload.
class ShenandoahParallelObjectIterator : public ParallelObjectIteratorImpl {
private:
  uint                         _num_workers;
  bool                         _init_ready;
  MarkBitMap*                  _aux_bit_map;
  ShenandoahHeap*              _heap;
  ShenandoahScanObjectStack    _roots_stack; // global roots stack
  ShenandoahObjToScanQueueSet* _task_queues;
public:
  ShenandoahParallelObjectIterator(uint num_workers, MarkBitMap* bitmap) :
        _num_workers(num_workers),
        _init_ready(false),
        _aux_bit_map(bitmap),
        _heap(ShenandoahHeap::heap()) {
    // Initialize bitmap
    _init_ready = _heap->prepare_aux_bitmap_for_iteration();
    if (!_init_ready) {
      return;
    }

    ObjectIterateScanRootClosure oops(_aux_bit_map, &_roots_stack);
    _heap->scan_roots_for_iteration(&_roots_stack, &oops);

    _init_ready = prepare_worker_queues();
  }

  ~ShenandoahParallelObjectIterator() {
    // Reclaim bitmap
    _heap->reclaim_aux_bitmap_for_iteration();
    // Reclaim queue for workers
    if (_task_queues!= nullptr) {
      for (uint i = 0; i < _num_workers; ++i) {
        ShenandoahObjToScanQueue* q = _task_queues->queue(i);
        if (q != nullptr) {
          delete q;
          _task_queues->register_queue(i, nullptr);
        }
      }
      delete _task_queues;
      _task_queues = nullptr;
    }
  }

  virtual void object_iterate(ObjectClosure* cl, uint worker_id) {
    if (_init_ready) {
      object_iterate_parallel(cl, worker_id, _task_queues);
    }
  }

private:
  // Divide global root_stack into worker queues
  bool prepare_worker_queues() {
    _task_queues = new ShenandoahObjToScanQueueSet((int) _num_workers);
    // Initialize queues for every workers
    for (uint i = 0; i < _num_workers; ++i) {
      ShenandoahObjToScanQueue* task_queue = new ShenandoahObjToScanQueue();
      _task_queues->register_queue(i, task_queue);
    }
    // Divide roots among the workers. Assume that object referencing distribution
    // is related with root kind, use round-robin to make every worker have same chance
    // to process every kind of roots
    size_t roots_num = _roots_stack.size();
    if (roots_num == 0) {
      // No work to do
      return false;
    }

    for (uint j = 0; j < roots_num; j++) {
      uint stack_id = j % _num_workers;
      oop obj = _roots_stack.pop();
      _task_queues->queue(stack_id)->push(ShenandoahMarkTask(obj));
    }
    return true;
  }

  void object_iterate_parallel(ObjectClosure* cl,
                               uint worker_id,
                               ShenandoahObjToScanQueueSet* queue_set) {
    assert(SafepointSynchronize::is_at_safepoint(), "safe iteration is only available during safepoints");
    assert(queue_set != nullptr, "task queue must not be null");

    ShenandoahObjToScanQueue* q = queue_set->queue(worker_id);
    assert(q != nullptr, "object iterate queue must not be null");

    ShenandoahMarkTask t;
    ShenandoahObjectIterateParScanClosure oops(_aux_bit_map, q);

    // Work through the queue to traverse heap.
    // Steal when there is no task in queue.
    while (q->pop(t) || queue_set->steal(worker_id, t)) {
      oop obj = t.obj();
      assert(oopDesc::is_oop(obj), "must be a valid oop");
      cl->do_object(obj);
      obj->oop_iterate(&oops);
    }
    assert(q->is_empty(), "should be empty");
  }
};

ParallelObjectIteratorImpl* ShenandoahHeap::parallel_object_iterator(uint workers) {
  return new ShenandoahParallelObjectIterator(workers, &_aux_bit_map);
}

// Keep alive an object that was loaded with AS_NO_KEEPALIVE.
void ShenandoahHeap::keep_alive(oop obj) {
  if (is_concurrent_mark_in_progress() && (obj != nullptr)) {
    ShenandoahBarrierSet::barrier_set()->enqueue(obj);
  }
}

void ShenandoahHeap::heap_region_iterate(ShenandoahHeapRegionClosure* blk) const {
  for (size_t i = 0; i < num_regions(); i++) {
    ShenandoahHeapRegion* current = get_region(i);
    blk->heap_region_do(current);
  }
}

class ShenandoahParallelHeapRegionTask : public WorkerTask {
private:
  ShenandoahHeap* const _heap;
  ShenandoahHeapRegionClosure* const _blk;

  shenandoah_padding(0);
  volatile size_t _index;
  shenandoah_padding(1);

public:
  ShenandoahParallelHeapRegionTask(ShenandoahHeapRegionClosure* blk) :
          WorkerTask("Shenandoah Parallel Region Operation"),
          _heap(ShenandoahHeap::heap()), _blk(blk), _index(0) {}

  void work(uint worker_id) {
    ShenandoahParallelWorkerSession worker_session(worker_id);
    size_t stride = ShenandoahParallelRegionStride;

    size_t max = _heap->num_regions();
    while (Atomic::load(&_index) < max) {
      size_t cur = Atomic::fetch_then_add(&_index, stride, memory_order_relaxed);
      size_t start = cur;
      size_t end = MIN2(cur + stride, max);
      if (start >= max) break;

      for (size_t i = cur; i < end; i++) {
        ShenandoahHeapRegion* current = _heap->get_region(i);
        _blk->heap_region_do(current);
      }
    }
  }
};

void ShenandoahHeap::parallel_heap_region_iterate(ShenandoahHeapRegionClosure* blk) const {
  assert(blk->is_thread_safe(), "Only thread-safe closures here");
  if (num_regions() > ShenandoahParallelRegionStride) {
    ShenandoahParallelHeapRegionTask task(blk);
    workers()->run_task(&task);
  } else {
    heap_region_iterate(blk);
  }
}

class ShenandoahRendezvousClosure : public HandshakeClosure {
public:
  inline ShenandoahRendezvousClosure() : HandshakeClosure("ShenandoahRendezvous") {}
  inline void do_thread(Thread* thread) {}
};

void ShenandoahHeap::rendezvous_threads() {
  ShenandoahRendezvousClosure cl;
  Handshake::execute(&cl);
}

void ShenandoahHeap::recycle_trash() {
  free_set()->recycle_trash();
}

void ShenandoahHeap::do_class_unloading() {
  _unloader.unload();
}

void ShenandoahHeap::stw_weak_refs(bool full_gc) {
  // Weak refs processing
  ShenandoahPhaseTimings::Phase phase = full_gc ? ShenandoahPhaseTimings::full_gc_weakrefs
                                                : ShenandoahPhaseTimings::degen_gc_weakrefs;
  ShenandoahTimingsTracker t(phase);
  ShenandoahGCWorkerPhase worker_phase(phase);
  active_generation()->ref_processor()->process_references(phase, workers(), false /* concurrent */);
}

void ShenandoahHeap::prepare_update_heap_references(bool concurrent) {
  assert(ShenandoahSafepoint::is_at_shenandoah_safepoint(), "must be at safepoint");

  // Evacuation is over, no GCLABs are needed anymore. GCLABs are under URWM, so we need to
  // make them parsable for update code to work correctly. Plus, we can compute new sizes
  // for future GCLABs here.
  if (UseTLAB) {
    ShenandoahGCPhase phase(concurrent ?
                            ShenandoahPhaseTimings::init_update_refs_manage_gclabs :
                            ShenandoahPhaseTimings::degen_gc_init_update_refs_manage_gclabs);
    gclabs_retire(ResizeTLAB);
  }

  _update_refs_iterator.reset();
}

void ShenandoahHeap::set_gc_state_all_threads(char state) {
  for (JavaThreadIteratorWithHandle jtiwh; JavaThread *t = jtiwh.next(); ) {
    ShenandoahThreadLocalData::set_gc_state(t, state);
  }
}

void ShenandoahHeap::set_gc_state_mask(uint mask, bool value) {
  assert(ShenandoahSafepoint::is_at_shenandoah_safepoint(), "Should really be Shenandoah safepoint");
  _gc_state.set_cond(mask, value);
  set_gc_state_all_threads(_gc_state.raw_value());
}

void ShenandoahHeap::set_evacuation_reserve_quantities(bool is_valid) {
  _has_evacuation_reserve_quantities = is_valid;
}

void ShenandoahHeap::set_concurrent_young_mark_in_progress(bool in_progress) {
  uint mask;
  assert(!has_forwarded_objects(), "Young marking is not concurrent with evacuation");
  if (!in_progress && is_concurrent_old_mark_in_progress()) {
    assert(mode()->is_generational(), "Only generational GC has old marking");
    assert(_gc_state.is_set(MARKING), "concurrent_old_marking_in_progress implies MARKING");
    // If old-marking is in progress when we turn off YOUNG_MARKING, leave MARKING (and OLD_MARKING) on
    mask = YOUNG_MARKING;
  } else {
    mask = MARKING | YOUNG_MARKING;
  }
  set_gc_state_mask(mask, in_progress);
  manage_satb_barrier(in_progress);
}

void ShenandoahHeap::set_concurrent_old_mark_in_progress(bool in_progress) {
#ifdef ASSERT
  // has_forwarded_objects() iff UPDATEREFS or EVACUATION
  bool has_forwarded = has_forwarded_objects();
  bool updating_or_evacuating = _gc_state.is_set(UPDATEREFS | EVACUATION);
  bool evacuating = _gc_state.is_set(EVACUATION);
  assert ((has_forwarded == updating_or_evacuating) || (evacuating && !has_forwarded && collection_set()->is_empty()),
          "Updating or evacuating iff has forwarded objects, or if evacuation phase is promoting in place without forwarding");
#endif
  if (!in_progress && is_concurrent_young_mark_in_progress()) {
    // If young-marking is in progress when we turn off OLD_MARKING, leave MARKING (and YOUNG_MARKING) on
    assert(_gc_state.is_set(MARKING), "concurrent_young_marking_in_progress implies MARKING");
    set_gc_state_mask(OLD_MARKING, in_progress);
  } else {
    set_gc_state_mask(MARKING | OLD_MARKING, in_progress);
  }
  manage_satb_barrier(in_progress);
}

void ShenandoahHeap::set_prepare_for_old_mark_in_progress(bool in_progress) {
  // Unlike other set-gc-state functions, this may happen outside safepoint.
  // Is only set and queried by control thread, so no coherence issues.
  _prepare_for_old_mark = in_progress;
}

void ShenandoahHeap::set_aging_cycle(bool in_progress) {
  _is_aging_cycle.set_cond(in_progress);
}

void ShenandoahHeap::set_promote_in_place_load(size_t regions, size_t live_bytes) {
  _promote_in_place_regions = regions;
  _promote_in_place_bytes = live_bytes;
}

size_t ShenandoahHeap::get_promote_in_place_regions() const {
  assert(is_evacuation_in_progress() || is_update_refs_in_progress(), "Only relevant during evac or updaterefs");
  return _promote_in_place_regions;
}

#undef KELVIN_UPDATE

size_t ShenandoahHeap::get_promote_in_place_bytes() const {
  assert(is_evacuation_in_progress() || is_update_refs_in_progress(), "Only relevant during evac or updaterefs");
#ifdef KELVIN_UPDATE
  log_info(gc)("get_promote_in_place_bytes() returns " SIZE_FORMAT "%s", 
               byte_size_in_proper_unit(_promote_in_place_bytes),    proper_unit_for_byte_size(_promote_in_place_bytes));
#endif
  return _promote_in_place_bytes;
}

size_t ShenandoahHeap::get_young_bytes_to_evacuate() const {
  assert(is_evacuation_in_progress() || is_update_refs_in_progress(), "Only relevant during evac or updaterefs");
  return collection_set()->young_bytes();
}

size_t ShenandoahHeap::get_old_bytes_to_evacuate() const {
  assert(is_evacuation_in_progress() || is_update_refs_in_progress(), "Only relevant during evac or updaterefs");
  return collection_set()->old_bytes();
}

size_t ShenandoahHeap::get_young_bytes_not_evacuated() const {
  assert(is_evacuation_in_progress() || is_update_refs_in_progress(), "Only relevant during evac or updaterefs");
  size_t young_used = young_generation()->used();
  size_t young_garbage = collection_set()->get_young_garbage();
  size_t cset_young = collection_set()->young_bytes();

  size_t result = young_used - young_garbage - cset_young;

#ifdef KELVIN_UPDATE
  log_info(gc)("get_young_bytes_not_evacuated() returns " SIZE_FORMAT "%s from young used: " SIZE_FORMAT
               "%s -  cset->young_bytes: "  SIZE_FORMAT "%s",
               byte_size_in_proper_unit(result),       proper_unit_for_byte_size(result),
               byte_size_in_proper_unit(young_used),   proper_unit_for_byte_size(young_used),
               byte_size_in_proper_unit(cset_young),   proper_unit_for_byte_size(cset_young));
#endif
  return result;
}

size_t ShenandoahHeap::get_old_bytes_not_evacuated() const {
  assert(is_evacuation_in_progress() || is_update_refs_in_progress(), "Only relevant during evac or updaterefs");
  size_t old_used = old_generation()->used();
  size_t cset_old = collection_set()->old_bytes();
  size_t old_garbage = collection_set()->get_old_garbage();
  size_t result = old_used - old_garbage - cset_old;
#ifdef KELVIN_UPDATE
  log_info(gc)("get_old_bytes_not_evacuated() returns " SIZE_FORMAT "%s from old used: " SIZE_FORMAT
               "%s -  cset->old_bytes: " SIZE_FORMAT "%s",
               byte_size_in_proper_unit(result),     proper_unit_for_byte_size(result),
               byte_size_in_proper_unit(old_used),   proper_unit_for_byte_size(old_used),
               byte_size_in_proper_unit(cset_old),   proper_unit_for_byte_size(cset_old));
#endif
  return result;
}

void ShenandoahHeap::manage_satb_barrier(bool active) {
  if (is_concurrent_mark_in_progress()) {
    // Ignore request to deactivate barrier while concurrent mark is in progress.
    // Do not attempt to re-activate the barrier if it is already active.
    if (active && !ShenandoahBarrierSet::satb_mark_queue_set().is_active()) {
      ShenandoahBarrierSet::satb_mark_queue_set().set_active_all_threads(active, !active);
    }
  } else {
    // No concurrent marking is in progress so honor request to deactivate,
    // but only if the barrier is already active.
    if (!active && ShenandoahBarrierSet::satb_mark_queue_set().is_active()) {
      ShenandoahBarrierSet::satb_mark_queue_set().set_active_all_threads(active, !active);
    }
  }
}

void ShenandoahHeap::set_evacuation_in_progress(bool in_progress) {
  assert(ShenandoahSafepoint::is_at_shenandoah_safepoint(), "Only call this at safepoint");
  set_gc_state_mask(EVACUATION, in_progress);
}

void ShenandoahHeap::set_concurrent_strong_root_in_progress(bool in_progress) {
  if (in_progress) {
    _concurrent_strong_root_in_progress.set();
  } else {
    _concurrent_strong_root_in_progress.unset();
  }
}

void ShenandoahHeap::set_concurrent_weak_root_in_progress(bool cond) {
  set_gc_state_mask(WEAK_ROOTS, cond);
}

GCTracer* ShenandoahHeap::tracer() {
  return shenandoah_policy()->tracer();
}

size_t ShenandoahHeap::tlab_used(Thread* thread) const {
  return _free_set->used();
}

bool ShenandoahHeap::try_cancel_gc() {
  jbyte prev = _cancelled_gc.cmpxchg(CANCELLED, CANCELLABLE);
  return prev == CANCELLABLE;
}

void ShenandoahHeap::cancel_concurrent_mark() {
  _young_generation->cancel_marking();
  _old_generation->cancel_marking();
  _global_generation->cancel_marking();

  ShenandoahBarrierSet::satb_mark_queue_set().abandon_partial_marking();
}

void ShenandoahHeap::cancel_gc(GCCause::Cause cause) {
  if (try_cancel_gc()) {
    FormatBuffer<> msg("Cancelling GC: %s", GCCause::to_string(cause));
    log_info(gc)("%s", msg.buffer());
    Events::log(Thread::current(), "%s", msg.buffer());
    _cancel_requested_time = os::elapsedTime();
    if (cause == GCCause::_shenandoah_upgrade_to_full_gc) {
      _upgraded_to_full = true;
    }
  }
}

uint ShenandoahHeap::max_workers() {
  return _max_workers;
}

void ShenandoahHeap::stop() {
  // The shutdown sequence should be able to terminate when GC is running.

  // Step 1. Notify policy to disable event recording and prevent visiting gc threads during shutdown
  _shenandoah_policy->record_shutdown();

  // Step 2. Stop requesting collections.
  regulator_thread()->stop();

  // Step 3. Notify control thread that we are in shutdown.
  // Note that we cannot do that with stop(), because stop() is blocking and waits for the actual shutdown.
  // Doing stop() here would wait for the normal GC cycle to complete, never falling through to cancel below.
  control_thread()->prepare_for_graceful_shutdown();

  // Step 4. Notify GC workers that we are cancelling GC.
  cancel_gc(GCCause::_shenandoah_stop_vm);

  // Step 5. Wait until GC worker exits normally.
  control_thread()->stop();
}

void ShenandoahHeap::stw_unload_classes(bool full_gc) {
  if (!unload_classes()) return;
  // Unload classes and purge SystemDictionary.
  {
    ShenandoahPhaseTimings::Phase phase = full_gc ?
                                          ShenandoahPhaseTimings::full_gc_purge_class_unload :
                                          ShenandoahPhaseTimings::degen_gc_purge_class_unload;
    ShenandoahIsAliveSelector is_alive;
    {
      CodeCache::UnlinkingScope scope(is_alive.is_alive_closure());
      ShenandoahGCPhase gc_phase(phase);
      ShenandoahGCWorkerPhase worker_phase(phase);
      bool unloading_occurred = SystemDictionary::do_unloading(gc_timer());

      uint num_workers = _workers->active_workers();
      ShenandoahClassUnloadingTask unlink_task(phase, num_workers, unloading_occurred);
      _workers->run_task(&unlink_task);
    }
    // Release unloaded nmethods's memory.
    CodeCache::flush_unlinked_nmethods();
  }

  {
    ShenandoahGCPhase phase(full_gc ?
                            ShenandoahPhaseTimings::full_gc_purge_cldg :
                            ShenandoahPhaseTimings::degen_gc_purge_cldg);
    ClassLoaderDataGraph::purge(/*at_safepoint*/true);
  }
  // Resize and verify metaspace
  MetaspaceGC::compute_new_size();
  DEBUG_ONLY(MetaspaceUtils::verify();)
}

// Weak roots are either pre-evacuated (final mark) or updated (final updaterefs),
// so they should not have forwarded oops.
// However, we do need to "null" dead oops in the roots, if can not be done
// in concurrent cycles.
void ShenandoahHeap::stw_process_weak_roots(bool full_gc) {
  uint num_workers = _workers->active_workers();
  ShenandoahPhaseTimings::Phase timing_phase = full_gc ?
                                               ShenandoahPhaseTimings::full_gc_purge_weak_par :
                                               ShenandoahPhaseTimings::degen_gc_purge_weak_par;
  ShenandoahGCPhase phase(timing_phase);
  ShenandoahGCWorkerPhase worker_phase(timing_phase);
  // Cleanup weak roots
  if (has_forwarded_objects()) {
    ShenandoahForwardedIsAliveClosure is_alive;
    ShenandoahUpdateRefsClosure keep_alive;
    ShenandoahParallelWeakRootsCleaningTask<ShenandoahForwardedIsAliveClosure, ShenandoahUpdateRefsClosure>
      cleaning_task(timing_phase, &is_alive, &keep_alive, num_workers);
    _workers->run_task(&cleaning_task);
  } else {
    ShenandoahIsAliveClosure is_alive;
#ifdef ASSERT
    ShenandoahAssertNotForwardedClosure verify_cl;
    ShenandoahParallelWeakRootsCleaningTask<ShenandoahIsAliveClosure, ShenandoahAssertNotForwardedClosure>
      cleaning_task(timing_phase, &is_alive, &verify_cl, num_workers);
#else
    ShenandoahParallelWeakRootsCleaningTask<ShenandoahIsAliveClosure, DoNothingClosure>
      cleaning_task(timing_phase, &is_alive, &do_nothing_cl, num_workers);
#endif
    _workers->run_task(&cleaning_task);
  }
}

void ShenandoahHeap::parallel_cleaning(bool full_gc) {
  assert(SafepointSynchronize::is_at_safepoint(), "Must be at a safepoint");
  assert(is_stw_gc_in_progress(), "Only for Degenerated and Full GC");
  ShenandoahGCPhase phase(full_gc ?
                          ShenandoahPhaseTimings::full_gc_purge :
                          ShenandoahPhaseTimings::degen_gc_purge);
  stw_weak_refs(full_gc);
  stw_process_weak_roots(full_gc);
  stw_unload_classes(full_gc);
}

void ShenandoahHeap::set_has_forwarded_objects(bool cond) {
  set_gc_state_mask(HAS_FORWARDED, cond);
}

void ShenandoahHeap::set_unload_classes(bool uc) {
  _unload_classes.set_cond(uc);
}

bool ShenandoahHeap::unload_classes() const {
  return _unload_classes.is_set();
}

address ShenandoahHeap::in_cset_fast_test_addr() {
  ShenandoahHeap* heap = ShenandoahHeap::heap();
  assert(heap->collection_set() != nullptr, "Sanity");
  return (address) heap->collection_set()->biased_map_address();
}

void ShenandoahHeap::reset_bytes_allocated_since_gc_start() {
  if (mode()->is_generational()) {
    young_generation()->reset_bytes_allocated_since_gc_start();
    old_generation()->reset_bytes_allocated_since_gc_start();
  }

  global_generation()->reset_bytes_allocated_since_gc_start();
}

void ShenandoahHeap::set_degenerated_gc_in_progress(bool in_progress) {
  _degenerated_gc_in_progress.set_cond(in_progress);
}

void ShenandoahHeap::set_full_gc_in_progress(bool in_progress) {
  _full_gc_in_progress.set_cond(in_progress);
}

void ShenandoahHeap::set_full_gc_move_in_progress(bool in_progress) {
  assert (is_full_gc_in_progress(), "should be");
  _full_gc_move_in_progress.set_cond(in_progress);
}

void ShenandoahHeap::set_update_refs_in_progress(bool in_progress) {
  set_gc_state_mask(UPDATEREFS, in_progress);
}

void ShenandoahHeap::register_nmethod(nmethod* nm) {
  ShenandoahCodeRoots::register_nmethod(nm);
}

void ShenandoahHeap::unregister_nmethod(nmethod* nm) {
  ShenandoahCodeRoots::unregister_nmethod(nm);
}

void ShenandoahHeap::pin_object(JavaThread* thr, oop o) {
  heap_region_containing(o)->record_pin();
}

void ShenandoahHeap::unpin_object(JavaThread* thr, oop o) {
  ShenandoahHeapRegion* r = heap_region_containing(o);
  assert(r != nullptr, "Sanity");
  assert(r->pin_count() > 0, "Region " SIZE_FORMAT " should have non-zero pins", r->index());
  r->record_unpin();
}

void ShenandoahHeap::sync_pinned_region_status() {
  ShenandoahHeapLocker locker(lock());

  for (size_t i = 0; i < num_regions(); i++) {
    ShenandoahHeapRegion *r = get_region(i);
    if (r->is_active()) {
      if (r->is_pinned()) {
        if (r->pin_count() == 0) {
          r->make_unpinned();
        }
      } else {
        if (r->pin_count() > 0) {
          r->make_pinned();
        }
      }
    }
  }

  assert_pinned_region_status();
}

#ifdef ASSERT
void ShenandoahHeap::assert_pinned_region_status() {
  for (size_t i = 0; i < num_regions(); i++) {
    ShenandoahHeapRegion* r = get_region(i);
    if (active_generation()->contains(r)) {
      assert((r->is_pinned() && r->pin_count() > 0) || (!r->is_pinned() && r->pin_count() == 0),
             "Region " SIZE_FORMAT " pinning status is inconsistent", i);
    }
  }
}
#endif

ConcurrentGCTimer* ShenandoahHeap::gc_timer() const {
  return _gc_timer;
}

void ShenandoahHeap::prepare_concurrent_roots() {
  assert(SafepointSynchronize::is_at_safepoint(), "Must be at a safepoint");
  assert(!is_stw_gc_in_progress(), "Only concurrent GC");
  set_concurrent_strong_root_in_progress(!collection_set()->is_empty());
  set_concurrent_weak_root_in_progress(true);
  if (unload_classes()) {
    _unloader.prepare();
  }
}

void ShenandoahHeap::finish_concurrent_roots() {
  assert(SafepointSynchronize::is_at_safepoint(), "Must be at a safepoint");
  assert(!is_stw_gc_in_progress(), "Only concurrent GC");
  if (unload_classes()) {
    _unloader.finish();
  }
}

#ifdef ASSERT
void ShenandoahHeap::assert_gc_workers(uint nworkers) {
  assert(nworkers > 0 && nworkers <= max_workers(), "Sanity");

  if (ShenandoahSafepoint::is_at_shenandoah_safepoint()) {
    if (UseDynamicNumberOfGCThreads) {
      assert(nworkers <= ParallelGCThreads, "Cannot use more than it has");
    } else {
      // Use ParallelGCThreads inside safepoints
      assert(nworkers == ParallelGCThreads, "Use ParallelGCThreads within safepoints");
    }
  } else {
    if (UseDynamicNumberOfGCThreads) {
      assert(nworkers <= ConcGCThreads, "Cannot use more than it has");
    } else {
      // Use ConcGCThreads outside safepoints
      assert(nworkers == ConcGCThreads, "Use ConcGCThreads outside safepoints");
    }
  }
}
#endif

ShenandoahVerifier* ShenandoahHeap::verifier() {
  guarantee(ShenandoahVerify, "Should be enabled");
  assert (_verifier != nullptr, "sanity");
  return _verifier;
}

template<bool CONCURRENT>
class ShenandoahUpdateHeapRefsTask : public WorkerTask {
private:
  ShenandoahHeap* _heap;
  ShenandoahRegionIterator* _regions;
  ShenandoahRegionChunkIterator* _work_chunks;

public:
  explicit ShenandoahUpdateHeapRefsTask(ShenandoahRegionIterator* regions,
                                        ShenandoahRegionChunkIterator* work_chunks) :
    WorkerTask("Shenandoah Update References"),
    _heap(ShenandoahHeap::heap()),
    _regions(regions),
    _work_chunks(work_chunks)
  {
  }

  void work(uint worker_id) {
    if (CONCURRENT) {
      ShenandoahConcurrentWorkerSession worker_session(worker_id);
      ShenandoahSuspendibleThreadSetJoiner stsj(ShenandoahSuspendibleWorkers);
      do_work<ShenandoahConcUpdateRefsClosure>(worker_id);
    } else {
      ShenandoahParallelWorkerSession worker_session(worker_id);
      do_work<ShenandoahSTWUpdateRefsClosure>(worker_id);
    }
  }

private:
  template<class T>
  void do_work(uint worker_id) {
    T cl;
    if (CONCURRENT && (worker_id == 0)) {
      // We ask the first worker to replenish the Mutator free set by moving regions previously reserved to hold the
      // results of evacuation.  These reserves are no longer necessary because evacuation has completed.
      size_t cset_regions = _heap->collection_set()->count();
      // We cannot transfer any more regions than will be reclaimed when the existing collection set is recycled, because
      // we need the reclaimed collection set regions to replenish the collector reserves
      _heap->free_set()->move_collector_sets_to_mutator(cset_regions);
    }
    // If !CONCURRENT, there's no value in expanding Mutator free set

    ShenandoahHeapRegion* r = _regions->next();
    // We update references for global, old, and young collections.
    assert(_heap->active_generation()->is_mark_complete(), "Expected complete marking");
    ShenandoahMarkingContext* const ctx = _heap->marking_context();
    bool is_mixed = _heap->collection_set()->has_old_regions();
    while (r != nullptr) {
      HeapWord* update_watermark = r->get_update_watermark();
      assert (update_watermark >= r->bottom(), "sanity");

      log_debug(gc)("ShenandoahUpdateHeapRefsTask::do_work(%u) looking at region " SIZE_FORMAT, worker_id, r->index());
      bool region_progress = false;
      if (r->is_active() && !r->is_cset()) {
        if (!_heap->mode()->is_generational() || r->is_young()) {
          _heap->marked_object_oop_iterate(r, &cl, update_watermark);
          region_progress = true;
        } else if (r->is_old()) {
          if (_heap->active_generation()->is_global()) {
            // Note that GLOBAL collection is not as effectively balanced as young and mixed cycles.  This is because
            // concurrent GC threads are parceled out entire heap regions of work at a time and there
            // is no "catchup phase" consisting of remembered set scanning, during which parcels of work are smaller
            // and more easily distributed more fairly across threads.

            // TODO: Consider an improvement to load balance GLOBAL GC.
            _heap->marked_object_oop_iterate(r, &cl, update_watermark);
            region_progress = true;
          }
          // Otherwise, this is an old region in a young or mixed cycle.  Process it during a second phase, below.
          // Don't bother to report pacing progress in this case.
        } else {
          // Because updating of references runs concurrently, it is possible that a FREE inactive region transitions
          // to a non-free active region while this loop is executing.  Whenever this happens, the changing of a region's
          // active status may propagate at a different speed than the changing of the region's affiliation.

          // When we reach this control point, it is because a race has allowed a region's is_active() status to be seen
          // by this thread before the region's affiliation() is seen by this thread.

          // It's ok for this race to occur because the newly transformed region does not have any references to be
          // updated.

          assert(r->get_update_watermark() == r->bottom(),
                 "%s Region " SIZE_FORMAT " is_active but not recognized as YOUNG or OLD so must be newly transitioned from FREE",
                 r->affiliation_name(), r->index());
        }
      }
      if (region_progress) {
        if (ShenandoahPacing) {
          _heap->pacer()->report_updaterefs(pointer_delta(update_watermark, r->bottom()));
        } else if (ShenandoahThrottleAllocations) {
#undef KELVIN_UPDATE
#ifdef KELVIN_UPDATE
          log_info(gc)("report_updaterefs in ShenUpdateHeapRefsTask::do_work(young or global region: " SIZE_FORMAT
                       " with live: " SIZE_FORMAT "%s): progress is: " SIZE_FORMAT,
                       r->index(),
                       byte_size_in_proper_unit(r->used()),  proper_unit_for_byte_size(r->used()),
                       (r->used() >> LogHeapWordSize) / ShenandoahThrottler::EVACUATE_VS_UPDATE_FACTOR);
#endif
          // We claim credit for all of used even though we only updated through update_watermark.  When we budgeted,
          // we did know the update_watermark for each region to be updated.
          _heap->throttler()->report_updaterefs((r->used() >> LogHeapWordSize) / ShenandoahThrottler::EVACUATE_VS_UPDATE_FACTOR);
        }
      }
      if (_heap->check_cancelled_gc_and_yield(CONCURRENT)) {
        return;
      }
      r = _regions->next();
    }

    if (_heap->mode()->is_generational() && !_heap->active_generation()->is_global()) {
      // Since this is generational and not GLOBAL, we have to process the remembered set.  There's no remembered
      // set processing if not in generational mode or if GLOBAL mode.

      // After this thread has exhausted its traditional update-refs work, it continues with updating refs within remembered set.
      // The remembered set workload is better balanced between threads, so threads that are "behind" can catch up with other
      // threads during this phase, allowing all threads to work more effectively in parallel.
      struct ShenandoahRegionChunk assignment;
      RememberedScanner* scanner = _heap->card_scan();

      while (!_heap->check_cancelled_gc_and_yield(CONCURRENT) && _work_chunks->next(&assignment)) {
        // Keep grabbing next work chunk to process until finished, or asked to yield
        ShenandoahHeapRegion* r = assignment._r;
        if (r->is_active() && !r->is_cset() && r->is_old()) {
          HeapWord* start_of_range = r->bottom() + assignment._chunk_offset;
          HeapWord* end_of_range = r->get_update_watermark();
          if (end_of_range > start_of_range + assignment._chunk_size) {
            end_of_range = start_of_range + assignment._chunk_size;
          }

          // Old region in a young cycle or mixed cycle.
          if (is_mixed) {
            // TODO: For mixed evac, consider building an old-gen remembered set that allows restricted updating
            // within old-gen HeapRegions.  This remembered set can be constructed by old-gen concurrent marking
            // and augmented by card marking.  For example, old-gen concurrent marking can remember for each old-gen
            // card which other old-gen regions it refers to: none, one-other specifically, multiple-other non-specific.
            // Update-references when _mixed_evac processess each old-gen memory range that has a traditional DIRTY
            // card or if the "old-gen remembered set" indicates that this card holds pointers specifically to an
            // old-gen region in the most recent collection set, or if this card holds pointers to other non-specific
            // old-gen heap regions.

            if (r->is_humongous()) {
              if (start_of_range < end_of_range) {
                // Need to examine both dirty and clean cards during mixed evac.
                r->oop_iterate_humongous_slice(&cl, false, start_of_range, assignment._chunk_size, true);
              }
            } else {
              // Since this is mixed evacuation, old regions that are candidates for collection have not been coalesced
              // and filled.  Use mark bits to find objects that need to be updated.
              //
              // Future TODO: establish a second remembered set to identify which old-gen regions point to other old-gen
              // regions which are in the collection set for a particular mixed evacuation.
              if (start_of_range < end_of_range) {
                HeapWord* p = nullptr;
                size_t card_index = scanner->card_index_for_addr(start_of_range);
                // In case last object in my range spans boundary of my chunk, I may need to scan all the way to top()
                ShenandoahObjectToOopBoundedClosure<T> objs(&cl, start_of_range, r->top());

                // Any object that begins in a previous range is part of a different scanning assignment.  Any object that
                // starts after end_of_range is also not my responsibility.  (Either allocated during evacuation, so does
                // not hold pointers to from-space, or is beyond the range of my assigned work chunk.)

                // Find the first object that begins in my range, if there is one.
                p = start_of_range;
                oop obj = cast_to_oop(p);
                HeapWord* tams = ctx->top_at_mark_start(r);
                if (p >= tams) {
                  // We cannot use ctx->is_marked(obj) to test whether an object begins at this address.  Instead,
                  // we need to use the remembered set crossing map to advance p to the first object that starts
                  // within the enclosing card.

                  while (true) {
                    HeapWord* first_object = scanner->first_object_in_card(card_index);
                    if (first_object != nullptr) {
                      p = first_object;
                      break;
                    } else if (scanner->addr_for_card_index(card_index + 1) < end_of_range) {
                      card_index++;
                    } else {
                      // Force the loop that follows to immediately terminate.
                      p = end_of_range;
                      break;
                    }
                  }
                  obj = cast_to_oop(p);
                  // Note: p may be >= end_of_range
                } else if (!ctx->is_marked(obj)) {
                  p = ctx->get_next_marked_addr(p, tams);
                  obj = cast_to_oop(p);
                  // If there are no more marked objects before tams, this returns tams.
                  // Note that tams is either >= end_of_range, or tams is the start of an object that is marked.
                }
                while (p < end_of_range) {
                  // p is known to point to the beginning of marked object obj
                  objs.do_object(obj);
                  HeapWord* prev_p = p;
                  p += obj->size();
                  if (p < tams) {
                    p = ctx->get_next_marked_addr(p, tams);
                    // If there are no more marked objects before tams, this returns tams.  Note that tams is
                    // either >= end_of_range, or tams is the start of an object that is marked.
                  }
                  assert(p != prev_p, "Lack of forward progress");
                  obj = cast_to_oop(p);
                }
              }
            }
          } else {
            // This is a young evac..
            if (start_of_range < end_of_range) {
              size_t cluster_size =
                CardTable::card_size_in_words() * ShenandoahCardCluster<ShenandoahDirectCardMarkRememberedSet>::CardsPerCluster;
              size_t clusters = assignment._chunk_size / cluster_size;
              assert(clusters * cluster_size == assignment._chunk_size, "Chunk assignment must align on cluster boundaries");
              scanner->process_region_slice(r, assignment._chunk_offset, clusters, end_of_range, &cl, true, worker_id);
            }
          }
          if (ShenandoahPacing && (start_of_range < end_of_range)) {
            _heap->pacer()->report_updaterefs(pointer_delta(end_of_range, start_of_range));
          } else if (ShenandoahThrottleAllocations && (start_of_range < end_of_range)) {
#undef KELVIN_UPDATE
#ifdef KELVIN_UPDATE
            // We'll scan the remembered set of this region one slice at a time.  The sum of slices should represent
            // used for the region.
            log_info(gc)("report_updaterefs in ShenUpdateHeapRefsTask::do_work(old remset region: " SIZE_FORMAT
                         " slice[" SIZE_FORMAT " .. " SIZE_FORMAT "): progress is: " SIZE_FORMAT, r->index(), 
                         (start_of_range - r->bottom()), (end_of_range - r->bottom()),
                         pointer_delta(end_of_range, start_of_range) / ShenandoahThrottler::REMEMBERED_SET_UPDATE_FACTOR);
#endif
            _heap->throttler()->report_updaterefs(pointer_delta(end_of_range, start_of_range)
                                                  / ShenandoahThrottler::REMEMBERED_SET_UPDATE_FACTOR);
          }
        }
      }
    }
  }
};

void ShenandoahHeap::update_heap_references(bool concurrent) {
  assert(!is_full_gc_in_progress(), "Only for concurrent and degenerated GC");
  uint nworkers = workers()->active_workers();
  ShenandoahRegionChunkIterator work_list(nworkers);

  if (concurrent) {
    ShenandoahUpdateHeapRefsTask<true> task(&_update_refs_iterator, &work_list);
    workers()->run_task(&task);
  } else {
    ShenandoahUpdateHeapRefsTask<false> task(&_update_refs_iterator, &work_list);
    workers()->run_task(&task);
  }
  if (ShenandoahEnableCardStats && card_scan()!=nullptr) { // generational check proxy
    card_scan()->log_card_stats(nworkers, CARD_STAT_UPDATE_REFS);
  }
}

class ShenandoahFinalUpdateRefsUpdateRegionStateClosure : public ShenandoahHeapRegionClosure {
private:
  ShenandoahMarkingContext* _ctx;
  ShenandoahHeapLock* const _lock;
  bool _is_generational;

public:
  ShenandoahFinalUpdateRefsUpdateRegionStateClosure(
    ShenandoahMarkingContext* ctx) : _ctx(ctx), _lock(ShenandoahHeap::heap()->lock()),
                                     _is_generational(ShenandoahHeap::heap()->mode()->is_generational()) { }

  void heap_region_do(ShenandoahHeapRegion* r) {

    // Maintenance of region age must follow evacuation in order to account for evacuation allocations within survivor
    // regions.  We consult region age during the subsequent evacuation to determine whether certain objects need to
    // be promoted.
    if (_is_generational && r->is_young() && r->is_active()) {
      HeapWord *tams = _ctx->top_at_mark_start(r);
      HeapWord *top = r->top();

      // Allocations move the watermark when top moves.  However compacting
      // objects will sometimes lower top beneath the watermark, after which,
      // attempts to read the watermark will assert out (watermark should not be
      // higher than top).
      if (top > tams) {
        // There have been allocations in this region since the start of the cycle.
        // Any objects new to this region must not assimilate elevated age.
        r->reset_age();
      } else if (ShenandoahHeap::heap()->is_aging_cycle()) {
        r->increment_age();
      }
    }

    // Drop unnecessary "pinned" state from regions that does not have CP marks
    // anymore, as this would allow trashing them.
    if (r->is_active()) {
      if (r->is_pinned()) {
        if (r->pin_count() == 0) {
          ShenandoahHeapLocker locker(_lock);
          r->make_unpinned();
        }
      } else {
        if (r->pin_count() > 0) {
          ShenandoahHeapLocker locker(_lock);
          r->make_pinned();
        }
      }
    }
  }

  bool is_thread_safe() { return true; }
};

void ShenandoahHeap::update_heap_region_states(bool concurrent) {
  assert(SafepointSynchronize::is_at_safepoint(), "Must be at a safepoint");
  assert(!is_full_gc_in_progress(), "Only for concurrent and degenerated GC");

  {
    ShenandoahGCPhase phase(concurrent ?
                            ShenandoahPhaseTimings::final_update_refs_update_region_states :
                            ShenandoahPhaseTimings::degen_gc_final_update_refs_update_region_states);
    ShenandoahFinalUpdateRefsUpdateRegionStateClosure cl (active_generation()->complete_marking_context());
    parallel_heap_region_iterate(&cl);

    assert_pinned_region_status();
  }

  {
    ShenandoahGCPhase phase(concurrent ?
                            ShenandoahPhaseTimings::final_update_refs_trash_cset :
                            ShenandoahPhaseTimings::degen_gc_final_update_refs_trash_cset);
    trash_cset_regions();
  }
}

void ShenandoahHeap::rebuild_free_set(bool concurrent) {
  ShenandoahGCPhase phase(concurrent ?
                          ShenandoahPhaseTimings::final_update_refs_rebuild_freeset :
                          ShenandoahPhaseTimings::degen_gc_final_update_refs_rebuild_freeset);
  size_t region_size_bytes = ShenandoahHeapRegion::region_size_bytes();
  ShenandoahHeapLocker locker(lock());
  size_t young_cset_regions, old_cset_regions;
  size_t first_old_region, last_old_region, old_region_count;
  _free_set->prepare_to_rebuild(young_cset_regions, old_cset_regions, first_old_region, last_old_region, old_region_count);
  // If there are no old regions, first_old_region will be greater than last_old_region
  assert((first_old_region > last_old_region) ||
         ((last_old_region + 1 - first_old_region >= old_region_count) &&
          get_region(first_old_region)->is_old() && get_region(last_old_region)->is_old()),
         "sanity: old_region_count: " SIZE_FORMAT ", first_old_region: " SIZE_FORMAT ", last_old_region: " SIZE_FORMAT,
         old_region_count, first_old_region, last_old_region);

  if (mode()->is_generational()) {
    assert(verify_generation_usage(true, old_generation()->used_regions(),
                                   old_generation()->used(), old_generation()->get_humongous_waste(),
                                   true, young_generation()->used_regions(),
                                   young_generation()->used(), young_generation()->get_humongous_waste()),
           "Generation accounts are inaccurate");

    // The computation of bytes_of_allocation_runway_before_gc_trigger is quite conservative so consider all of this
    // available for transfer to old. Note that transfer of humongous regions does not impact available.
    size_t allocation_runway = young_heuristics()->bytes_of_allocation_runway_before_gc_trigger(young_cset_regions);
    adjust_generation_sizes_for_next_cycle(allocation_runway, young_cset_regions, old_cset_regions);

    // Total old_available may have been expanded to hold anticipated promotions.  We trigger if the fragmented available
    // memory represents more than 16 regions worth of data.  Note that fragmentation may increase when we promote regular
    // regions in place when many of these regular regions have an abundant amount of available memory within them.  Fragmentation
    // will decrease as promote-by-copy consumes the available memory within these partially consumed regions.
    //
    // We consider old-gen to have excessive fragmentation if more than 12.5% of old-gen is free memory that resides
    // within partially consumed regions of memory.
  }
  // Rebuild free set based on adjusted generation sizes.
  _free_set->rebuild(young_cset_regions, old_cset_regions);

  if (mode()->is_generational()) {
    size_t old_region_span = (first_old_region <= last_old_region)? (last_old_region + 1 - first_old_region): 0;
    size_t allowed_old_gen_span = num_regions() - (ShenandoahGenerationalHumongousReserve * num_regions() / 100);

    // Tolerate lower density if total span is small.  Here's the implementation:
    //   if old_gen spans more than 100% and density < 87.5%, trigger old-defrag
    //   else if old_gen spans more than 87.5% and density < 75%, trigger old-defrag
    //   else if old_gen spans more than 75% and density < 62.5%, trigger old-defrag
    //   else if old_gen spans more than 62.5% and density < 50%, trigger old-defrag
    //   else if old_gen spans more than 50% and density < 37.5%, trigger old-defrag

    ShenandoahGeneration* old_gen = old_generation();
    size_t old_available = old_gen->available();
    size_t region_size_bytes = ShenandoahHeapRegion::region_size_bytes();
    size_t old_unaffiliated_available = old_gen->free_unaffiliated_regions() * region_size_bytes;
    assert(old_available >= old_unaffiliated_available, "sanity");
    size_t old_fragmented_available = old_available - old_unaffiliated_available;

    size_t old_bytes_consumed = old_region_count * region_size_bytes - old_fragmented_available;
    size_t old_bytes_spanned = old_region_span * region_size_bytes;
    double old_density = ((double) old_bytes_consumed) / old_bytes_spanned;

    uint eighths = 8;
    for (uint i = 0; i < 5; i++) {
      size_t span_threshold = eighths * allowed_old_gen_span / 8;
      eighths--;
      double density_threshold = eighths / 8.0;
      if ((old_region_span >= span_threshold) && (old_density < density_threshold)) {
        old_heuristics()->trigger_old_is_fragmented(old_density, first_old_region, last_old_region);
        break;
      }
    }

    size_t old_used = old_generation()->used() + old_generation()->get_humongous_waste();
    size_t trigger_threshold = old_generation()->usage_trigger_threshold();
    // Detects unsigned arithmetic underflow
    assert(old_used <= capacity(),
           "Old used (" SIZE_FORMAT ", " SIZE_FORMAT") must not be more than heap capacity (" SIZE_FORMAT ")",
           old_generation()->used(), old_generation()->get_humongous_waste(), capacity());

    if (old_used > trigger_threshold) {
      old_heuristics()->trigger_old_has_grown();
    }
  }
}

void ShenandoahHeap::print_extended_on(outputStream *st) const {
  print_on(st);
  st->cr();
  print_heap_regions_on(st);
}

bool ShenandoahHeap::is_bitmap_slice_committed(ShenandoahHeapRegion* r, bool skip_self) {
  size_t slice = r->index() / _bitmap_regions_per_slice;

  size_t regions_from = _bitmap_regions_per_slice * slice;
  size_t regions_to   = MIN2(num_regions(), _bitmap_regions_per_slice * (slice + 1));
  for (size_t g = regions_from; g < regions_to; g++) {
    assert (g / _bitmap_regions_per_slice == slice, "same slice");
    if (skip_self && g == r->index()) continue;
    if (get_region(g)->is_committed()) {
      return true;
    }
  }
  return false;
}

bool ShenandoahHeap::commit_bitmap_slice(ShenandoahHeapRegion* r) {
  shenandoah_assert_heaplocked();

  // Bitmaps in special regions do not need commits
  if (_bitmap_region_special) {
    return true;
  }

  if (is_bitmap_slice_committed(r, true)) {
    // Some other region from the group is already committed, meaning the bitmap
    // slice is already committed, we exit right away.
    return true;
  }

  // Commit the bitmap slice:
  size_t slice = r->index() / _bitmap_regions_per_slice;
  size_t off = _bitmap_bytes_per_slice * slice;
  size_t len = _bitmap_bytes_per_slice;
  char* start = (char*) _bitmap_region.start() + off;

  if (!os::commit_memory(start, len, false)) {
    return false;
  }

  if (AlwaysPreTouch) {
    os::pretouch_memory(start, start + len, _pretouch_bitmap_page_size);
  }

  return true;
}

bool ShenandoahHeap::uncommit_bitmap_slice(ShenandoahHeapRegion *r) {
  shenandoah_assert_heaplocked();

  // Bitmaps in special regions do not need uncommits
  if (_bitmap_region_special) {
    return true;
  }

  if (is_bitmap_slice_committed(r, true)) {
    // Some other region from the group is still committed, meaning the bitmap
    // slice is should stay committed, exit right away.
    return true;
  }

  // Uncommit the bitmap slice:
  size_t slice = r->index() / _bitmap_regions_per_slice;
  size_t off = _bitmap_bytes_per_slice * slice;
  size_t len = _bitmap_bytes_per_slice;
  if (!os::uncommit_memory((char*)_bitmap_region.start() + off, len)) {
    return false;
  }
  return true;
}

void ShenandoahHeap::safepoint_synchronize_begin() {
  if (ShenandoahSuspendibleWorkers) {
    SuspendibleThreadSet::synchronize();
  }
}

void ShenandoahHeap::safepoint_synchronize_end() {
  if (ShenandoahSuspendibleWorkers) {
    SuspendibleThreadSet::desynchronize();
  }
}

void ShenandoahHeap::entry_uncommit(double shrink_before, size_t shrink_until) {
  static const char *msg = "Concurrent uncommit";
  ShenandoahConcurrentPhase gc_phase(msg, ShenandoahPhaseTimings::conc_uncommit, true /* log_heap_usage */);
  EventMark em("%s", msg);

  op_uncommit(shrink_before, shrink_until);
}

void ShenandoahHeap::try_inject_alloc_failure() {
  if (ShenandoahAllocFailureALot && !cancelled_gc() && ((os::random() % 1000) > 950)) {
    _inject_alloc_failure.set();
    os::naked_short_sleep(1);
    if (cancelled_gc()) {
      log_info(gc)("Allocation failure was successfully injected");
    }
  }
}

bool ShenandoahHeap::should_inject_alloc_failure() {
  return _inject_alloc_failure.is_set() && _inject_alloc_failure.try_unset();
}

void ShenandoahHeap::initialize_serviceability() {
  if (mode()->is_generational()) {
    _young_gen_memory_pool = new ShenandoahYoungGenMemoryPool(this);
    _old_gen_memory_pool = new ShenandoahOldGenMemoryPool(this);
    _cycle_memory_manager.add_pool(_young_gen_memory_pool);
    _cycle_memory_manager.add_pool(_old_gen_memory_pool);
    _stw_memory_manager.add_pool(_young_gen_memory_pool);
    _stw_memory_manager.add_pool(_old_gen_memory_pool);
  } else {
    _memory_pool = new ShenandoahMemoryPool(this);
    _cycle_memory_manager.add_pool(_memory_pool);
    _stw_memory_manager.add_pool(_memory_pool);
  }
}

GrowableArray<GCMemoryManager*> ShenandoahHeap::memory_managers() {
  GrowableArray<GCMemoryManager*> memory_managers(2);
  memory_managers.append(&_cycle_memory_manager);
  memory_managers.append(&_stw_memory_manager);
  return memory_managers;
}

GrowableArray<MemoryPool*> ShenandoahHeap::memory_pools() {
  GrowableArray<MemoryPool*> memory_pools(1);
  if (mode()->is_generational()) {
    memory_pools.append(_young_gen_memory_pool);
    memory_pools.append(_old_gen_memory_pool);
  } else {
    memory_pools.append(_memory_pool);
  }
  return memory_pools;
}

MemoryUsage ShenandoahHeap::memory_usage() {
  return MemoryUsage(_initial_size, used(), committed(), max_capacity());
}

ShenandoahRegionIterator::ShenandoahRegionIterator() :
  _heap(ShenandoahHeap::heap()),
  _index(0) {}

ShenandoahRegionIterator::ShenandoahRegionIterator(ShenandoahHeap* heap) :
  _heap(heap),
  _index(0) {}

void ShenandoahRegionIterator::reset() {
  _index = 0;
}

bool ShenandoahRegionIterator::has_next() const {
  return _index < _heap->num_regions();
}

char ShenandoahHeap::gc_state() const {
  return _gc_state.raw_value();
}

ShenandoahLiveData* ShenandoahHeap::get_liveness_cache(uint worker_id) {
#ifdef ASSERT
  assert(_liveness_cache != nullptr, "sanity");
  assert(worker_id < _max_workers, "sanity");
  for (uint i = 0; i < num_regions(); i++) {
    assert(_liveness_cache[worker_id][i] == 0, "liveness cache should be empty");
  }
#endif
  return _liveness_cache[worker_id];
}

void ShenandoahHeap::flush_liveness_cache(uint worker_id) {
  assert(worker_id < _max_workers, "sanity");
  assert(_liveness_cache != nullptr, "sanity");
  ShenandoahLiveData* ld = _liveness_cache[worker_id];

  size_t total_live_accumulation = 0;
  for (uint i = 0; i < num_regions(); i++) {
    ShenandoahLiveData live = ld[i];
    if (live > 0) {
      ShenandoahHeapRegion* r = get_region(i);
      r->increase_live_data_gc_words(live);
      total_live_accumulation += live;
      ld[i] = 0;
    }
  }
  if (ShenandoahPacing) {
    ShenandoahHeap::heap()->pacer()->report_mark(total_live_accumulation);
  } else if (ShenandoahThrottleAllocations) {
#undef KELVIN_MARK
#ifdef KELVIN_MARK
    log_info(gc)("report_mark in ShenHeap::flush_liveness_cache(worker_id: %u): progress is: " SIZE_FORMAT,
                 worker_id, total_live_accumulation);
#endif
    ShenandoahHeap::heap()->throttler()->report_mark(total_live_accumulation);
  }
}

bool ShenandoahHeap::requires_barriers(stackChunkOop obj) const {
  if (is_idle()) return false;

  // Objects allocated after marking start are implicitly alive, don't need any barriers during
  // marking phase.
  if (is_concurrent_mark_in_progress() &&
     !marking_context()->allocated_after_mark_start(obj)) {
    return true;
  }

  // Can not guarantee obj is deeply good.
  if (has_forwarded_objects()) {
    return true;
  }

  return false;
}

void ShenandoahHeap::transfer_old_pointers_from_satb() {
  _old_generation->transfer_pointers_from_satb();
}

template<>
void ShenandoahGenerationRegionClosure<YOUNG>::heap_region_do(ShenandoahHeapRegion* region) {
  // Visit young regions
  if (region->is_young()) {
    _cl->heap_region_do(region);
  }
}

template<>
void ShenandoahGenerationRegionClosure<OLD>::heap_region_do(ShenandoahHeapRegion* region) {
  // Visit old regions
  if (region->is_old()) {
    _cl->heap_region_do(region);
  }
}

template<>
void ShenandoahGenerationRegionClosure<GLOBAL_GEN>::heap_region_do(ShenandoahHeapRegion* region) {
  _cl->heap_region_do(region);
}

template<>
void ShenandoahGenerationRegionClosure<GLOBAL_NON_GEN>::heap_region_do(ShenandoahHeapRegion* region) {
  _cl->heap_region_do(region);
}

bool ShenandoahHeap::verify_generation_usage(bool verify_old, size_t old_regions, size_t old_bytes, size_t old_waste,
                                             bool verify_young, size_t young_regions, size_t young_bytes, size_t young_waste) {
  size_t tally_old_regions = 0;
  size_t tally_old_bytes = 0;
  size_t tally_old_waste = 0;
  size_t tally_young_regions = 0;
  size_t tally_young_bytes = 0;
  size_t tally_young_waste = 0;

  shenandoah_assert_heaplocked_or_safepoint();
  for (size_t i = 0; i < num_regions(); i++) {
    ShenandoahHeapRegion* r = get_region(i);
    if (r->is_old()) {
      tally_old_regions++;
      tally_old_bytes += r->used();
      if (r->is_humongous()) {
        ShenandoahHeapRegion* start = r->humongous_start_region();
        HeapWord* obj_addr = start->bottom();
        oop obj = cast_to_oop(obj_addr);
        size_t word_size = obj->size();
        HeapWord* end_addr = obj_addr + word_size;
        if (end_addr <= r->end()) {
          tally_old_waste += (r->end() - end_addr) * HeapWordSize;
        }
      }
    } else if (r->is_young()) {
      tally_young_regions++;
      tally_young_bytes += r->used();
      if (r->is_humongous()) {
        ShenandoahHeapRegion* start = r->humongous_start_region();
        HeapWord* obj_addr = start->bottom();
        oop obj = cast_to_oop(obj_addr);
        size_t word_size = obj->size();
        HeapWord* end_addr = obj_addr + word_size;
        if (end_addr <= r->end()) {
          tally_young_waste += (r->end() - end_addr) * HeapWordSize;
        }
      }
    }
  }
  if (verify_young &&
      ((young_regions != tally_young_regions) || (young_bytes != tally_young_bytes) || (young_waste != tally_young_waste))) {
    return false;
  } else if (verify_old &&
             ((old_regions != tally_old_regions) || (old_bytes != tally_old_bytes) || (old_waste != tally_old_waste))) {
    return false;
  } else {
    return true;
  }
}

ShenandoahGeneration* ShenandoahHeap::generation_for(ShenandoahAffiliation affiliation) const {
  if (!mode()->is_generational()) {
    return global_generation();
  } else if (affiliation == YOUNG_GENERATION) {
    return young_generation();
  } else if (affiliation == OLD_GENERATION) {
    return old_generation();
  }

  ShouldNotReachHere();
  return nullptr;
}

void ShenandoahHeap::log_heap_status(const char* msg) const {
  if (mode()->is_generational()) {
    young_generation()->log_status(msg);
    old_generation()->log_status(msg);
  } else {
    global_generation()->log_status(msg);
  }
}<|MERGE_RESOLUTION|>--- conflicted
+++ resolved
@@ -1401,16 +1401,12 @@
         result = allocate_memory_under_lock(req, in_new_region, is_promotion);
       }
     }
-<<<<<<< HEAD
-=======
 
     if (log_is_enabled(Debug, gc, alloc)) {
       ResourceMark rm;
       log_debug(gc, alloc)("Thread: %s, Result: " PTR_FORMAT ", Request: %s, Size: " SIZE_FORMAT ", Original: " SIZE_FORMAT ", Latest: " SIZE_FORMAT,
                            Thread::current()->name(), p2i(result), req.type_string(), req.size(), original_count, get_gc_no_progress_count());
     }
-
->>>>>>> a9718c13
   } else {
     assert(req.is_gc_alloc(), "Can only accept GC allocs here");
     result = allocate_memory_under_lock(req, in_new_region, is_promotion);
