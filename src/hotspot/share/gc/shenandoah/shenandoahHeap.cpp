/*
 * Copyright (c) 2023, 2024, Oracle and/or its affiliates. All rights reserved.
 * Copyright (c) 2013, 2022, Red Hat, Inc. All rights reserved.
 * Copyright Amazon.com Inc. or its affiliates. All Rights Reserved.
 * DO NOT ALTER OR REMOVE COPYRIGHT NOTICES OR THIS FILE HEADER.
 *
 * This code is free software; you can redistribute it and/or modify it
 * under the terms of the GNU General Public License version 2 only, as
 * published by the Free Software Foundation.
 *
 * This code is distributed in the hope that it will be useful, but WITHOUT
 * ANY WARRANTY; without even the implied warranty of MERCHANTABILITY or
 * FITNESS FOR A PARTICULAR PURPOSE.  See the GNU General Public License
 * version 2 for more details (a copy is included in the LICENSE file that
 * accompanied this code).
 *
 * You should have received a copy of the GNU General Public License version
 * 2 along with this work; if not, write to the Free Software Foundation,
 * Inc., 51 Franklin St, Fifth Floor, Boston, MA 02110-1301 USA.
 *
 * Please contact Oracle, 500 Oracle Parkway, Redwood Shores, CA 94065 USA
 * or visit www.oracle.com if you need additional information or have any
 * questions.
 *
 */

#include "precompiled.hpp"
#include "memory/allocation.hpp"
#include "memory/universe.hpp"

#include "gc/shared/classUnloadingContext.hpp"
#include "gc/shared/gcArguments.hpp"
#include "gc/shared/gcTimer.hpp"
#include "gc/shared/gcTraceTime.inline.hpp"
#include "gc/shared/locationPrinter.inline.hpp"
#include "gc/shared/memAllocator.hpp"
#include "gc/shared/plab.hpp"
#include "gc/shared/tlab_globals.hpp"

#include "gc/shenandoah/heuristics/shenandoahOldHeuristics.hpp"
#include "gc/shenandoah/heuristics/shenandoahYoungHeuristics.hpp"
#include "gc/shenandoah/shenandoahAllocRequest.hpp"
#include "gc/shenandoah/shenandoahBarrierSet.hpp"
#include "gc/shenandoah/shenandoahClosures.inline.hpp"
#include "gc/shenandoah/shenandoahCollectionSet.hpp"
#include "gc/shenandoah/shenandoahCollectorPolicy.hpp"
#include "gc/shenandoah/shenandoahConcurrentMark.hpp"
#include "gc/shenandoah/shenandoahMarkingContext.inline.hpp"
#include "gc/shenandoah/shenandoahControlThread.hpp"
#include "gc/shenandoah/shenandoahFreeSet.hpp"
#include "gc/shenandoah/shenandoahGenerationalEvacuationTask.hpp"
#include "gc/shenandoah/shenandoahGenerationalHeap.hpp"
#include "gc/shenandoah/shenandoahGlobalGeneration.hpp"
#include "gc/shenandoah/shenandoahPhaseTimings.hpp"
#include "gc/shenandoah/shenandoahHeap.inline.hpp"
#include "gc/shenandoah/shenandoahHeapRegion.inline.hpp"
#include "gc/shenandoah/shenandoahHeapRegionSet.hpp"
#include "gc/shenandoah/shenandoahInitLogger.hpp"
#include "gc/shenandoah/shenandoahMarkingContext.inline.hpp"
#include "gc/shenandoah/shenandoahMemoryPool.hpp"
#include "gc/shenandoah/shenandoahMonitoringSupport.hpp"
#include "gc/shenandoah/shenandoahOldGeneration.hpp"
#include "gc/shenandoah/shenandoahOopClosures.inline.hpp"
#include "gc/shenandoah/shenandoahPacer.inline.hpp"
#include "gc/shenandoah/shenandoahPadding.hpp"
#include "gc/shenandoah/shenandoahParallelCleaning.inline.hpp"
#include "gc/shenandoah/shenandoahReferenceProcessor.hpp"
#include "gc/shenandoah/shenandoahRootProcessor.inline.hpp"
#include "gc/shenandoah/shenandoahScanRemembered.inline.hpp"
#include "gc/shenandoah/shenandoahSTWMark.hpp"
#include "gc/shenandoah/shenandoahUtils.hpp"
#include "gc/shenandoah/shenandoahVerifier.hpp"
#include "gc/shenandoah/shenandoahCodeRoots.hpp"
#include "gc/shenandoah/shenandoahVMOperations.hpp"
#include "gc/shenandoah/shenandoahWorkGroup.hpp"
#include "gc/shenandoah/shenandoahWorkerPolicy.hpp"
#include "gc/shenandoah/shenandoahYoungGeneration.hpp"
#include "gc/shenandoah/mode/shenandoahGenerationalMode.hpp"
#include "gc/shenandoah/mode/shenandoahIUMode.hpp"
#include "gc/shenandoah/mode/shenandoahPassiveMode.hpp"
#include "gc/shenandoah/mode/shenandoahSATBMode.hpp"
#include "utilities/globalDefinitions.hpp"

#if INCLUDE_JFR
#include "gc/shenandoah/shenandoahJfrSupport.hpp"
#endif

#include "classfile/systemDictionary.hpp"
#include "code/codeCache.hpp"
#include "memory/classLoaderMetaspace.hpp"
#include "memory/metaspaceUtils.hpp"
#include "nmt/mallocTracker.hpp"
#include "nmt/memTracker.hpp"
#include "oops/compressedOops.inline.hpp"
#include "prims/jvmtiTagMap.hpp"
#include "runtime/atomic.hpp"
#include "runtime/globals.hpp"
#include "runtime/interfaceSupport.inline.hpp"
#include "runtime/java.hpp"
#include "runtime/orderAccess.hpp"
#include "runtime/safepointMechanism.hpp"
#include "runtime/stackWatermarkSet.hpp"
#include "runtime/vmThread.hpp"
#include "utilities/events.hpp"
#include "utilities/powerOfTwo.hpp"

class ShenandoahPretouchHeapTask : public WorkerTask {
private:
  ShenandoahRegionIterator _regions;
  const size_t _page_size;
public:
  ShenandoahPretouchHeapTask(size_t page_size) :
    WorkerTask("Shenandoah Pretouch Heap"),
    _page_size(page_size) {}

  virtual void work(uint worker_id) {
    ShenandoahHeapRegion* r = _regions.next();
    while (r != nullptr) {
      if (r->is_committed()) {
        os::pretouch_memory(r->bottom(), r->end(), _page_size);
      }
      r = _regions.next();
    }
  }
};

class ShenandoahPretouchBitmapTask : public WorkerTask {
private:
  ShenandoahRegionIterator _regions;
  char* _bitmap_base;
  const size_t _bitmap_size;
  const size_t _page_size;
public:
  ShenandoahPretouchBitmapTask(char* bitmap_base, size_t bitmap_size, size_t page_size) :
    WorkerTask("Shenandoah Pretouch Bitmap"),
    _bitmap_base(bitmap_base),
    _bitmap_size(bitmap_size),
    _page_size(page_size) {}

  virtual void work(uint worker_id) {
    ShenandoahHeapRegion* r = _regions.next();
    while (r != nullptr) {
      size_t start = r->index()       * ShenandoahHeapRegion::region_size_bytes() / MarkBitMap::heap_map_factor();
      size_t end   = (r->index() + 1) * ShenandoahHeapRegion::region_size_bytes() / MarkBitMap::heap_map_factor();
      assert (end <= _bitmap_size, "end is sane: " SIZE_FORMAT " < " SIZE_FORMAT, end, _bitmap_size);

      if (r->is_committed()) {
        os::pretouch_memory(_bitmap_base + start, _bitmap_base + end, _page_size);
      }

      r = _regions.next();
    }
  }
};

jint ShenandoahHeap::initialize() {
  //
  // Figure out heap sizing
  //

  size_t init_byte_size = InitialHeapSize;
  size_t min_byte_size  = MinHeapSize;
  size_t max_byte_size  = MaxHeapSize;
  size_t heap_alignment = HeapAlignment;

  size_t reg_size_bytes = ShenandoahHeapRegion::region_size_bytes();

  Universe::check_alignment(max_byte_size,  reg_size_bytes, "Shenandoah heap");
  Universe::check_alignment(init_byte_size, reg_size_bytes, "Shenandoah heap");

  _num_regions = ShenandoahHeapRegion::region_count();
  assert(_num_regions == (max_byte_size / reg_size_bytes),
         "Regions should cover entire heap exactly: " SIZE_FORMAT " != " SIZE_FORMAT "/" SIZE_FORMAT,
         _num_regions, max_byte_size, reg_size_bytes);

  size_t num_committed_regions = init_byte_size / reg_size_bytes;
  num_committed_regions = MIN2(num_committed_regions, _num_regions);
  assert(num_committed_regions <= _num_regions, "sanity");
  _initial_size = num_committed_regions * reg_size_bytes;

  size_t num_min_regions = min_byte_size / reg_size_bytes;
  num_min_regions = MIN2(num_min_regions, _num_regions);
  assert(num_min_regions <= _num_regions, "sanity");
  _minimum_size = num_min_regions * reg_size_bytes;

  // Default to max heap size.
  _soft_max_size = _num_regions * reg_size_bytes;

  _committed = _initial_size;

  size_t heap_page_size   = UseLargePages ? os::large_page_size() : os::vm_page_size();
  size_t bitmap_page_size = UseLargePages ? os::large_page_size() : os::vm_page_size();
  size_t region_page_size = UseLargePages ? os::large_page_size() : os::vm_page_size();

  //
  // Reserve and commit memory for heap
  //

  ReservedHeapSpace heap_rs = Universe::reserve_heap(max_byte_size, heap_alignment);
  initialize_reserved_region(heap_rs);
  _heap_region = MemRegion((HeapWord*)heap_rs.base(), heap_rs.size() / HeapWordSize);
  _heap_region_special = heap_rs.special();

  assert((((size_t) base()) & ShenandoahHeapRegion::region_size_bytes_mask()) == 0,
         "Misaligned heap: " PTR_FORMAT, p2i(base()));
  os::trace_page_sizes_for_requested_size("Heap",
                                          max_byte_size, heap_alignment,
                                          heap_rs.base(),
                                          heap_rs.size(), heap_rs.page_size());

#if SHENANDOAH_OPTIMIZED_MARKTASK
  // The optimized ShenandoahMarkTask takes some bits away from the full object bits.
  // Fail if we ever attempt to address more than we can.
  if ((uintptr_t)heap_rs.end() >= ShenandoahMarkTask::max_addressable()) {
    FormatBuffer<512> buf("Shenandoah reserved [" PTR_FORMAT ", " PTR_FORMAT") for the heap, \n"
                          "but max object address is " PTR_FORMAT ". Try to reduce heap size, or try other \n"
                          "VM options that allocate heap at lower addresses (HeapBaseMinAddress, AllocateHeapAt, etc).",
                p2i(heap_rs.base()), p2i(heap_rs.end()), ShenandoahMarkTask::max_addressable());
    vm_exit_during_initialization("Fatal Error", buf);
  }
#endif

  ReservedSpace sh_rs = heap_rs.first_part(max_byte_size);
  if (!_heap_region_special) {
    os::commit_memory_or_exit(sh_rs.base(), _initial_size, heap_alignment, false,
                              "Cannot commit heap memory");
  }

  BarrierSet::set_barrier_set(new ShenandoahBarrierSet(this, _heap_region));

  // Now we know the number of regions and heap sizes, initialize the heuristics.
  initialize_heuristics();

  assert(_heap_region.byte_size() == heap_rs.size(), "Need to know reserved size for card table");

  //
  // Worker threads must be initialized after the barrier is configured
  //
  _workers = new ShenandoahWorkerThreads("Shenandoah GC Threads", _max_workers);
  if (_workers == nullptr) {
    vm_exit_during_initialization("Failed necessary allocation.");
  } else {
    _workers->initialize_workers();
  }

  if (ParallelGCThreads > 1) {
    _safepoint_workers = new ShenandoahWorkerThreads("Safepoint Cleanup Thread", ParallelGCThreads);
    _safepoint_workers->initialize_workers();
  }

  //
  // Reserve and commit memory for bitmap(s)
  //

  size_t bitmap_size_orig = ShenandoahMarkBitMap::compute_size(heap_rs.size());
  _bitmap_size = align_up(bitmap_size_orig, bitmap_page_size);

  size_t bitmap_bytes_per_region = reg_size_bytes / ShenandoahMarkBitMap::heap_map_factor();

  guarantee(bitmap_bytes_per_region != 0,
            "Bitmap bytes per region should not be zero");
  guarantee(is_power_of_2(bitmap_bytes_per_region),
            "Bitmap bytes per region should be power of two: " SIZE_FORMAT, bitmap_bytes_per_region);

  if (bitmap_page_size > bitmap_bytes_per_region) {
    _bitmap_regions_per_slice = bitmap_page_size / bitmap_bytes_per_region;
    _bitmap_bytes_per_slice = bitmap_page_size;
  } else {
    _bitmap_regions_per_slice = 1;
    _bitmap_bytes_per_slice = bitmap_bytes_per_region;
  }

  guarantee(_bitmap_regions_per_slice >= 1,
            "Should have at least one region per slice: " SIZE_FORMAT,
            _bitmap_regions_per_slice);

  guarantee(((_bitmap_bytes_per_slice) % bitmap_page_size) == 0,
            "Bitmap slices should be page-granular: bps = " SIZE_FORMAT ", page size = " SIZE_FORMAT,
            _bitmap_bytes_per_slice, bitmap_page_size);

  ReservedSpace bitmap(_bitmap_size, bitmap_page_size);
  os::trace_page_sizes_for_requested_size("Mark Bitmap",
                                          bitmap_size_orig, bitmap_page_size,
                                          bitmap.base(),
                                          bitmap.size(), bitmap.page_size());
  MemTracker::record_virtual_memory_type(bitmap.base(), mtGC);
  _bitmap_region = MemRegion((HeapWord*) bitmap.base(), bitmap.size() / HeapWordSize);
  _bitmap_region_special = bitmap.special();

  size_t bitmap_init_commit = _bitmap_bytes_per_slice *
    align_up(num_committed_regions, _bitmap_regions_per_slice) / _bitmap_regions_per_slice;
  bitmap_init_commit = MIN2(_bitmap_size, bitmap_init_commit);
  if (!_bitmap_region_special) {
    os::commit_memory_or_exit((char *) _bitmap_region.start(), bitmap_init_commit, bitmap_page_size, false,
                              "Cannot commit bitmap memory");
  }

  _marking_context = new ShenandoahMarkingContext(_heap_region, _bitmap_region, _num_regions);

  if (ShenandoahVerify) {
    ReservedSpace verify_bitmap(_bitmap_size, bitmap_page_size);
    os::trace_page_sizes_for_requested_size("Verify Bitmap",
                                            bitmap_size_orig, bitmap_page_size,
                                            verify_bitmap.base(),
                                            verify_bitmap.size(), verify_bitmap.page_size());
    if (!verify_bitmap.special()) {
      os::commit_memory_or_exit(verify_bitmap.base(), verify_bitmap.size(), bitmap_page_size, false,
                                "Cannot commit verification bitmap memory");
    }
    MemTracker::record_virtual_memory_type(verify_bitmap.base(), mtGC);
    MemRegion verify_bitmap_region = MemRegion((HeapWord *) verify_bitmap.base(), verify_bitmap.size() / HeapWordSize);
    _verification_bit_map.initialize(_heap_region, verify_bitmap_region);
    _verifier = new ShenandoahVerifier(this, &_verification_bit_map);
  }

  // Reserve aux bitmap for use in object_iterate(). We don't commit it here.
  size_t aux_bitmap_page_size = bitmap_page_size;
#ifdef LINUX
  // In THP "advise" mode, we refrain from advising the system to use large pages
  // since we know these commits will be short lived, and there is no reason to trash
  // the THP area with this bitmap.
  if (UseTransparentHugePages) {
    aux_bitmap_page_size = os::vm_page_size();
  }
#endif
  ReservedSpace aux_bitmap(_bitmap_size, aux_bitmap_page_size);
  os::trace_page_sizes_for_requested_size("Aux Bitmap",
                                          bitmap_size_orig, aux_bitmap_page_size,
                                          aux_bitmap.base(),
                                          aux_bitmap.size(), aux_bitmap.page_size());
  MemTracker::record_virtual_memory_type(aux_bitmap.base(), mtGC);
  _aux_bitmap_region = MemRegion((HeapWord*) aux_bitmap.base(), aux_bitmap.size() / HeapWordSize);
  _aux_bitmap_region_special = aux_bitmap.special();
  _aux_bit_map.initialize(_heap_region, _aux_bitmap_region);

  //
  // Create regions and region sets
  //
  size_t region_align = align_up(sizeof(ShenandoahHeapRegion), SHENANDOAH_CACHE_LINE_SIZE);
  size_t region_storage_size_orig = region_align * _num_regions;
  size_t region_storage_size = align_up(region_storage_size_orig,
                                        MAX2(region_page_size, os::vm_allocation_granularity()));

  ReservedSpace region_storage(region_storage_size, region_page_size);
  os::trace_page_sizes_for_requested_size("Region Storage",
                                          region_storage_size_orig, region_page_size,
                                          region_storage.base(),
                                          region_storage.size(), region_storage.page_size());
  MemTracker::record_virtual_memory_type(region_storage.base(), mtGC);
  if (!region_storage.special()) {
    os::commit_memory_or_exit(region_storage.base(), region_storage_size, region_page_size, false,
                              "Cannot commit region memory");
  }

  // Try to fit the collection set bitmap at lower addresses. This optimizes code generation for cset checks.
  // Go up until a sensible limit (subject to encoding constraints) and try to reserve the space there.
  // If not successful, bite a bullet and allocate at whatever address.
  {
    const size_t cset_align = MAX2<size_t>(os::vm_page_size(), os::vm_allocation_granularity());
    const size_t cset_size = align_up(((size_t) sh_rs.base() + sh_rs.size()) >> ShenandoahHeapRegion::region_size_bytes_shift(), cset_align);
    const size_t cset_page_size = os::vm_page_size();

    uintptr_t min = round_up_power_of_2(cset_align);
    uintptr_t max = (1u << 30u);
    ReservedSpace cset_rs;

    for (uintptr_t addr = min; addr <= max; addr <<= 1u) {
      char* req_addr = (char*)addr;
      assert(is_aligned(req_addr, cset_align), "Should be aligned");
      cset_rs = ReservedSpace(cset_size, cset_align, cset_page_size, req_addr);
      if (cset_rs.is_reserved()) {
        assert(cset_rs.base() == req_addr, "Allocated where requested: " PTR_FORMAT ", " PTR_FORMAT, p2i(cset_rs.base()), addr);
        _collection_set = new ShenandoahCollectionSet(this, cset_rs, sh_rs.base());
        break;
      }
    }

    if (_collection_set == nullptr) {
      cset_rs = ReservedSpace(cset_size, cset_align, os::vm_page_size());
      _collection_set = new ShenandoahCollectionSet(this, cset_rs, sh_rs.base());
    }
    os::trace_page_sizes_for_requested_size("Collection Set",
                                            cset_size, cset_page_size,
                                            cset_rs.base(),
                                            cset_rs.size(), cset_rs.page_size());
  }

  _regions = NEW_C_HEAP_ARRAY(ShenandoahHeapRegion*, _num_regions, mtGC);
  _affiliations = NEW_C_HEAP_ARRAY(uint8_t, _num_regions, mtGC);
  _free_set = new ShenandoahFreeSet(this, _num_regions);

  {
    ShenandoahHeapLocker locker(lock());


    for (size_t i = 0; i < _num_regions; i++) {
      HeapWord* start = (HeapWord*)sh_rs.base() + ShenandoahHeapRegion::region_size_words() * i;
      bool is_committed = i < num_committed_regions;
      void* loc = region_storage.base() + i * region_align;

      ShenandoahHeapRegion* r = new (loc) ShenandoahHeapRegion(start, i, is_committed);
      assert(is_aligned(r, SHENANDOAH_CACHE_LINE_SIZE), "Sanity");

      _marking_context->initialize_top_at_mark_start(r);
      _regions[i] = r;
      assert(!collection_set()->is_in(i), "New region should not be in collection set");

      _affiliations[i] = ShenandoahAffiliation::FREE;
    }

    // Initialize to complete
    _marking_context->mark_complete();
    size_t young_cset_regions, old_cset_regions;

    // We are initializing free set.  We ignore cset region tallies.
    size_t first_old, last_old, num_old;
    _free_set->prepare_to_rebuild(young_cset_regions, old_cset_regions, first_old, last_old, num_old);
    _free_set->finish_rebuild(young_cset_regions, old_cset_regions, num_old);
  }

  if (AlwaysPreTouch) {
    // For NUMA, it is important to pre-touch the storage under bitmaps with worker threads,
    // before initialize() below zeroes it with initializing thread. For any given region,
    // we touch the region and the corresponding bitmaps from the same thread.
    ShenandoahPushWorkerScope scope(workers(), _max_workers, false);

    _pretouch_heap_page_size = heap_page_size;
    _pretouch_bitmap_page_size = bitmap_page_size;

#ifdef LINUX
    // UseTransparentHugePages would madvise that backing memory can be coalesced into huge
    // pages. But, the kernel needs to know that every small page is used, in order to coalesce
    // them into huge one. Therefore, we need to pretouch with smaller pages.
    if (UseTransparentHugePages) {
      _pretouch_heap_page_size = (size_t)os::vm_page_size();
      _pretouch_bitmap_page_size = (size_t)os::vm_page_size();
    }
#endif

    // OS memory managers may want to coalesce back-to-back pages. Make their jobs
    // simpler by pre-touching continuous spaces (heap and bitmap) separately.

    ShenandoahPretouchBitmapTask bcl(bitmap.base(), _bitmap_size, _pretouch_bitmap_page_size);
    _workers->run_task(&bcl);

    ShenandoahPretouchHeapTask hcl(_pretouch_heap_page_size);
    _workers->run_task(&hcl);
  }

  //
  // Initialize the rest of GC subsystems
  //

  _liveness_cache = NEW_C_HEAP_ARRAY(ShenandoahLiveData*, _max_workers, mtGC);
  for (uint worker = 0; worker < _max_workers; worker++) {
    _liveness_cache[worker] = NEW_C_HEAP_ARRAY(ShenandoahLiveData, _num_regions, mtGC);
    Copy::fill_to_bytes(_liveness_cache[worker], _num_regions * sizeof(ShenandoahLiveData));
  }

  // There should probably be Shenandoah-specific options for these,
  // just as there are G1-specific options.
  {
    ShenandoahSATBMarkQueueSet& satbqs = ShenandoahBarrierSet::satb_mark_queue_set();
    satbqs.set_process_completed_buffers_threshold(20); // G1SATBProcessCompletedThreshold
    satbqs.set_buffer_enqueue_threshold_percentage(60); // G1SATBBufferEnqueueingThresholdPercent
  }

  _monitoring_support = new ShenandoahMonitoringSupport(this);
  _phase_timings = new ShenandoahPhaseTimings(max_workers());
  ShenandoahCodeRoots::initialize();

  if (ShenandoahPacing) {
    _pacer = new ShenandoahPacer(this);
    _pacer->setup_for_idle();
  }

  initialize_controller();

  print_init_logger();

  return JNI_OK;
}

void ShenandoahHeap::initialize_controller() {
  _control_thread = new ShenandoahControlThread();
}

void ShenandoahHeap::print_init_logger() const {
  ShenandoahInitLogger::print();
}

void ShenandoahHeap::initialize_mode() {
  if (ShenandoahGCMode != nullptr) {
    if (strcmp(ShenandoahGCMode, "satb") == 0) {
      _gc_mode = new ShenandoahSATBMode();
    } else if (strcmp(ShenandoahGCMode, "iu") == 0) {
      _gc_mode = new ShenandoahIUMode();
    } else if (strcmp(ShenandoahGCMode, "passive") == 0) {
      _gc_mode = new ShenandoahPassiveMode();
    } else if (strcmp(ShenandoahGCMode, "generational") == 0) {
      _gc_mode = new ShenandoahGenerationalMode();
    } else {
      vm_exit_during_initialization("Unknown -XX:ShenandoahGCMode option");
    }
  } else {
    vm_exit_during_initialization("Unknown -XX:ShenandoahGCMode option (null)");
  }
  _gc_mode->initialize_flags();
  if (_gc_mode->is_diagnostic() && !UnlockDiagnosticVMOptions) {
    vm_exit_during_initialization(
            err_msg("GC mode \"%s\" is diagnostic, and must be enabled via -XX:+UnlockDiagnosticVMOptions.",
                    _gc_mode->name()));
  }
  if (_gc_mode->is_experimental() && !UnlockExperimentalVMOptions) {
    vm_exit_during_initialization(
            err_msg("GC mode \"%s\" is experimental, and must be enabled via -XX:+UnlockExperimentalVMOptions.",
                    _gc_mode->name()));
  }
}

void ShenandoahHeap::initialize_heuristics() {
  _global_generation = new ShenandoahGlobalGeneration(mode()->is_generational(), max_workers(), max_capacity(), max_capacity());
  _global_generation->initialize_heuristics(mode());
  _evac_tracker = new ShenandoahEvacuationTracker(mode()->is_generational());
}

#ifdef _MSC_VER
#pragma warning( push )
#pragma warning( disable:4355 ) // 'this' : used in base member initializer list
#endif

ShenandoahHeap::ShenandoahHeap(ShenandoahCollectorPolicy* policy) :
  CollectedHeap(),
  _gc_generation(nullptr),
  _active_generation(nullptr),
  _initial_size(0),
  _committed(0),
  _max_workers(MAX3(ConcGCThreads, ParallelGCThreads, 1U)),
  _workers(nullptr),
  _safepoint_workers(nullptr),
  _heap_region_special(false),
  _num_regions(0),
  _regions(nullptr),
  _affiliations(nullptr),
  _gc_state_changed(false),
  _gc_no_progress_count(0),
  _cancel_requested_time(0),
  _update_refs_iterator(this),
  _global_generation(nullptr),
  _control_thread(nullptr),
  _young_generation(nullptr),
  _old_generation(nullptr),
  _shenandoah_policy(policy),
  _gc_mode(nullptr),
  _free_set(nullptr),
  _pacer(nullptr),
  _verifier(nullptr),
  _phase_timings(nullptr),
  _evac_tracker(nullptr),
  _mmu_tracker(),
  _monitoring_support(nullptr),
  _memory_pool(nullptr),
  _stw_memory_manager("Shenandoah Pauses"),
  _cycle_memory_manager("Shenandoah Cycles"),
  _gc_timer(new ConcurrentGCTimer()),
  _log_min_obj_alignment_in_bytes(LogMinObjAlignmentInBytes),
  _marking_context(nullptr),
  _bitmap_size(0),
  _bitmap_regions_per_slice(0),
  _bitmap_bytes_per_slice(0),
  _bitmap_region_special(false),
  _aux_bitmap_region_special(false),
  _liveness_cache(nullptr),
  _collection_set(nullptr)
{
  // Initialize GC mode early, many subsequent initialization procedures depend on it
  initialize_mode();
}

#ifdef _MSC_VER
#pragma warning( pop )
#endif

void ShenandoahHeap::print_on(outputStream* st) const {
  st->print_cr("Shenandoah Heap");
  st->print_cr(" " SIZE_FORMAT "%s max, " SIZE_FORMAT "%s soft max, " SIZE_FORMAT "%s committed, " SIZE_FORMAT "%s used",
               byte_size_in_proper_unit(max_capacity()), proper_unit_for_byte_size(max_capacity()),
               byte_size_in_proper_unit(soft_max_capacity()), proper_unit_for_byte_size(soft_max_capacity()),
               byte_size_in_proper_unit(committed()),    proper_unit_for_byte_size(committed()),
               byte_size_in_proper_unit(used()),         proper_unit_for_byte_size(used()));
  st->print_cr(" " SIZE_FORMAT " x " SIZE_FORMAT"%s regions",
               num_regions(),
               byte_size_in_proper_unit(ShenandoahHeapRegion::region_size_bytes()),
               proper_unit_for_byte_size(ShenandoahHeapRegion::region_size_bytes()));

  st->print("Status: ");
  if (has_forwarded_objects())                 st->print("has forwarded objects, ");
  if (is_concurrent_old_mark_in_progress())    st->print("old marking, ");
  if (is_concurrent_young_mark_in_progress())  st->print("young marking, ");
  if (is_evacuation_in_progress())             st->print("evacuating, ");
  if (is_update_refs_in_progress())            st->print("updating refs, ");
  if (is_degenerated_gc_in_progress())         st->print("degenerated gc, ");
  if (is_full_gc_in_progress())                st->print("full gc, ");
  if (is_full_gc_move_in_progress())           st->print("full gc move, ");
  if (is_concurrent_weak_root_in_progress())   st->print("concurrent weak roots, ");
  if (is_concurrent_strong_root_in_progress() &&
      !is_concurrent_weak_root_in_progress())  st->print("concurrent strong roots, ");

  if (cancelled_gc()) {
    st->print("cancelled");
  } else {
    st->print("not cancelled");
  }
  st->cr();

  st->print_cr("Reserved region:");
  st->print_cr(" - [" PTR_FORMAT ", " PTR_FORMAT ") ",
               p2i(reserved_region().start()),
               p2i(reserved_region().end()));

  ShenandoahCollectionSet* cset = collection_set();
  st->print_cr("Collection set:");
  if (cset != nullptr) {
    st->print_cr(" - map (vanilla): " PTR_FORMAT, p2i(cset->map_address()));
    st->print_cr(" - map (biased):  " PTR_FORMAT, p2i(cset->biased_map_address()));
  } else {
    st->print_cr(" (null)");
  }

  st->cr();
  MetaspaceUtils::print_on(st);

  if (Verbose) {
    st->cr();
    print_heap_regions_on(st);
  }
}

class ShenandoahInitWorkerGCLABClosure : public ThreadClosure {
public:
  void do_thread(Thread* thread) {
    assert(thread != nullptr, "Sanity");
    assert(thread->is_Worker_thread(), "Only worker thread expected");
    ShenandoahThreadLocalData::initialize_gclab(thread);
  }
};

void ShenandoahHeap::post_initialize() {
  CollectedHeap::post_initialize();
  _mmu_tracker.initialize();

  MutexLocker ml(Threads_lock);

  ShenandoahInitWorkerGCLABClosure init_gclabs;
  _workers->threads_do(&init_gclabs);

  // gclab can not be initialized early during VM startup, as it can not determinate its max_size.
  // Now, we will let WorkerThreads to initialize gclab when new worker is created.
  _workers->set_initialize_gclab();
  if (_safepoint_workers != nullptr) {
    _safepoint_workers->threads_do(&init_gclabs);
    _safepoint_workers->set_initialize_gclab();
  }

  JFR_ONLY(ShenandoahJFRSupport::register_jfr_type_serializers();)
}

ShenandoahHeuristics* ShenandoahHeap::heuristics() {
  return _global_generation->heuristics();
}

size_t ShenandoahHeap::used() const {
  return global_generation()->used();
}

size_t ShenandoahHeap::committed() const {
  return Atomic::load(&_committed);
}

void ShenandoahHeap::increase_committed(size_t bytes) {
  shenandoah_assert_heaplocked_or_safepoint();
  _committed += bytes;
}

void ShenandoahHeap::decrease_committed(size_t bytes) {
  shenandoah_assert_heaplocked_or_safepoint();
  _committed -= bytes;
}

// For tracking usage based on allocations, it should be the case that:
// * The sum of regions::used == heap::used
// * The sum of a generation's regions::used == generation::used
// * The sum of a generation's humongous regions::free == generation::humongous_waste
// These invariants are checked by the verifier on GC safepoints.
//
// Additional notes:
// * When a mutator's allocation request causes a region to be retired, the
//   free memory left in that region is considered waste. It does not contribute
//   to the usage, but it _does_ contribute to allocation rate.
// * The bottom of a PLAB must be aligned on card size. In some cases this will
//   require padding in front of the PLAB (a filler object). Because this padding
//   is included in the region's used memory we include the padding in the usage
//   accounting as waste.
// * Mutator allocations are used to compute an allocation rate. They are also
//   sent to the Pacer for those purposes.
// * There are three sources of waste:
//  1. The padding used to align a PLAB on card size
//  2. Region's free is less than minimum TLAB size and is retired
//  3. The unused portion of memory in the last region of a humongous object
void ShenandoahHeap::increase_used(const ShenandoahAllocRequest& req) {
  size_t actual_bytes = req.actual_size() * HeapWordSize;
  size_t wasted_bytes = req.waste() * HeapWordSize;
  ShenandoahGeneration* generation = generation_for(req.affiliation());

  if (req.is_gc_alloc()) {
    assert(wasted_bytes == 0 || req.type() == ShenandoahAllocRequest::_alloc_plab, "Only PLABs have waste");
    increase_used(generation, actual_bytes + wasted_bytes);
  } else {
    assert(req.is_mutator_alloc(), "Expected mutator alloc here");
    // padding and actual size both count towards allocation counter
    generation->increase_allocated(actual_bytes + wasted_bytes);

    // only actual size counts toward usage for mutator allocations
    increase_used(generation, actual_bytes);

    // notify pacer of both actual size and waste
    notify_mutator_alloc_words(req.actual_size(), req.waste());

    if (wasted_bytes > 0 && req.actual_size() > ShenandoahHeapRegion::humongous_threshold_words()) {
      increase_humongous_waste(generation,wasted_bytes);
    }
  }
}

void ShenandoahHeap::increase_humongous_waste(ShenandoahGeneration* generation, size_t bytes) {
  generation->increase_humongous_waste(bytes);
  if (!generation->is_global()) {
    global_generation()->increase_humongous_waste(bytes);
  }
}

void ShenandoahHeap::decrease_humongous_waste(ShenandoahGeneration* generation, size_t bytes) {
  generation->decrease_humongous_waste(bytes);
  if (!generation->is_global()) {
    global_generation()->decrease_humongous_waste(bytes);
  }
}

void ShenandoahHeap::increase_used(ShenandoahGeneration* generation, size_t bytes) {
  generation->increase_used(bytes);
  if (!generation->is_global()) {
    global_generation()->increase_used(bytes);
  }
}

void ShenandoahHeap::decrease_used(ShenandoahGeneration* generation, size_t bytes) {
  generation->decrease_used(bytes);
  if (!generation->is_global()) {
    global_generation()->decrease_used(bytes);
  }
}

void ShenandoahHeap::notify_mutator_alloc_words(size_t words, size_t waste) {
  if (ShenandoahPacing) {
    control_thread()->pacing_notify_alloc(words);
    if (waste > 0) {
      pacer()->claim_for_alloc(waste, true);
    }
  }
}

size_t ShenandoahHeap::capacity() const {
  return committed();
}

size_t ShenandoahHeap::max_capacity() const {
  return _num_regions * ShenandoahHeapRegion::region_size_bytes();
}

size_t ShenandoahHeap::soft_max_capacity() const {
  size_t v = Atomic::load(&_soft_max_size);
  assert(min_capacity() <= v && v <= max_capacity(),
         "Should be in bounds: " SIZE_FORMAT " <= " SIZE_FORMAT " <= " SIZE_FORMAT,
         min_capacity(), v, max_capacity());
  return v;
}

void ShenandoahHeap::set_soft_max_capacity(size_t v) {
  assert(min_capacity() <= v && v <= max_capacity(),
         "Should be in bounds: " SIZE_FORMAT " <= " SIZE_FORMAT " <= " SIZE_FORMAT,
         min_capacity(), v, max_capacity());
  Atomic::store(&_soft_max_size, v);
}

size_t ShenandoahHeap::min_capacity() const {
  return _minimum_size;
}

size_t ShenandoahHeap::initial_capacity() const {
  return _initial_size;
}

void ShenandoahHeap::maybe_uncommit(double shrink_before, size_t shrink_until) {
  assert (ShenandoahUncommit, "should be enabled");

  // Determine if there is work to do. This avoids taking heap lock if there is
  // no work available, avoids spamming logs with superfluous logging messages,
  // and minimises the amount of work while locks are taken.

  if (committed() <= shrink_until) return;

  bool has_work = false;
  for (size_t i = 0; i < num_regions(); i++) {
    ShenandoahHeapRegion* r = get_region(i);
    if (r->is_empty_committed() && (r->empty_time() < shrink_before)) {
      has_work = true;
      break;
    }
  }

  if (has_work) {
    static const char* msg = "Concurrent uncommit";
    ShenandoahConcurrentPhase gcPhase(msg, ShenandoahPhaseTimings::conc_uncommit, true /* log_heap_usage */);
    EventMark em("%s", msg);

    op_uncommit(shrink_before, shrink_until);
  }
}

void ShenandoahHeap::op_uncommit(double shrink_before, size_t shrink_until) {
  assert (ShenandoahUncommit, "should be enabled");

  // Application allocates from the beginning of the heap, and GC allocates at
  // the end of it. It is more efficient to uncommit from the end, so that applications
  // could enjoy the near committed regions. GC allocations are much less frequent,
  // and therefore can accept the committing costs.

  size_t count = 0;
  for (size_t i = num_regions(); i > 0; i--) { // care about size_t underflow
    ShenandoahHeapRegion* r = get_region(i - 1);
    if (r->is_empty_committed() && (r->empty_time() < shrink_before)) {
      ShenandoahHeapLocker locker(lock());
      if (r->is_empty_committed()) {
        if (committed() < shrink_until + ShenandoahHeapRegion::region_size_bytes()) {
          break;
        }

        r->make_uncommitted();
        count++;
      }
    }
    SpinPause(); // allow allocators to take the lock
  }

  if (count > 0) {
    notify_heap_changed();
  }
}

bool ShenandoahHeap::check_soft_max_changed() {
  size_t new_soft_max = Atomic::load(&SoftMaxHeapSize);
  size_t old_soft_max = soft_max_capacity();
  if (new_soft_max != old_soft_max) {
    new_soft_max = MAX2(min_capacity(), new_soft_max);
    new_soft_max = MIN2(max_capacity(), new_soft_max);
    if (new_soft_max != old_soft_max) {
      log_info(gc)("Soft Max Heap Size: " SIZE_FORMAT "%s -> " SIZE_FORMAT "%s",
                   byte_size_in_proper_unit(old_soft_max), proper_unit_for_byte_size(old_soft_max),
                   byte_size_in_proper_unit(new_soft_max), proper_unit_for_byte_size(new_soft_max)
      );
      set_soft_max_capacity(new_soft_max);
      return true;
    }
  }
  return false;
}

void ShenandoahHeap::notify_heap_changed() {
  // Update monitoring counters when we took a new region. This amortizes the
  // update costs on slow path.
  monitoring_support()->notify_heap_changed();
  _heap_changed.set();
}

void ShenandoahHeap::set_forced_counters_update(bool value) {
  monitoring_support()->set_forced_counters_update(value);
}

void ShenandoahHeap::handle_force_counters_update() {
  monitoring_support()->handle_force_counters_update();
}

HeapWord* ShenandoahHeap::allocate_from_gclab_slow(Thread* thread, size_t size) {
  // New object should fit the GCLAB size
  size_t min_size = MAX2(size, PLAB::min_size());

  // Figure out size of new GCLAB, looking back at heuristics. Expand aggressively.
  size_t new_size = ShenandoahThreadLocalData::gclab_size(thread) * 2;

  new_size = MIN2(new_size, PLAB::max_size());
  new_size = MAX2(new_size, PLAB::min_size());

  // Record new heuristic value even if we take any shortcut. This captures
  // the case when moderately-sized objects always take a shortcut. At some point,
  // heuristics should catch up with them.
  log_debug(gc, free)("Set new GCLAB size: " SIZE_FORMAT, new_size);
  ShenandoahThreadLocalData::set_gclab_size(thread, new_size);

  if (new_size < size) {
    // New size still does not fit the object. Fall back to shared allocation.
    // This avoids retiring perfectly good GCLABs, when we encounter a large object.
    log_debug(gc, free)("New gclab size (" SIZE_FORMAT ") is too small for " SIZE_FORMAT, new_size, size);
    return nullptr;
  }

  // Retire current GCLAB, and allocate a new one.
  PLAB* gclab = ShenandoahThreadLocalData::gclab(thread);
  gclab->retire();

  size_t actual_size = 0;
  HeapWord* gclab_buf = allocate_new_gclab(min_size, new_size, &actual_size);
  if (gclab_buf == nullptr) {
    return nullptr;
  }

  assert (size <= actual_size, "allocation should fit");

  // ...and clear or zap just allocated TLAB, if needed.
  if (ZeroTLAB) {
    Copy::zero_to_words(gclab_buf, actual_size);
  } else if (ZapTLAB) {
    // Skip mangling the space corresponding to the object header to
    // ensure that the returned space is not considered parsable by
    // any concurrent GC thread.
    size_t hdr_size = oopDesc::header_size();
    Copy::fill_to_words(gclab_buf + hdr_size, actual_size - hdr_size, badHeapWordVal);
  }
  gclab->set_buf(gclab_buf, actual_size);
  return gclab->allocate(size);
}

// Called from stubs in JIT code or interpreter
HeapWord* ShenandoahHeap::allocate_new_tlab(size_t min_size,
                                            size_t requested_size,
                                            size_t* actual_size) {
  ShenandoahAllocRequest req = ShenandoahAllocRequest::for_tlab(min_size, requested_size);
  HeapWord* res = allocate_memory(req);
  if (res != nullptr) {
    *actual_size = req.actual_size();
  } else {
    *actual_size = 0;
  }
  return res;
}

HeapWord* ShenandoahHeap::allocate_new_gclab(size_t min_size,
                                             size_t word_size,
                                             size_t* actual_size) {
  ShenandoahAllocRequest req = ShenandoahAllocRequest::for_gclab(min_size, word_size);
  HeapWord* res = allocate_memory(req);
  if (res != nullptr) {
    *actual_size = req.actual_size();
  } else {
    *actual_size = 0;
  }
  return res;
}

HeapWord* ShenandoahHeap::allocate_memory(ShenandoahAllocRequest& req) {
  intptr_t pacer_epoch = 0;
  bool in_new_region = false;
  HeapWord* result = nullptr;

  if (req.is_mutator_alloc()) {
    if (ShenandoahPacing) {
      pacer()->pace_for_alloc(req.size());
      pacer_epoch = pacer()->epoch();
    }

    if (!ShenandoahAllocFailureALot || !should_inject_alloc_failure()) {
      result = allocate_memory_under_lock(req, in_new_region);
    }

    // Check that gc overhead is not exceeded.
    //
    // Shenandoah will grind along for quite a while allocating one
    // object at a time using shared (non-tlab) allocations. This check
    // is testing that the GC overhead limit has not been exceeded.
    // This will notify the collector to start a cycle, but will raise
    // an OOME to the mutator if the last Full GCs have not made progress.
    // gc_no_progress_count is incremented following each degen or full GC that fails to achieve is_good_progress().
    if (result == nullptr && !req.is_lab_alloc() && get_gc_no_progress_count() > ShenandoahNoProgressThreshold) {
      control_thread()->handle_alloc_failure(req, false);
      req.set_actual_size(0);
      return nullptr;
    }

    if (result == nullptr) {
      // Block until control thread reacted, then retry allocation.
      //
      // It might happen that one of the threads requesting allocation would unblock
      // way later after GC happened, only to fail the second allocation, because
      // other threads have already depleted the free storage. In this case, a better
      // strategy is to try again, until at least one full GC has completed.
      //
      // Stop retrying and return nullptr to cause OOMError exception if our allocation failed even after:
      //   a) We experienced a GC that had good progress, or
      //   b) We experienced at least one Full GC (whether or not it had good progress)
      //
      // TODO: Consider GLOBAL GC rather than Full GC to remediate OOM condition: https://bugs.openjdk.org/browse/JDK-8335910

      size_t original_count = shenandoah_policy()->full_gc_count();
      while ((result == nullptr) && (original_count == shenandoah_policy()->full_gc_count())) {
        control_thread()->handle_alloc_failure(req, true);
        result = allocate_memory_under_lock(req, in_new_region);
      }
      if (result != nullptr) {
        // If our allocation request has been satisifed after it initially failed, we count this as good gc progress
        notify_gc_progress();
      }
      if (log_is_enabled(Debug, gc, alloc)) {
        ResourceMark rm;
        log_debug(gc, alloc)("Thread: %s, Result: " PTR_FORMAT ", Request: %s, Size: " SIZE_FORMAT
                             ", Original: " SIZE_FORMAT ", Latest: " SIZE_FORMAT,
                             Thread::current()->name(), p2i(result), req.type_string(), req.size(),
                             original_count, get_gc_no_progress_count());
      }
    }
  } else {
    assert(req.is_gc_alloc(), "Can only accept GC allocs here");
    result = allocate_memory_under_lock(req, in_new_region);
    // Do not call handle_alloc_failure() here, because we cannot block.
    // The allocation failure would be handled by the LRB slowpath with handle_alloc_failure_evac().
  }

  if (in_new_region) {
    notify_heap_changed();
  }

  if (result == nullptr) {
    req.set_actual_size(0);
  }

  // This is called regardless of the outcome of the allocation to account
  // for any waste created by retiring regions with this request.
  increase_used(req);

  if (result != nullptr) {
    size_t requested = req.size();
    size_t actual = req.actual_size();

    assert (req.is_lab_alloc() || (requested == actual),
            "Only LAB allocations are elastic: %s, requested = " SIZE_FORMAT ", actual = " SIZE_FORMAT,
            ShenandoahAllocRequest::alloc_type_to_string(req.type()), requested, actual);

    if (req.is_mutator_alloc()) {
      // If we requested more than we were granted, give the rest back to pacer.
      // This only matters if we are in the same pacing epoch: do not try to unpace
      // over the budget for the other phase.
      if (ShenandoahPacing && (pacer_epoch > 0) && (requested > actual)) {
        pacer()->unpace_for_alloc(pacer_epoch, requested - actual);
      }
    }
  }

  return result;
}

HeapWord* ShenandoahHeap::allocate_memory_under_lock(ShenandoahAllocRequest& req, bool& in_new_region) {
  // If we are dealing with mutator allocation, then we may need to block for safepoint.
  // We cannot block for safepoint for GC allocations, because there is a high chance
  // we are already running at safepoint or from stack watermark machinery, and we cannot
  // block again.
  ShenandoahHeapLocker locker(lock(), req.is_mutator_alloc());

  // Make sure the old generation has room for either evacuations or promotions before trying to allocate.
  if (req.is_old() && !old_generation()->can_allocate(req)) {
    return nullptr;
  }

  // If TLAB request size is greater than available, allocate() will attempt to downsize request to fit within available
  // memory.
  HeapWord* result = _free_set->allocate(req, in_new_region);

  // Record the plab configuration for this result and register the object.
  if (result != nullptr && req.is_old()) {
    old_generation()->configure_plab_for_current_thread(req);
    if (req.type() == ShenandoahAllocRequest::_alloc_shared_gc) {
      // Register the newly allocated object while we're holding the global lock since there's no synchronization
      // built in to the implementation of register_object().  There are potential races when multiple independent
      // threads are allocating objects, some of which might span the same card region.  For example, consider
      // a card table's memory region within which three objects are being allocated by three different threads:
      //
      // objects being "concurrently" allocated:
      //    [-----a------][-----b-----][--------------c------------------]
      //            [---- card table memory range --------------]
      //
      // Before any objects are allocated, this card's memory range holds no objects.  Note that allocation of object a
      // wants to set the starts-object, first-start, and last-start attributes of the preceding card region.
      // Allocation of object b wants to set the starts-object, first-start, and last-start attributes of this card region.
      // Allocation of object c also wants to set the starts-object, first-start, and last-start attributes of this
      // card region.
      //
      // The thread allocating b and the thread allocating c can "race" in various ways, resulting in confusion, such as
      // last-start representing object b while first-start represents object c.  This is why we need to require all
      // register_object() invocations to be "mutually exclusive" with respect to each card's memory range.
      old_generation()->card_scan()->register_object(result);
    }
  }

  return result;
}

HeapWord* ShenandoahHeap::mem_allocate(size_t size,
                                        bool*  gc_overhead_limit_was_exceeded) {
  ShenandoahAllocRequest req = ShenandoahAllocRequest::for_shared(size);
  return allocate_memory(req);
}

MetaWord* ShenandoahHeap::satisfy_failed_metadata_allocation(ClassLoaderData* loader_data,
                                                             size_t size,
                                                             Metaspace::MetadataType mdtype) {
  MetaWord* result;

  // Inform metaspace OOM to GC heuristics if class unloading is possible.
  ShenandoahHeuristics* h = global_generation()->heuristics();
  if (h->can_unload_classes()) {
    h->record_metaspace_oom();
  }

  // Expand and retry allocation
  result = loader_data->metaspace_non_null()->expand_and_allocate(size, mdtype);
  if (result != nullptr) {
    return result;
  }

  // Start full GC
  collect(GCCause::_metadata_GC_clear_soft_refs);

  // Retry allocation
  result = loader_data->metaspace_non_null()->allocate(size, mdtype);
  if (result != nullptr) {
    return result;
  }

  // Expand and retry allocation
  result = loader_data->metaspace_non_null()->expand_and_allocate(size, mdtype);
  if (result != nullptr) {
    return result;
  }

  // Out of memory
  return nullptr;
}

class ShenandoahConcurrentEvacuateRegionObjectClosure : public ObjectClosure {
private:
  ShenandoahHeap* const _heap;
  Thread* const _thread;
public:
  ShenandoahConcurrentEvacuateRegionObjectClosure(ShenandoahHeap* heap) :
    _heap(heap), _thread(Thread::current()) {}

  void do_object(oop p) {
    shenandoah_assert_marked(nullptr, p);
    if (!p->is_forwarded()) {
      _heap->evacuate_object(p, _thread);
    }
  }
};

class ShenandoahEvacuationTask : public WorkerTask {
private:
  ShenandoahHeap* const _sh;
  ShenandoahCollectionSet* const _cs;
  bool _concurrent;
public:
  ShenandoahEvacuationTask(ShenandoahHeap* sh,
                           ShenandoahCollectionSet* cs,
                           bool concurrent) :
    WorkerTask("Shenandoah Evacuation"),
    _sh(sh),
    _cs(cs),
    _concurrent(concurrent)
  {}

  void work(uint worker_id) {
    if (_concurrent) {
      ShenandoahConcurrentWorkerSession worker_session(worker_id);
      ShenandoahSuspendibleThreadSetJoiner stsj;
      ShenandoahEvacOOMScope oom_evac_scope;
      do_work();
    } else {
      ShenandoahParallelWorkerSession worker_session(worker_id);
      ShenandoahEvacOOMScope oom_evac_scope;
      do_work();
    }
  }

private:
  void do_work() {
    ShenandoahConcurrentEvacuateRegionObjectClosure cl(_sh);
    ShenandoahHeapRegion* r;
    while ((r =_cs->claim_next()) != nullptr) {
      assert(r->has_live(), "Region " SIZE_FORMAT " should have been reclaimed early", r->index());
      _sh->marked_object_iterate(r, &cl);

      if (ShenandoahPacing) {
        _sh->pacer()->report_evac(r->used() >> LogHeapWordSize);
      }

      if (_sh->check_cancelled_gc_and_yield(_concurrent)) {
        break;
      }
    }
  }
};

void ShenandoahHeap::evacuate_collection_set(bool concurrent) {
  if (mode()->is_generational()) {
    ShenandoahRegionIterator regions;
    ShenandoahGenerationalEvacuationTask task(ShenandoahGenerationalHeap::heap(), &regions, concurrent);
    workers()->run_task(&task);
  } else {
    ShenandoahEvacuationTask task(this, _collection_set, concurrent);
    workers()->run_task(&task);
  }
}

oop ShenandoahHeap::evacuate_object(oop p, Thread* thread) {
  assert(thread == Thread::current(), "Expected thread parameter to be current thread.");
  if (ShenandoahThreadLocalData::is_oom_during_evac(thread)) {
    // This thread went through the OOM during evac protocol. It is safe to return
    // the forward pointer. It must not attempt to evacuate any other objects.
    return ShenandoahBarrierSet::resolve_forwarded(p);
  }

  assert(ShenandoahThreadLocalData::is_evac_allowed(thread), "must be enclosed in oom-evac scope");

  ShenandoahHeapRegion* r = heap_region_containing(p);
  assert(!r->is_humongous(), "never evacuate humongous objects");

  ShenandoahAffiliation target_gen = r->affiliation();
  return try_evacuate_object(p, thread, r, target_gen);
}

oop ShenandoahHeap::try_evacuate_object(oop p, Thread* thread, ShenandoahHeapRegion* from_region,
                                               ShenandoahAffiliation target_gen) {
  assert(target_gen == YOUNG_GENERATION, "Only expect evacuations to young in this mode");
  assert(from_region->is_young(), "Only expect evacuations from young in this mode");
  bool alloc_from_lab = true;
  HeapWord* copy = nullptr;
  size_t size = p->size();

#ifdef ASSERT
  if (ShenandoahOOMDuringEvacALot &&
      (os::random() & 1) == 0) { // Simulate OOM every ~2nd slow-path call
    copy = nullptr;
  } else {
#endif
    if (UseTLAB) {
      copy = allocate_from_gclab(thread, size);
      if ((copy == nullptr) && (size < ShenandoahThreadLocalData::gclab_size(thread))) {
        // GCLAB allocation failed because we are bumping up against the limit on young evacuation reserve.  Try resetting
        // the desired GCLAB size and retry GCLAB allocation to avoid cascading of shared memory allocations.
        // TODO: is this right? using PLAB::min_size() here for gc lab size?
        ShenandoahThreadLocalData::set_gclab_size(thread, PLAB::min_size());
        copy = allocate_from_gclab(thread, size);
        // If we still get nullptr, we'll try a shared allocation below.
      }
    }

    if (copy == nullptr) {
      // If we failed to allocate in LAB, we'll try a shared allocation.
      ShenandoahAllocRequest req = ShenandoahAllocRequest::for_shared_gc(size, target_gen);
      copy = allocate_memory(req);
      alloc_from_lab = false;
    }
#ifdef ASSERT
  }
#endif

  if (copy == nullptr) {
    control_thread()->handle_alloc_failure_evac(size);

    _oom_evac_handler.handle_out_of_memory_during_evacuation();

    return ShenandoahBarrierSet::resolve_forwarded(p);
  }

  // Copy the object:
  _evac_tracker->begin_evacuation(thread, size * HeapWordSize);
  Copy::aligned_disjoint_words(cast_from_oop<HeapWord*>(p), copy, size);

  oop copy_val = cast_to_oop(copy);
<<<<<<< HEAD

  // Try to install the new forwarding pointer.
  ContinuationGCSupport::relativize_stack_chunk(copy_val);

  oop result = ShenandoahForwarding::try_update_forwardee(p, copy_val);
  if (result == copy_val) {
    // Successfully evacuated. Our copy is now the public one!
    _evac_tracker->end_evacuation(thread, size * HeapWordSize);
=======
  oop result = ShenandoahForwarding::try_update_forwardee(p, copy_val);
  if (result == copy_val) {
    // Successfully evacuated. Our copy is now the public one!
    ContinuationGCSupport::relativize_stack_chunk(copy_val);
>>>>>>> 0898ab7f
    shenandoah_assert_correct(nullptr, copy_val);
    return copy_val;
  }  else {
    // Failed to evacuate. We need to deal with the object that is left behind. Since this
    // new allocation is certainly after TAMS, it will be considered live in the next cycle.
    // But if it happens to contain references to evacuated regions, those references would
    // not get updated for this stale copy during this cycle, and we will crash while scanning
    // it the next cycle.
    if (alloc_from_lab) {
      // For LAB allocations, it is enough to rollback the allocation ptr. Either the next
      // object will overwrite this stale copy, or the filler object on LAB retirement will
      // do this.
      ShenandoahThreadLocalData::gclab(thread)->undo_allocation(copy, size);
    } else {
      // For non-LAB allocations, we have no way to retract the allocation, and
      // have to explicitly overwrite the copy with the filler object. With that overwrite,
      // we have to keep the fwdptr initialized and pointing to our (stale) copy.
      assert(size >= ShenandoahHeap::min_fill_size(), "previously allocated object known to be larger than min_size");
      fill_with_object(copy, size);
      shenandoah_assert_correct(nullptr, copy_val);
      // For non-LAB allocations, the object has already been registered
    }
    shenandoah_assert_correct(nullptr, result);
    return result;
  }
}

void ShenandoahHeap::trash_cset_regions() {
  ShenandoahHeapLocker locker(lock());

  ShenandoahCollectionSet* set = collection_set();
  ShenandoahHeapRegion* r;
  set->clear_current_index();
  while ((r = set->next()) != nullptr) {
    r->make_trash();
  }
  collection_set()->clear();
}

void ShenandoahHeap::print_heap_regions_on(outputStream* st) const {
  st->print_cr("Heap Regions:");
  st->print_cr("Region state: EU=empty-uncommitted, EC=empty-committed, R=regular, H=humongous start, HP=pinned humongous start");
  st->print_cr("              HC=humongous continuation, CS=collection set, TR=trash, P=pinned, CSP=pinned collection set");
  st->print_cr("BTE=bottom/top/end, TAMS=top-at-mark-start");
  st->print_cr("UWM=update watermark, U=used");
  st->print_cr("T=TLAB allocs, G=GCLAB allocs");
  st->print_cr("S=shared allocs, L=live data");
  st->print_cr("CP=critical pins");

  for (size_t i = 0; i < num_regions(); i++) {
    get_region(i)->print_on(st);
  }
}

size_t ShenandoahHeap::trash_humongous_region_at(ShenandoahHeapRegion* start) {
  assert(start->is_humongous_start(), "reclaim regions starting with the first one");

  oop humongous_obj = cast_to_oop(start->bottom());
  size_t size = humongous_obj->size();
  size_t required_regions = ShenandoahHeapRegion::required_regions(size * HeapWordSize);
  size_t index = start->index() + required_regions - 1;

  assert(!start->has_live(), "liveness must be zero");

  for(size_t i = 0; i < required_regions; i++) {
    // Reclaim from tail. Otherwise, assertion fails when printing region to trace log,
    // as it expects that every region belongs to a humongous region starting with a humongous start region.
    ShenandoahHeapRegion* region = get_region(index --);

    assert(region->is_humongous(), "expect correct humongous start or continuation");
    assert(!region->is_cset(), "Humongous region should not be in collection set");

    region->make_trash_immediate();
  }
  return required_regions;
}

class ShenandoahCheckCleanGCLABClosure : public ThreadClosure {
public:
  ShenandoahCheckCleanGCLABClosure() {}
  void do_thread(Thread* thread) {
    PLAB* gclab = ShenandoahThreadLocalData::gclab(thread);
    assert(gclab != nullptr, "GCLAB should be initialized for %s", thread->name());
    assert(gclab->words_remaining() == 0, "GCLAB should not need retirement");

    if (ShenandoahHeap::heap()->mode()->is_generational()) {
      PLAB* plab = ShenandoahThreadLocalData::plab(thread);
      assert(plab != nullptr, "PLAB should be initialized for %s", thread->name());
      assert(plab->words_remaining() == 0, "PLAB should not need retirement");
    }
  }
};

class ShenandoahRetireGCLABClosure : public ThreadClosure {
private:
  bool const _resize;
public:
  ShenandoahRetireGCLABClosure(bool resize) : _resize(resize) {}
  void do_thread(Thread* thread) {
    PLAB* gclab = ShenandoahThreadLocalData::gclab(thread);
    assert(gclab != nullptr, "GCLAB should be initialized for %s", thread->name());
    gclab->retire();
    if (_resize && ShenandoahThreadLocalData::gclab_size(thread) > 0) {
      ShenandoahThreadLocalData::set_gclab_size(thread, 0);
    }

    if (ShenandoahHeap::heap()->mode()->is_generational()) {
      PLAB* plab = ShenandoahThreadLocalData::plab(thread);
      assert(plab != nullptr, "PLAB should be initialized for %s", thread->name());

      // There are two reasons to retire all plabs between old-gen evacuation passes.
      //  1. We need to make the plab memory parsable by remembered-set scanning.
      //  2. We need to establish a trustworthy UpdateWaterMark value within each old-gen heap region
      ShenandoahGenerationalHeap::heap()->retire_plab(plab, thread);
      if (_resize && ShenandoahThreadLocalData::plab_size(thread) > 0) {
        ShenandoahThreadLocalData::set_plab_size(thread, 0);
      }
    }
  }
};

void ShenandoahHeap::labs_make_parsable() {
  assert(UseTLAB, "Only call with UseTLAB");

  ShenandoahRetireGCLABClosure cl(false);

  for (JavaThreadIteratorWithHandle jtiwh; JavaThread *t = jtiwh.next(); ) {
    ThreadLocalAllocBuffer& tlab = t->tlab();
    tlab.make_parsable();
    cl.do_thread(t);
  }

  workers()->threads_do(&cl);
}

void ShenandoahHeap::tlabs_retire(bool resize) {
  assert(UseTLAB, "Only call with UseTLAB");
  assert(!resize || ResizeTLAB, "Only call for resize when ResizeTLAB is enabled");

  ThreadLocalAllocStats stats;

  for (JavaThreadIteratorWithHandle jtiwh; JavaThread *t = jtiwh.next(); ) {
    ThreadLocalAllocBuffer& tlab = t->tlab();
    tlab.retire(&stats);
    if (resize) {
      tlab.resize();
    }
  }

  stats.publish();

#ifdef ASSERT
  ShenandoahCheckCleanGCLABClosure cl;
  for (JavaThreadIteratorWithHandle jtiwh; JavaThread *t = jtiwh.next(); ) {
    cl.do_thread(t);
  }
  workers()->threads_do(&cl);
#endif
}

void ShenandoahHeap::gclabs_retire(bool resize) {
  assert(UseTLAB, "Only call with UseTLAB");
  assert(!resize || ResizeTLAB, "Only call for resize when ResizeTLAB is enabled");

  ShenandoahRetireGCLABClosure cl(resize);
  for (JavaThreadIteratorWithHandle jtiwh; JavaThread *t = jtiwh.next(); ) {
    cl.do_thread(t);
  }
  workers()->threads_do(&cl);

  if (safepoint_workers() != nullptr) {
    safepoint_workers()->threads_do(&cl);
  }
}

// Returns size in bytes
size_t ShenandoahHeap::unsafe_max_tlab_alloc(Thread *thread) const {
  // Return the max allowed size, and let the allocation path
  // figure out the safe size for current allocation.
  return ShenandoahHeapRegion::max_tlab_size_bytes();
}

size_t ShenandoahHeap::max_tlab_size() const {
  // Returns size in words
  return ShenandoahHeapRegion::max_tlab_size_words();
}

void ShenandoahHeap::collect(GCCause::Cause cause) {
  control_thread()->request_gc(cause);
}

void ShenandoahHeap::do_full_collection(bool clear_all_soft_refs) {
  //assert(false, "Shouldn't need to do full collections");
}

HeapWord* ShenandoahHeap::block_start(const void* addr) const {
  ShenandoahHeapRegion* r = heap_region_containing(addr);
  if (r != nullptr) {
    return r->block_start(addr);
  }
  return nullptr;
}

bool ShenandoahHeap::block_is_obj(const HeapWord* addr) const {
  ShenandoahHeapRegion* r = heap_region_containing(addr);
  return r->block_is_obj(addr);
}

bool ShenandoahHeap::print_location(outputStream* st, void* addr) const {
  return BlockLocationPrinter<ShenandoahHeap>::print_location(st, addr);
}

void ShenandoahHeap::prepare_for_verify() {
  if (SafepointSynchronize::is_at_safepoint() && UseTLAB) {
    labs_make_parsable();
  }
}

void ShenandoahHeap::gc_threads_do(ThreadClosure* tcl) const {
  if (_shenandoah_policy->is_at_shutdown()) {
    return;
  }

  if (_control_thread != nullptr) {
    tcl->do_thread(_control_thread);
  }

  workers()->threads_do(tcl);
  if (_safepoint_workers != nullptr) {
    _safepoint_workers->threads_do(tcl);
  }
}

void ShenandoahHeap::print_tracing_info() const {
  LogTarget(Info, gc, stats) lt;
  if (lt.is_enabled()) {
    ResourceMark rm;
    LogStream ls(lt);

    phase_timings()->print_global_on(&ls);

    ls.cr();
    ls.cr();

    shenandoah_policy()->print_gc_stats(&ls);

    ls.cr();

    evac_tracker()->print_global_on(&ls);

    ls.cr();
    ls.cr();
  }
}

void ShenandoahHeap::set_gc_generation(ShenandoahGeneration* generation) {
  shenandoah_assert_control_or_vm_thread_at_safepoint();
  _gc_generation = generation;
}

// Active generation may only be set by the VM thread at a safepoint.
void ShenandoahHeap::set_active_generation() {
  assert(Thread::current()->is_VM_thread(), "Only the VM Thread");
  assert(SafepointSynchronize::is_at_safepoint(), "Only at a safepoint!");
  assert(_gc_generation != nullptr, "Will set _active_generation to nullptr");
  _active_generation = _gc_generation;
}

void ShenandoahHeap::on_cycle_start(GCCause::Cause cause, ShenandoahGeneration* generation) {
  shenandoah_policy()->record_collection_cause(cause);

  assert(gc_cause()  == GCCause::_no_gc, "Over-writing cause");
  assert(_gc_generation == nullptr, "Over-writing _gc_generation");

  set_gc_cause(cause);
  set_gc_generation(generation);

  generation->heuristics()->record_cycle_start();
}

void ShenandoahHeap::on_cycle_end(ShenandoahGeneration* generation) {
  assert(gc_cause() != GCCause::_no_gc, "cause wasn't set");
  assert(_gc_generation != nullptr, "_gc_generation wasn't set");

  generation->heuristics()->record_cycle_end();
  if (mode()->is_generational() && generation->is_global()) {
    // If we just completed a GLOBAL GC, claim credit for completion of young-gen and old-gen GC as well
    young_generation()->heuristics()->record_cycle_end();
    old_generation()->heuristics()->record_cycle_end();
  }

  set_gc_generation(nullptr);
  set_gc_cause(GCCause::_no_gc);
}

void ShenandoahHeap::verify(VerifyOption vo) {
  if (ShenandoahSafepoint::is_at_shenandoah_safepoint()) {
    if (ShenandoahVerify) {
      verifier()->verify_generic(vo);
    } else {
      // TODO: Consider allocating verification bitmaps on demand,
      // and turn this on unconditionally.
    }
  }
}
size_t ShenandoahHeap::tlab_capacity(Thread *thr) const {
  return _free_set->capacity();
}

class ObjectIterateScanRootClosure : public BasicOopIterateClosure {
private:
  MarkBitMap* _bitmap;
  ShenandoahScanObjectStack* _oop_stack;
  ShenandoahHeap* const _heap;
  ShenandoahMarkingContext* const _marking_context;

  template <class T>
  void do_oop_work(T* p) {
    T o = RawAccess<>::oop_load(p);
    if (!CompressedOops::is_null(o)) {
      oop obj = CompressedOops::decode_not_null(o);
      if (_heap->is_concurrent_weak_root_in_progress() && !_marking_context->is_marked(obj)) {
        // There may be dead oops in weak roots in concurrent root phase, do not touch them.
        return;
      }
      obj = ShenandoahBarrierSet::barrier_set()->load_reference_barrier(obj);

      assert(oopDesc::is_oop(obj), "must be a valid oop");
      if (!_bitmap->is_marked(obj)) {
        _bitmap->mark(obj);
        _oop_stack->push(obj);
      }
    }
  }
public:
  ObjectIterateScanRootClosure(MarkBitMap* bitmap, ShenandoahScanObjectStack* oop_stack) :
    _bitmap(bitmap), _oop_stack(oop_stack), _heap(ShenandoahHeap::heap()),
    _marking_context(_heap->marking_context()) {}
  void do_oop(oop* p)       { do_oop_work(p); }
  void do_oop(narrowOop* p) { do_oop_work(p); }
};

/*
 * This is public API, used in preparation of object_iterate().
 * Since we don't do linear scan of heap in object_iterate() (see comment below), we don't
 * need to make the heap parsable. For Shenandoah-internal linear heap scans that we can
 * control, we call SH::tlabs_retire, SH::gclabs_retire.
 */
void ShenandoahHeap::ensure_parsability(bool retire_tlabs) {
  // No-op.
}

/*
 * Iterates objects in the heap. This is public API, used for, e.g., heap dumping.
 *
 * We cannot safely iterate objects by doing a linear scan at random points in time. Linear
 * scanning needs to deal with dead objects, which may have dead Klass* pointers (e.g.
 * calling oopDesc::size() would crash) or dangling reference fields (crashes) etc. Linear
 * scanning therefore depends on having a valid marking bitmap to support it. However, we only
 * have a valid marking bitmap after successful marking. In particular, we *don't* have a valid
 * marking bitmap during marking, after aborted marking or during/after cleanup (when we just
 * wiped the bitmap in preparation for next marking).
 *
 * For all those reasons, we implement object iteration as a single marking traversal, reporting
 * objects as we mark+traverse through the heap, starting from GC roots. JVMTI IterateThroughHeap
 * is allowed to report dead objects, but is not required to do so.
 */
void ShenandoahHeap::object_iterate(ObjectClosure* cl) {
  // Reset bitmap
  if (!prepare_aux_bitmap_for_iteration())
    return;

  ShenandoahScanObjectStack oop_stack;
  ObjectIterateScanRootClosure oops(&_aux_bit_map, &oop_stack);
  // Seed the stack with root scan
  scan_roots_for_iteration(&oop_stack, &oops);

  // Work through the oop stack to traverse heap
  while (! oop_stack.is_empty()) {
    oop obj = oop_stack.pop();
    assert(oopDesc::is_oop(obj), "must be a valid oop");
    cl->do_object(obj);
    obj->oop_iterate(&oops);
  }

  assert(oop_stack.is_empty(), "should be empty");
  // Reclaim bitmap
  reclaim_aux_bitmap_for_iteration();
}

bool ShenandoahHeap::prepare_aux_bitmap_for_iteration() {
  assert(SafepointSynchronize::is_at_safepoint(), "safe iteration is only available during safepoints");

  if (!_aux_bitmap_region_special && !os::commit_memory((char*)_aux_bitmap_region.start(), _aux_bitmap_region.byte_size(), false)) {
    log_warning(gc)("Could not commit native memory for auxiliary marking bitmap for heap iteration");
    return false;
  }
  // Reset bitmap
  _aux_bit_map.clear();
  return true;
}

void ShenandoahHeap::scan_roots_for_iteration(ShenandoahScanObjectStack* oop_stack, ObjectIterateScanRootClosure* oops) {
  // Process GC roots according to current GC cycle
  // This populates the work stack with initial objects
  // It is important to relinquish the associated locks before diving
  // into heap dumper
  uint n_workers = safepoint_workers() != nullptr ? safepoint_workers()->active_workers() : 1;
  ShenandoahHeapIterationRootScanner rp(n_workers);
  rp.roots_do(oops);
}

void ShenandoahHeap::reclaim_aux_bitmap_for_iteration() {
  if (!_aux_bitmap_region_special && !os::uncommit_memory((char*)_aux_bitmap_region.start(), _aux_bitmap_region.byte_size())) {
    log_warning(gc)("Could not uncommit native memory for auxiliary marking bitmap for heap iteration");
  }
}

// Closure for parallelly iterate objects
class ShenandoahObjectIterateParScanClosure : public BasicOopIterateClosure {
private:
  MarkBitMap* _bitmap;
  ShenandoahObjToScanQueue* _queue;
  ShenandoahHeap* const _heap;
  ShenandoahMarkingContext* const _marking_context;

  template <class T>
  void do_oop_work(T* p) {
    T o = RawAccess<>::oop_load(p);
    if (!CompressedOops::is_null(o)) {
      oop obj = CompressedOops::decode_not_null(o);
      if (_heap->is_concurrent_weak_root_in_progress() && !_marking_context->is_marked(obj)) {
        // There may be dead oops in weak roots in concurrent root phase, do not touch them.
        return;
      }
      obj = ShenandoahBarrierSet::barrier_set()->load_reference_barrier(obj);

      assert(oopDesc::is_oop(obj), "Must be a valid oop");
      if (_bitmap->par_mark(obj)) {
        _queue->push(ShenandoahMarkTask(obj));
      }
    }
  }
public:
  ShenandoahObjectIterateParScanClosure(MarkBitMap* bitmap, ShenandoahObjToScanQueue* q) :
    _bitmap(bitmap), _queue(q), _heap(ShenandoahHeap::heap()),
    _marking_context(_heap->marking_context()) {}
  void do_oop(oop* p)       { do_oop_work(p); }
  void do_oop(narrowOop* p) { do_oop_work(p); }
};

// Object iterator for parallel heap iteraion.
// The root scanning phase happenes in construction as a preparation of
// parallel marking queues.
// Every worker processes it's own marking queue. work-stealing is used
// to balance workload.
class ShenandoahParallelObjectIterator : public ParallelObjectIteratorImpl {
private:
  uint                         _num_workers;
  bool                         _init_ready;
  MarkBitMap*                  _aux_bit_map;
  ShenandoahHeap*              _heap;
  ShenandoahScanObjectStack    _roots_stack; // global roots stack
  ShenandoahObjToScanQueueSet* _task_queues;
public:
  ShenandoahParallelObjectIterator(uint num_workers, MarkBitMap* bitmap) :
        _num_workers(num_workers),
        _init_ready(false),
        _aux_bit_map(bitmap),
        _heap(ShenandoahHeap::heap()) {
    // Initialize bitmap
    _init_ready = _heap->prepare_aux_bitmap_for_iteration();
    if (!_init_ready) {
      return;
    }

    ObjectIterateScanRootClosure oops(_aux_bit_map, &_roots_stack);
    _heap->scan_roots_for_iteration(&_roots_stack, &oops);

    _init_ready = prepare_worker_queues();
  }

  ~ShenandoahParallelObjectIterator() {
    // Reclaim bitmap
    _heap->reclaim_aux_bitmap_for_iteration();
    // Reclaim queue for workers
    if (_task_queues!= nullptr) {
      for (uint i = 0; i < _num_workers; ++i) {
        ShenandoahObjToScanQueue* q = _task_queues->queue(i);
        if (q != nullptr) {
          delete q;
          _task_queues->register_queue(i, nullptr);
        }
      }
      delete _task_queues;
      _task_queues = nullptr;
    }
  }

  virtual void object_iterate(ObjectClosure* cl, uint worker_id) {
    if (_init_ready) {
      object_iterate_parallel(cl, worker_id, _task_queues);
    }
  }

private:
  // Divide global root_stack into worker queues
  bool prepare_worker_queues() {
    _task_queues = new ShenandoahObjToScanQueueSet((int) _num_workers);
    // Initialize queues for every workers
    for (uint i = 0; i < _num_workers; ++i) {
      ShenandoahObjToScanQueue* task_queue = new ShenandoahObjToScanQueue();
      _task_queues->register_queue(i, task_queue);
    }
    // Divide roots among the workers. Assume that object referencing distribution
    // is related with root kind, use round-robin to make every worker have same chance
    // to process every kind of roots
    size_t roots_num = _roots_stack.size();
    if (roots_num == 0) {
      // No work to do
      return false;
    }

    for (uint j = 0; j < roots_num; j++) {
      uint stack_id = j % _num_workers;
      oop obj = _roots_stack.pop();
      _task_queues->queue(stack_id)->push(ShenandoahMarkTask(obj));
    }
    return true;
  }

  void object_iterate_parallel(ObjectClosure* cl,
                               uint worker_id,
                               ShenandoahObjToScanQueueSet* queue_set) {
    assert(SafepointSynchronize::is_at_safepoint(), "safe iteration is only available during safepoints");
    assert(queue_set != nullptr, "task queue must not be null");

    ShenandoahObjToScanQueue* q = queue_set->queue(worker_id);
    assert(q != nullptr, "object iterate queue must not be null");

    ShenandoahMarkTask t;
    ShenandoahObjectIterateParScanClosure oops(_aux_bit_map, q);

    // Work through the queue to traverse heap.
    // Steal when there is no task in queue.
    while (q->pop(t) || queue_set->steal(worker_id, t)) {
      oop obj = t.obj();
      assert(oopDesc::is_oop(obj), "must be a valid oop");
      cl->do_object(obj);
      obj->oop_iterate(&oops);
    }
    assert(q->is_empty(), "should be empty");
  }
};

ParallelObjectIteratorImpl* ShenandoahHeap::parallel_object_iterator(uint workers) {
  return new ShenandoahParallelObjectIterator(workers, &_aux_bit_map);
}

// Keep alive an object that was loaded with AS_NO_KEEPALIVE.
void ShenandoahHeap::keep_alive(oop obj) {
  if (is_concurrent_mark_in_progress() && (obj != nullptr)) {
    ShenandoahBarrierSet::barrier_set()->enqueue(obj);
  }
}

void ShenandoahHeap::heap_region_iterate(ShenandoahHeapRegionClosure* blk) const {
  for (size_t i = 0; i < num_regions(); i++) {
    ShenandoahHeapRegion* current = get_region(i);
    blk->heap_region_do(current);
  }
}

class ShenandoahParallelHeapRegionTask : public WorkerTask {
private:
  ShenandoahHeap* const _heap;
  ShenandoahHeapRegionClosure* const _blk;

  shenandoah_padding(0);
  volatile size_t _index;
  shenandoah_padding(1);

public:
  ShenandoahParallelHeapRegionTask(ShenandoahHeapRegionClosure* blk) :
          WorkerTask("Shenandoah Parallel Region Operation"),
          _heap(ShenandoahHeap::heap()), _blk(blk), _index(0) {}

  void work(uint worker_id) {
    ShenandoahParallelWorkerSession worker_session(worker_id);
    size_t stride = ShenandoahParallelRegionStride;

    size_t max = _heap->num_regions();
    while (Atomic::load(&_index) < max) {
      size_t cur = Atomic::fetch_then_add(&_index, stride, memory_order_relaxed);
      size_t start = cur;
      size_t end = MIN2(cur + stride, max);
      if (start >= max) break;

      for (size_t i = cur; i < end; i++) {
        ShenandoahHeapRegion* current = _heap->get_region(i);
        _blk->heap_region_do(current);
      }
    }
  }
};

void ShenandoahHeap::parallel_heap_region_iterate(ShenandoahHeapRegionClosure* blk) const {
  assert(blk->is_thread_safe(), "Only thread-safe closures here");
  if (num_regions() > ShenandoahParallelRegionStride) {
    ShenandoahParallelHeapRegionTask task(blk);
    workers()->run_task(&task);
  } else {
    heap_region_iterate(blk);
  }
}

class ShenandoahRendezvousClosure : public HandshakeClosure {
public:
  inline ShenandoahRendezvousClosure() : HandshakeClosure("ShenandoahRendezvous") {}
  inline void do_thread(Thread* thread) {}
};

void ShenandoahHeap::rendezvous_threads() {
  ShenandoahRendezvousClosure cl;
  Handshake::execute(&cl);
}

void ShenandoahHeap::recycle_trash() {
  free_set()->recycle_trash();
}

void ShenandoahHeap::do_class_unloading() {
  _unloader.unload();
  if (mode()->is_generational()) {
    old_generation()->set_parseable(false);
  }
}

void ShenandoahHeap::stw_weak_refs(bool full_gc) {
  // Weak refs processing
  ShenandoahPhaseTimings::Phase phase = full_gc ? ShenandoahPhaseTimings::full_gc_weakrefs
                                                : ShenandoahPhaseTimings::degen_gc_weakrefs;
  ShenandoahTimingsTracker t(phase);
  ShenandoahGCWorkerPhase worker_phase(phase);
  shenandoah_assert_generations_reconciled();
  gc_generation()->ref_processor()->process_references(phase, workers(), false /* concurrent */);
}

void ShenandoahHeap::prepare_update_heap_references(bool concurrent) {
  assert(ShenandoahSafepoint::is_at_shenandoah_safepoint(), "must be at safepoint");

  // Evacuation is over, no GCLABs are needed anymore. GCLABs are under URWM, so we need to
  // make them parsable for update code to work correctly. Plus, we can compute new sizes
  // for future GCLABs here.
  if (UseTLAB) {
    ShenandoahGCPhase phase(concurrent ?
                            ShenandoahPhaseTimings::init_update_refs_manage_gclabs :
                            ShenandoahPhaseTimings::degen_gc_init_update_refs_manage_gclabs);
    gclabs_retire(ResizeTLAB);
  }

  _update_refs_iterator.reset();
}

void ShenandoahHeap::propagate_gc_state_to_java_threads() {
  assert(ShenandoahSafepoint::is_at_shenandoah_safepoint(), "Must be at Shenandoah safepoint");
  if (_gc_state_changed) {
    _gc_state_changed = false;
    char state = gc_state();
    for (JavaThreadIteratorWithHandle jtiwh; JavaThread *t = jtiwh.next(); ) {
      ShenandoahThreadLocalData::set_gc_state(t, state);
    }
  }
}

void ShenandoahHeap::set_gc_state(uint mask, bool value) {
  assert(ShenandoahSafepoint::is_at_shenandoah_safepoint(), "Must be at Shenandoah safepoint");
  _gc_state.set_cond(mask, value);
  _gc_state_changed = true;
  // Check that if concurrent weak root is set then active_gen isn't null
  assert(!is_concurrent_weak_root_in_progress() || active_generation() != nullptr, "Error");
  shenandoah_assert_generations_reconciled();
}

void ShenandoahHeap::set_concurrent_young_mark_in_progress(bool in_progress) {
  uint mask;
  assert(!has_forwarded_objects(), "Young marking is not concurrent with evacuation");
  if (!in_progress && is_concurrent_old_mark_in_progress()) {
    assert(mode()->is_generational(), "Only generational GC has old marking");
    assert(_gc_state.is_set(MARKING), "concurrent_old_marking_in_progress implies MARKING");
    // If old-marking is in progress when we turn off YOUNG_MARKING, leave MARKING (and OLD_MARKING) on
    mask = YOUNG_MARKING;
  } else {
    mask = MARKING | YOUNG_MARKING;
  }
  set_gc_state(mask, in_progress);
  manage_satb_barrier(in_progress);
}

void ShenandoahHeap::set_concurrent_old_mark_in_progress(bool in_progress) {
#ifdef ASSERT
  // has_forwarded_objects() iff UPDATEREFS or EVACUATION
  bool has_forwarded = has_forwarded_objects();
  bool updating_or_evacuating = _gc_state.is_set(UPDATEREFS | EVACUATION);
  bool evacuating = _gc_state.is_set(EVACUATION);
  assert ((has_forwarded == updating_or_evacuating) || (evacuating && !has_forwarded && collection_set()->is_empty()),
          "Updating or evacuating iff has forwarded objects, or if evacuation phase is promoting in place without forwarding");
#endif
  if (!in_progress && is_concurrent_young_mark_in_progress()) {
    // If young-marking is in progress when we turn off OLD_MARKING, leave MARKING (and YOUNG_MARKING) on
    assert(_gc_state.is_set(MARKING), "concurrent_young_marking_in_progress implies MARKING");
    set_gc_state(OLD_MARKING, in_progress);
  } else {
    set_gc_state(MARKING | OLD_MARKING, in_progress);
  }
  manage_satb_barrier(in_progress);
}

bool ShenandoahHeap::is_prepare_for_old_mark_in_progress() const {
  return old_generation()->is_preparing_for_mark();
}

void ShenandoahHeap::manage_satb_barrier(bool active) {
  if (is_concurrent_mark_in_progress()) {
    // Ignore request to deactivate barrier while concurrent mark is in progress.
    // Do not attempt to re-activate the barrier if it is already active.
    if (active && !ShenandoahBarrierSet::satb_mark_queue_set().is_active()) {
      ShenandoahBarrierSet::satb_mark_queue_set().set_active_all_threads(active, !active);
    }
  } else {
    // No concurrent marking is in progress so honor request to deactivate,
    // but only if the barrier is already active.
    if (!active && ShenandoahBarrierSet::satb_mark_queue_set().is_active()) {
      ShenandoahBarrierSet::satb_mark_queue_set().set_active_all_threads(active, !active);
    }
  }
}

void ShenandoahHeap::set_evacuation_in_progress(bool in_progress) {
  assert(ShenandoahSafepoint::is_at_shenandoah_safepoint(), "Only call this at safepoint");
  set_gc_state(EVACUATION, in_progress);
}

void ShenandoahHeap::set_concurrent_strong_root_in_progress(bool in_progress) {
  if (in_progress) {
    _concurrent_strong_root_in_progress.set();
  } else {
    _concurrent_strong_root_in_progress.unset();
  }
}

void ShenandoahHeap::set_concurrent_weak_root_in_progress(bool cond) {
  set_gc_state(WEAK_ROOTS, cond);
}

GCTracer* ShenandoahHeap::tracer() {
  return shenandoah_policy()->tracer();
}

size_t ShenandoahHeap::tlab_used(Thread* thread) const {
  return _free_set->used();
}

bool ShenandoahHeap::try_cancel_gc() {
  jbyte prev = _cancelled_gc.cmpxchg(CANCELLED, CANCELLABLE);
  return prev == CANCELLABLE;
}

void ShenandoahHeap::cancel_concurrent_mark() {
  if (mode()->is_generational()) {
    young_generation()->cancel_marking();
    old_generation()->cancel_marking();
  }

  global_generation()->cancel_marking();

  ShenandoahBarrierSet::satb_mark_queue_set().abandon_partial_marking();
}

void ShenandoahHeap::cancel_gc(GCCause::Cause cause) {
  if (try_cancel_gc()) {
    FormatBuffer<> msg("Cancelling GC: %s", GCCause::to_string(cause));
    log_info(gc)("%s", msg.buffer());
    Events::log(Thread::current(), "%s", msg.buffer());
    _cancel_requested_time = os::elapsedTime();
  }
}

uint ShenandoahHeap::max_workers() {
  return _max_workers;
}

void ShenandoahHeap::stop() {
  // The shutdown sequence should be able to terminate when GC is running.

  // Step 0. Notify policy to disable event recording and prevent visiting gc threads during shutdown
  _shenandoah_policy->record_shutdown();

  // Step 1. Notify control thread that we are in shutdown.
  // Note that we cannot do that with stop(), because stop() is blocking and waits for the actual shutdown.
  // Doing stop() here would wait for the normal GC cycle to complete, never falling through to cancel below.
  control_thread()->prepare_for_graceful_shutdown();

  // Step 2. Notify GC workers that we are cancelling GC.
  cancel_gc(GCCause::_shenandoah_stop_vm);

  // Step 3. Wait until GC worker exits normally.
  control_thread()->stop();
}

void ShenandoahHeap::stw_unload_classes(bool full_gc) {
  if (!unload_classes()) return;
  ClassUnloadingContext ctx(_workers->active_workers(),
                            true /* unregister_nmethods_during_purge */,
                            false /* lock_nmethod_free_separately */);

  // Unload classes and purge SystemDictionary.
  {
    ShenandoahPhaseTimings::Phase phase = full_gc ?
                                          ShenandoahPhaseTimings::full_gc_purge_class_unload :
                                          ShenandoahPhaseTimings::degen_gc_purge_class_unload;
    ShenandoahIsAliveSelector is_alive;
    {
      CodeCache::UnlinkingScope scope(is_alive.is_alive_closure());
      ShenandoahGCPhase gc_phase(phase);
      ShenandoahGCWorkerPhase worker_phase(phase);
      bool unloading_occurred = SystemDictionary::do_unloading(gc_timer());

      uint num_workers = _workers->active_workers();
      ShenandoahClassUnloadingTask unlink_task(phase, num_workers, unloading_occurred);
      _workers->run_task(&unlink_task);
    }
    // Release unloaded nmethods's memory.
    ClassUnloadingContext::context()->purge_and_free_nmethods();
  }

  {
    ShenandoahGCPhase phase(full_gc ?
                            ShenandoahPhaseTimings::full_gc_purge_cldg :
                            ShenandoahPhaseTimings::degen_gc_purge_cldg);
    ClassLoaderDataGraph::purge(true /* at_safepoint */);
  }
  // Resize and verify metaspace
  MetaspaceGC::compute_new_size();
  DEBUG_ONLY(MetaspaceUtils::verify();)
}

// Weak roots are either pre-evacuated (final mark) or updated (final updaterefs),
// so they should not have forwarded oops.
// However, we do need to "null" dead oops in the roots, if can not be done
// in concurrent cycles.
void ShenandoahHeap::stw_process_weak_roots(bool full_gc) {
  uint num_workers = _workers->active_workers();
  ShenandoahPhaseTimings::Phase timing_phase = full_gc ?
                                               ShenandoahPhaseTimings::full_gc_purge_weak_par :
                                               ShenandoahPhaseTimings::degen_gc_purge_weak_par;
  ShenandoahGCPhase phase(timing_phase);
  ShenandoahGCWorkerPhase worker_phase(timing_phase);
  // Cleanup weak roots
  if (has_forwarded_objects()) {
    ShenandoahForwardedIsAliveClosure is_alive;
    ShenandoahUpdateRefsClosure keep_alive;
    ShenandoahParallelWeakRootsCleaningTask<ShenandoahForwardedIsAliveClosure, ShenandoahUpdateRefsClosure>
      cleaning_task(timing_phase, &is_alive, &keep_alive, num_workers);
    _workers->run_task(&cleaning_task);
  } else {
    ShenandoahIsAliveClosure is_alive;
#ifdef ASSERT
    ShenandoahAssertNotForwardedClosure verify_cl;
    ShenandoahParallelWeakRootsCleaningTask<ShenandoahIsAliveClosure, ShenandoahAssertNotForwardedClosure>
      cleaning_task(timing_phase, &is_alive, &verify_cl, num_workers);
#else
    ShenandoahParallelWeakRootsCleaningTask<ShenandoahIsAliveClosure, DoNothingClosure>
      cleaning_task(timing_phase, &is_alive, &do_nothing_cl, num_workers);
#endif
    _workers->run_task(&cleaning_task);
  }
}

void ShenandoahHeap::parallel_cleaning(bool full_gc) {
  assert(SafepointSynchronize::is_at_safepoint(), "Must be at a safepoint");
  assert(is_stw_gc_in_progress(), "Only for Degenerated and Full GC");
  ShenandoahGCPhase phase(full_gc ?
                          ShenandoahPhaseTimings::full_gc_purge :
                          ShenandoahPhaseTimings::degen_gc_purge);
  stw_weak_refs(full_gc);
  stw_process_weak_roots(full_gc);
  stw_unload_classes(full_gc);
}

void ShenandoahHeap::set_has_forwarded_objects(bool cond) {
  set_gc_state(HAS_FORWARDED, cond);
}

void ShenandoahHeap::set_unload_classes(bool uc) {
  _unload_classes.set_cond(uc);
}

bool ShenandoahHeap::unload_classes() const {
  return _unload_classes.is_set();
}

address ShenandoahHeap::in_cset_fast_test_addr() {
  ShenandoahHeap* heap = ShenandoahHeap::heap();
  assert(heap->collection_set() != nullptr, "Sanity");
  return (address) heap->collection_set()->biased_map_address();
}

void ShenandoahHeap::reset_bytes_allocated_since_gc_start() {
  if (mode()->is_generational()) {
    young_generation()->reset_bytes_allocated_since_gc_start();
    old_generation()->reset_bytes_allocated_since_gc_start();
  }

  global_generation()->reset_bytes_allocated_since_gc_start();
}

void ShenandoahHeap::set_degenerated_gc_in_progress(bool in_progress) {
  _degenerated_gc_in_progress.set_cond(in_progress);
}

void ShenandoahHeap::set_full_gc_in_progress(bool in_progress) {
  _full_gc_in_progress.set_cond(in_progress);
}

void ShenandoahHeap::set_full_gc_move_in_progress(bool in_progress) {
  assert (is_full_gc_in_progress(), "should be");
  _full_gc_move_in_progress.set_cond(in_progress);
}

void ShenandoahHeap::set_update_refs_in_progress(bool in_progress) {
  set_gc_state(UPDATEREFS, in_progress);
}

void ShenandoahHeap::register_nmethod(nmethod* nm) {
  ShenandoahCodeRoots::register_nmethod(nm);
}

void ShenandoahHeap::unregister_nmethod(nmethod* nm) {
  ShenandoahCodeRoots::unregister_nmethod(nm);
}

void ShenandoahHeap::pin_object(JavaThread* thr, oop o) {
  heap_region_containing(o)->record_pin();
}

void ShenandoahHeap::unpin_object(JavaThread* thr, oop o) {
  ShenandoahHeapRegion* r = heap_region_containing(o);
  assert(r != nullptr, "Sanity");
  assert(r->pin_count() > 0, "Region " SIZE_FORMAT " should have non-zero pins", r->index());
  r->record_unpin();
}

void ShenandoahHeap::sync_pinned_region_status() {
  ShenandoahHeapLocker locker(lock());

  for (size_t i = 0; i < num_regions(); i++) {
    ShenandoahHeapRegion *r = get_region(i);
    if (r->is_active()) {
      if (r->is_pinned()) {
        if (r->pin_count() == 0) {
          r->make_unpinned();
        }
      } else {
        if (r->pin_count() > 0) {
          r->make_pinned();
        }
      }
    }
  }

  assert_pinned_region_status();
}

#ifdef ASSERT
void ShenandoahHeap::assert_pinned_region_status() {
  for (size_t i = 0; i < num_regions(); i++) {
    ShenandoahHeapRegion* r = get_region(i);
    shenandoah_assert_generations_reconciled();
    if (gc_generation()->contains(r)) {
      assert((r->is_pinned() && r->pin_count() > 0) || (!r->is_pinned() && r->pin_count() == 0),
             "Region " SIZE_FORMAT " pinning status is inconsistent", i);
    }
  }
}
#endif

ConcurrentGCTimer* ShenandoahHeap::gc_timer() const {
  return _gc_timer;
}

void ShenandoahHeap::prepare_concurrent_roots() {
  assert(SafepointSynchronize::is_at_safepoint(), "Must be at a safepoint");
  assert(!is_stw_gc_in_progress(), "Only concurrent GC");
  set_concurrent_strong_root_in_progress(!collection_set()->is_empty());
  set_concurrent_weak_root_in_progress(true);
  if (unload_classes()) {
    _unloader.prepare();
  }
}

void ShenandoahHeap::finish_concurrent_roots() {
  assert(SafepointSynchronize::is_at_safepoint(), "Must be at a safepoint");
  assert(!is_stw_gc_in_progress(), "Only concurrent GC");
  if (unload_classes()) {
    _unloader.finish();
  }
}

#ifdef ASSERT
void ShenandoahHeap::assert_gc_workers(uint nworkers) {
  assert(nworkers > 0 && nworkers <= max_workers(), "Sanity");

  if (ShenandoahSafepoint::is_at_shenandoah_safepoint()) {
    // Use ParallelGCThreads inside safepoints
    assert(nworkers == ParallelGCThreads, "Use ParallelGCThreads (%u) within safepoint, not %u",
           ParallelGCThreads, nworkers);
  } else {
    // Use ConcGCThreads outside safepoints
    assert(nworkers == ConcGCThreads, "Use ConcGCThreads (%u) outside safepoints, %u",
           ConcGCThreads, nworkers);
  }
}
#endif

ShenandoahVerifier* ShenandoahHeap::verifier() {
  guarantee(ShenandoahVerify, "Should be enabled");
  assert (_verifier != nullptr, "sanity");
  return _verifier;
}

template<bool CONCURRENT>
class ShenandoahUpdateHeapRefsTask : public WorkerTask {
private:
  ShenandoahHeap* _heap;
  ShenandoahRegionIterator* _regions;
public:
  explicit ShenandoahUpdateHeapRefsTask(ShenandoahRegionIterator* regions) :
    WorkerTask("Shenandoah Update References"),
    _heap(ShenandoahHeap::heap()),
    _regions(regions) {
  }

  void work(uint worker_id) {
    if (CONCURRENT) {
      ShenandoahConcurrentWorkerSession worker_session(worker_id);
      ShenandoahSuspendibleThreadSetJoiner stsj;
      do_work<ShenandoahConcUpdateRefsClosure>(worker_id);
    } else {
      ShenandoahParallelWorkerSession worker_session(worker_id);
      do_work<ShenandoahSTWUpdateRefsClosure>(worker_id);
    }
  }

private:
  template<class T>
  void do_work(uint worker_id) {
    if (CONCURRENT && (worker_id == 0)) {
      // We ask the first worker to replenish the Mutator free set by moving regions previously reserved to hold the
      // results of evacuation.  These reserves are no longer necessary because evacuation has completed.
      size_t cset_regions = _heap->collection_set()->count();

      // Now that evacuation is done, we can reassign any regions that had been reserved to hold the results of evacuation
      // to the mutator free set.  At the end of GC, we will have cset_regions newly evacuated fully empty regions from
      // which we will be able to replenish the Collector free set and the OldCollector free set in preparation for the
      // next GC cycle.
      _heap->free_set()->move_regions_from_collector_to_mutator(cset_regions);
    }
    // If !CONCURRENT, there's no value in expanding Mutator free set
    T cl;
    ShenandoahHeapRegion* r = _regions->next();
    while (r != nullptr) {
      HeapWord* update_watermark = r->get_update_watermark();
      assert (update_watermark >= r->bottom(), "sanity");
      if (r->is_active() && !r->is_cset()) {
        _heap->marked_object_oop_iterate(r, &cl, update_watermark);
        if (ShenandoahPacing) {
          _heap->pacer()->report_updaterefs(pointer_delta(update_watermark, r->bottom()));
        }
      }
      if (_heap->check_cancelled_gc_and_yield(CONCURRENT)) {
        return;
      }
      r = _regions->next();
    }
  }
};

void ShenandoahHeap::update_heap_references(bool concurrent) {
  assert(!is_full_gc_in_progress(), "Only for concurrent and degenerated GC");

  if (concurrent) {
    ShenandoahUpdateHeapRefsTask<true> task(&_update_refs_iterator);
    workers()->run_task(&task);
  } else {
    ShenandoahUpdateHeapRefsTask<false> task(&_update_refs_iterator);
    workers()->run_task(&task);
  }
}

ShenandoahSynchronizePinnedRegionStates::ShenandoahSynchronizePinnedRegionStates() : _lock(ShenandoahHeap::heap()->lock()) { }

void ShenandoahSynchronizePinnedRegionStates::heap_region_do(ShenandoahHeapRegion* r) {
  // Drop "pinned" state from regions that no longer have a pinned count. Put
  // regions with a pinned count into the "pinned" state.
  if (r->is_active()) {
    if (r->is_pinned()) {
      if (r->pin_count() == 0) {
        ShenandoahHeapLocker locker(_lock);
        r->make_unpinned();
      }
    } else {
      if (r->pin_count() > 0) {
        ShenandoahHeapLocker locker(_lock);
        r->make_pinned();
      }
    }
  }
}

void ShenandoahHeap::update_heap_region_states(bool concurrent) {
  assert(SafepointSynchronize::is_at_safepoint(), "Must be at a safepoint");
  assert(!is_full_gc_in_progress(), "Only for concurrent and degenerated GC");

  {
    ShenandoahGCPhase phase(concurrent ?
                            ShenandoahPhaseTimings::final_update_refs_update_region_states :
                            ShenandoahPhaseTimings::degen_gc_final_update_refs_update_region_states);

    final_update_refs_update_region_states();

    assert_pinned_region_status();
  }

  {
    ShenandoahGCPhase phase(concurrent ?
                            ShenandoahPhaseTimings::final_update_refs_trash_cset :
                            ShenandoahPhaseTimings::degen_gc_final_update_refs_trash_cset);
    trash_cset_regions();
  }
}

void ShenandoahHeap::final_update_refs_update_region_states() {
  ShenandoahSynchronizePinnedRegionStates cl;
  parallel_heap_region_iterate(&cl);
}

void ShenandoahHeap::rebuild_free_set(bool concurrent) {
  ShenandoahGCPhase phase(concurrent ?
                          ShenandoahPhaseTimings::final_update_refs_rebuild_freeset :
                          ShenandoahPhaseTimings::degen_gc_final_update_refs_rebuild_freeset);
  ShenandoahHeapLocker locker(lock());
  size_t young_cset_regions, old_cset_regions;
  size_t first_old_region, last_old_region, old_region_count;
  _free_set->prepare_to_rebuild(young_cset_regions, old_cset_regions, first_old_region, last_old_region, old_region_count);
  // If there are no old regions, first_old_region will be greater than last_old_region
  assert((first_old_region > last_old_region) ||
         ((last_old_region + 1 - first_old_region >= old_region_count) &&
          get_region(first_old_region)->is_old() && get_region(last_old_region)->is_old()),
         "sanity: old_region_count: " SIZE_FORMAT ", first_old_region: " SIZE_FORMAT ", last_old_region: " SIZE_FORMAT,
         old_region_count, first_old_region, last_old_region);

  if (mode()->is_generational()) {
#ifdef ASSERT
    if (ShenandoahVerify) {
      verifier()->verify_before_rebuilding_free_set();
    }
#endif

    // The computation of bytes_of_allocation_runway_before_gc_trigger is quite conservative so consider all of this
    // available for transfer to old. Note that transfer of humongous regions does not impact available.
    ShenandoahGenerationalHeap* gen_heap = ShenandoahGenerationalHeap::heap();
    size_t allocation_runway = gen_heap->young_generation()->heuristics()->bytes_of_allocation_runway_before_gc_trigger(young_cset_regions);
    gen_heap->compute_old_generation_balance(allocation_runway, old_cset_regions);

    // Total old_available may have been expanded to hold anticipated promotions.  We trigger if the fragmented available
    // memory represents more than 16 regions worth of data.  Note that fragmentation may increase when we promote regular
    // regions in place when many of these regular regions have an abundant amount of available memory within them.  Fragmentation
    // will decrease as promote-by-copy consumes the available memory within these partially consumed regions.
    //
    // We consider old-gen to have excessive fragmentation if more than 12.5% of old-gen is free memory that resides
    // within partially consumed regions of memory.
  }
  // Rebuild free set based on adjusted generation sizes.
  _free_set->finish_rebuild(young_cset_regions, old_cset_regions, old_region_count);

  if (mode()->is_generational()) {
    ShenandoahGenerationalHeap* gen_heap = ShenandoahGenerationalHeap::heap();
    ShenandoahOldGeneration* old_gen = gen_heap->old_generation();
    old_gen->heuristics()->trigger_maybe(first_old_region, last_old_region, old_region_count, num_regions());
  }
}

void ShenandoahHeap::print_extended_on(outputStream *st) const {
  print_on(st);
  st->cr();
  print_heap_regions_on(st);
}

bool ShenandoahHeap::is_bitmap_slice_committed(ShenandoahHeapRegion* r, bool skip_self) {
  size_t slice = r->index() / _bitmap_regions_per_slice;

  size_t regions_from = _bitmap_regions_per_slice * slice;
  size_t regions_to   = MIN2(num_regions(), _bitmap_regions_per_slice * (slice + 1));
  for (size_t g = regions_from; g < regions_to; g++) {
    assert (g / _bitmap_regions_per_slice == slice, "same slice");
    if (skip_self && g == r->index()) continue;
    if (get_region(g)->is_committed()) {
      return true;
    }
  }
  return false;
}

bool ShenandoahHeap::commit_bitmap_slice(ShenandoahHeapRegion* r) {
  shenandoah_assert_heaplocked();

  // Bitmaps in special regions do not need commits
  if (_bitmap_region_special) {
    return true;
  }

  if (is_bitmap_slice_committed(r, true)) {
    // Some other region from the group is already committed, meaning the bitmap
    // slice is already committed, we exit right away.
    return true;
  }

  // Commit the bitmap slice:
  size_t slice = r->index() / _bitmap_regions_per_slice;
  size_t off = _bitmap_bytes_per_slice * slice;
  size_t len = _bitmap_bytes_per_slice;
  char* start = (char*) _bitmap_region.start() + off;

  if (!os::commit_memory(start, len, false)) {
    return false;
  }

  if (AlwaysPreTouch) {
    os::pretouch_memory(start, start + len, _pretouch_bitmap_page_size);
  }

  return true;
}

bool ShenandoahHeap::uncommit_bitmap_slice(ShenandoahHeapRegion *r) {
  shenandoah_assert_heaplocked();

  // Bitmaps in special regions do not need uncommits
  if (_bitmap_region_special) {
    return true;
  }

  if (is_bitmap_slice_committed(r, true)) {
    // Some other region from the group is still committed, meaning the bitmap
    // slice is should stay committed, exit right away.
    return true;
  }

  // Uncommit the bitmap slice:
  size_t slice = r->index() / _bitmap_regions_per_slice;
  size_t off = _bitmap_bytes_per_slice * slice;
  size_t len = _bitmap_bytes_per_slice;
  if (!os::uncommit_memory((char*)_bitmap_region.start() + off, len)) {
    return false;
  }
  return true;
}

void ShenandoahHeap::safepoint_synchronize_begin() {
  StackWatermarkSet::safepoint_synchronize_begin();
  SuspendibleThreadSet::synchronize();
}

void ShenandoahHeap::safepoint_synchronize_end() {
  SuspendibleThreadSet::desynchronize();
}

void ShenandoahHeap::try_inject_alloc_failure() {
  if (ShenandoahAllocFailureALot && !cancelled_gc() && ((os::random() % 1000) > 950)) {
    _inject_alloc_failure.set();
    os::naked_short_sleep(1);
    if (cancelled_gc()) {
      log_info(gc)("Allocation failure was successfully injected");
    }
  }
}

bool ShenandoahHeap::should_inject_alloc_failure() {
  return _inject_alloc_failure.is_set() && _inject_alloc_failure.try_unset();
}

void ShenandoahHeap::initialize_serviceability() {
  _memory_pool = new ShenandoahMemoryPool(this);
  _cycle_memory_manager.add_pool(_memory_pool);
  _stw_memory_manager.add_pool(_memory_pool);
}

GrowableArray<GCMemoryManager*> ShenandoahHeap::memory_managers() {
  GrowableArray<GCMemoryManager*> memory_managers(2);
  memory_managers.append(&_cycle_memory_manager);
  memory_managers.append(&_stw_memory_manager);
  return memory_managers;
}

GrowableArray<MemoryPool*> ShenandoahHeap::memory_pools() {
  GrowableArray<MemoryPool*> memory_pools(1);
  memory_pools.append(_memory_pool);
  return memory_pools;
}

MemoryUsage ShenandoahHeap::memory_usage() {
  return MemoryUsage(_initial_size, used(), committed(), max_capacity());
}

ShenandoahRegionIterator::ShenandoahRegionIterator() :
  _heap(ShenandoahHeap::heap()),
  _index(0) {}

ShenandoahRegionIterator::ShenandoahRegionIterator(ShenandoahHeap* heap) :
  _heap(heap),
  _index(0) {}

void ShenandoahRegionIterator::reset() {
  _index = 0;
}

bool ShenandoahRegionIterator::has_next() const {
  return _index < _heap->num_regions();
}

char ShenandoahHeap::gc_state() const {
  return _gc_state.raw_value();
}

ShenandoahLiveData* ShenandoahHeap::get_liveness_cache(uint worker_id) {
#ifdef ASSERT
  assert(_liveness_cache != nullptr, "sanity");
  assert(worker_id < _max_workers, "sanity");
  for (uint i = 0; i < num_regions(); i++) {
    assert(_liveness_cache[worker_id][i] == 0, "liveness cache should be empty");
  }
#endif
  return _liveness_cache[worker_id];
}

void ShenandoahHeap::flush_liveness_cache(uint worker_id) {
  assert(worker_id < _max_workers, "sanity");
  assert(_liveness_cache != nullptr, "sanity");
  ShenandoahLiveData* ld = _liveness_cache[worker_id];
  for (uint i = 0; i < num_regions(); i++) {
    ShenandoahLiveData live = ld[i];
    if (live > 0) {
      ShenandoahHeapRegion* r = get_region(i);
      r->increase_live_data_gc_words(live);
      ld[i] = 0;
    }
  }
}

bool ShenandoahHeap::requires_barriers(stackChunkOop obj) const {
  if (is_idle()) return false;

  // Objects allocated after marking start are implicitly alive, don't need any barriers during
  // marking phase.
  if (is_concurrent_mark_in_progress() &&
     !marking_context()->allocated_after_mark_start(obj)) {
    return true;
  }

  // Can not guarantee obj is deeply good.
  if (has_forwarded_objects()) {
    return true;
  }

  return false;
}

ShenandoahGeneration* ShenandoahHeap::generation_for(ShenandoahAffiliation affiliation) const {
  if (!mode()->is_generational()) {
    return global_generation();
  } else if (affiliation == YOUNG_GENERATION) {
    return young_generation();
  } else if (affiliation == OLD_GENERATION) {
    return old_generation();
  }

  ShouldNotReachHere();
  return nullptr;
}

void ShenandoahHeap::log_heap_status(const char* msg) const {
  if (mode()->is_generational()) {
    young_generation()->log_status(msg);
    old_generation()->log_status(msg);
  } else {
    global_generation()->log_status(msg);
  }
}<|MERGE_RESOLUTION|>--- conflicted
+++ resolved
@@ -1292,22 +1292,13 @@
   _evac_tracker->begin_evacuation(thread, size * HeapWordSize);
   Copy::aligned_disjoint_words(cast_from_oop<HeapWord*>(p), copy, size);
 
+  // Try to install the new forwarding pointer.
   oop copy_val = cast_to_oop(copy);
-<<<<<<< HEAD
-
-  // Try to install the new forwarding pointer.
-  ContinuationGCSupport::relativize_stack_chunk(copy_val);
-
-  oop result = ShenandoahForwarding::try_update_forwardee(p, copy_val);
-  if (result == copy_val) {
-    // Successfully evacuated. Our copy is now the public one!
-    _evac_tracker->end_evacuation(thread, size * HeapWordSize);
-=======
   oop result = ShenandoahForwarding::try_update_forwardee(p, copy_val);
   if (result == copy_val) {
     // Successfully evacuated. Our copy is now the public one!
     ContinuationGCSupport::relativize_stack_chunk(copy_val);
->>>>>>> 0898ab7f
+    _evac_tracker->end_evacuation(thread, size * HeapWordSize);
     shenandoah_assert_correct(nullptr, copy_val);
     return copy_val;
   }  else {
