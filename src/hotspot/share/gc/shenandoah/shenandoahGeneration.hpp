/*
 * Copyright (c) 2020, 2021 Amazon.com, Inc. and/or its affiliates. All rights reserved.
 * DO NOT ALTER OR REMOVE COPYRIGHT NOTICES OR THIS FILE HEADER.
 *
 * This code is free software; you can redistribute it and/or modify it
 * under the terms of the GNU General Public License version 2 only, as
 * published by the Free Software Foundation.
 *
 * This code is distributed in the hope that it will be useful, but WITHOUT
 * ANY WARRANTY; without even the implied warranty of MERCHANTABILITY or
 * FITNESS FOR A PARTICULAR PURPOSE.  See the GNU General Public License
 * version 2 for more details (a copy is included in the LICENSE file that
 * accompanied this code).
 *
 * You should have received a copy of the GNU General Public License version
 * 2 along with this work; if not, write to the Free Software Foundation,
 * Inc., 51 Franklin St, Fifth Floor, Boston, MA 02110-1301 USA.
 *
 * Please contact Oracle, 500 Oracle Parkway, Redwood Shores, CA 94065 USA
 * or visit www.oracle.com if you need additional information or have any
 * questions.
 *
 */

#ifndef SHARE_VM_GC_SHENANDOAH_SHENANDOAHGENERATION_HPP
#define SHARE_VM_GC_SHENANDOAH_SHENANDOAHGENERATION_HPP

#include "memory/allocation.hpp"
#include "gc/shenandoah/heuristics/shenandoahOldHeuristics.hpp"
#include "gc/shenandoah/mode/shenandoahGenerationalMode.hpp"
#include "gc/shenandoah/shenandoahLock.hpp"
#include "gc/shenandoah/shenandoahMarkingContext.hpp"

class ShenandoahHeapRegion;
class ShenandoahHeapRegionClosure;

class ShenandoahGeneration : public CHeapObj<mtGC> {
private:
  GenerationMode const _generation_mode;
  ShenandoahHeuristics* _heuristics;

  // Marking task queues and completeness
  ShenandoahObjToScanQueueSet* _task_queues;
  ShenandoahSharedFlag _is_marking_complete;

protected:
  // Usage
  size_t _affiliated_region_count;
  volatile size_t _used;
  size_t _max_capacity;
  size_t _soft_max_capacity;

public:
  ShenandoahGeneration(GenerationMode generation_mode, uint max_queues, size_t max_capacity, size_t soft_max_capacity);
  ~ShenandoahGeneration();

  inline GenerationMode generation_mode() const { return _generation_mode; }

  inline ShenandoahHeuristics* heuristics() const { return _heuristics; }

  virtual const char* name() const = 0;

  ShenandoahHeuristics* initialize_heuristics(ShenandoahMode* gc_mode);

  ShenandoahOldHeuristics* initialize_old_heuristics(ShenandoahMode* gc_mode);

  virtual size_t soft_max_capacity() const { return _soft_max_capacity; }
  virtual size_t max_capacity() const      { return _max_capacity; }
  virtual size_t used_regions_size() const;
  virtual size_t used() const { return _used; }
  virtual size_t available() const;

  void set_soft_max_capacity(size_t soft_max_capacity) {
    _soft_max_capacity = soft_max_capacity;
  }

  virtual size_t bytes_allocated_since_gc_start();

  void log_status() const;

  // Used directly by FullGC
  void reset_mark_bitmap();

  // Used by concurrent and degenerated GC to reset remembered set.
  void swap_remembered_set();

  // Used by concurrent and degenerated GC to reset regions.
<<<<<<< HEAD
  void prepare_gc();

  // Return true iff prepared collection set includes at least one old-gen HeapRegion.
  bool prepare_regions_and_collection_set(bool concurrent);
=======
  virtual void prepare_gc();
  void prepare_regions_and_collection_set(bool concurrent);
>>>>>>> 207da43e

  // Cancel marking (used by Full collect and when cancelling cycle).
  void cancel_marking();

  // Return true if this region is affiliated with this generation.
  virtual bool contains(ShenandoahHeapRegion* region) const = 0;

  // Apply closure to all regions affiliated with this generation.
  virtual void parallel_heap_region_iterate(ShenandoahHeapRegionClosure* cl) = 0;

  // Apply closure to all regions affiliated with this generation (single threaded).
  virtual void heap_region_iterate(ShenandoahHeapRegionClosure* cl) = 0;

  // This is public to support cancellation of marking when a Full cycle is started.
  virtual void set_concurrent_mark_in_progress(bool in_progress) = 0;

  // Check the bitmap only for regions belong to this generation.
  bool is_bitmap_clear();

  // We need to track the status of marking for different generations.
  bool is_mark_complete();
  void set_mark_complete();
  void set_mark_incomplete();

  ShenandoahMarkingContext* complete_marking_context();

  // Task queues
  ShenandoahObjToScanQueueSet* task_queues() const { return _task_queues; }
  virtual void reserve_task_queues(uint workers);
  virtual ShenandoahObjToScanQueueSet* old_gen_task_queues() const;

  // Scan remembered set at start of concurrent young-gen marking. */
  void scan_remembered_set();

  void increment_affiliated_region_count();
  void decrement_affiliated_region_count();

  void increase_used(size_t bytes);
  void decrease_used(size_t bytes);

protected:

  virtual bool is_concurrent_mark_in_progress() = 0;

private:
  void confirm_heuristics_mode();
};

#endif // SHARE_VM_GC_SHENANDOAH_SHENANDOAHGENERATION_HPP<|MERGE_RESOLUTION|>--- conflicted
+++ resolved
@@ -85,15 +85,10 @@
   void swap_remembered_set();
 
   // Used by concurrent and degenerated GC to reset regions.
-<<<<<<< HEAD
-  void prepare_gc();
+  virtual void prepare_gc();
 
   // Return true iff prepared collection set includes at least one old-gen HeapRegion.
   bool prepare_regions_and_collection_set(bool concurrent);
-=======
-  virtual void prepare_gc();
-  void prepare_regions_and_collection_set(bool concurrent);
->>>>>>> 207da43e
 
   // Cancel marking (used by Full collect and when cancelling cycle).
   void cancel_marking();
