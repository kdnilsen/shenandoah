--- conflicted
+++ resolved
@@ -967,54 +967,38 @@
   if (is_humongous_start()) {
     oop obj = oop(bottom());
     assert(marking_context->is_marked(obj), "promoted humongous object should be alive");
-<<<<<<< HEAD
-
+
+    // Since the humongous region holds only one object, no lock is necessary for this register_object() invocation.
+    heap->card_scan()->register_object_wo_lock(bottom());
     size_t index_limit = index() + ShenandoahHeapRegion::required_regions(obj->size() * HeapWordSize);
-
-    // Since the humongous region holds only one object, no lock is
-    // necessary for this register_object() invocation.
-    heap->card_scan()->register_object_wo_lock(bottom());
-
-    // Unless promoting_all, mark the entire range of the evacuated object as dirty.  At next remembered
-    // set scan, we will clear dirty bits that do not hold interesting pointers.  It's more efficient to
-    // do this in batch, in a background GC thread than to try to carefully dirty only cards that hold
-    // interesting pointers right now.
-
-    if (promoting_all || obj->is_typeArray()) {
-      // Primitive arrays don't need to be scanned.
-      heap->card_scan()->mark_range_as_clean(bottom(), obj->size());
-    } else {
-      heap->card_scan()->mark_range_as_dirty(bottom(), obj->size());
-    }
 
     // For this region and each humongous continuation region spanned by this humongous object, change
     // affiliation to OLD_GENERATION and adjust the generation-use tallies.  The remnant of memory
     // in the last humongous region that is not spanned by obj is currently not used.
-    for (size_t i = index(); i < index_limit; i++) {
-      ShenandoahHeapRegion* r = heap->get_region(i);
-=======
-    heap->card_scan()->register_object(bottom());
-    size_t index_limit = index() + ShenandoahHeapRegion::required_regions(obj->size() * HeapWordSize);
     for (size_t i = index(); i < index_limit; i++) {
       ShenandoahHeapRegion* r = heap->get_region(i);
       log_debug(gc)("promoting region " SIZE_FORMAT ", from " SIZE_FORMAT " to " SIZE_FORMAT,
         r->index(), (size_t) r->bottom(), (size_t) r->top());
       if (top() < end()) {
         ShenandoahHeap::fill_with_object(top(), (end() - top()) / HeapWordSize);
-        heap->card_scan()->register_object(top());
-        ShenandoahBarrierSet::barrier_set()->card_table()->clear_MemRegion(MemRegion(top(), end()));
+        heap->card_scan()->register_object_wo_lock(top());
+        heap->card_scan()->mark_range_as_clean(top(), end() - top());
       }
-      ShenandoahBarrierSet::barrier_set()->card_table()->dirty_MemRegion(MemRegion(bottom(), top()));
->>>>>>> 41ed8466
       r->set_affiliation(OLD_GENERATION);
       log_debug(gc)("promoting humongous region " SIZE_FORMAT ", dirtying cards from " SIZE_FORMAT " to " SIZE_FORMAT,
                     i, (size_t) r->bottom(), (size_t) r->top());
       old_generation->increase_used(r->used());
       young_generation->decrease_used(r->used());
     }
+    if (promoting_all || obj->is_typeArray()) {
+      // Primitive arrays don't need to be scanned.
+      heap->card_scan()->mark_range_as_clean(bottom(), obj->size());
+    } else {
+      heap->card_scan()->mark_range_as_dirty(bottom(), obj->size());
+    }
+
     return index_limit - index();
   } else {
-<<<<<<< HEAD
     log_debug(gc)("promoting region " SIZE_FORMAT ", dirtying cards from " SIZE_FORMAT " to " SIZE_FORMAT,
       index(), (size_t) bottom(), (size_t) top());
     assert(!is_humongous_continuation(), "should not promote humongous object continuation in isolation");
@@ -1031,33 +1015,11 @@
     } else {
       heap->card_scan()->mark_range_as_dirty(bottom(), top() - bottom());
     }
-=======
-    log_debug(gc)("promoting region " SIZE_FORMAT ", from " SIZE_FORMAT " to " SIZE_FORMAT,
-      index(), (size_t) bottom(), (size_t) top());
-    assert(!is_humongous_continuation(), "should not promote humongous object continuation in isolation");
-
->>>>>>> 41ed8466
     set_affiliation(OLD_GENERATION);
     old_generation->increase_used(used());
     young_generation->decrease_used(used());
 
-<<<<<<< HEAD
-    // Not sure when this happens.  We just want to coalesce and fill dead and register marked.
-    // There's no closure to be serviced.
-
-#ifdef DEPRECATED
-    oop_iterate_objects_and_fill_dead(&update_card_values, true);
-#else
     fill_dead_and_register();
-#endif
-=======
-    ShenandoahBarrierSet::barrier_set()->card_table()->clear_MemRegion(MemRegion(top(), end()));
-    // In terms of card marking, We could just set the whole occupied range in this region to dirty instead of iterating here.
-    // Card scanning could correct false positives later and that would be more efficient.
-    // But oop_iterate_objects() has other, indispensable effects: filling dead objects and registering object starts.
-    // So while we are already doing this here, we may as well also set more precise card values.
-    oop_iterate_objects(&update_card_values, /*fill_dead_objects*/ true, /* reregister_coalesced_objects */ false);
->>>>>>> 41ed8466
     return 1;
   }
 }