--- conflicted
+++ resolved
@@ -1024,13 +1024,7 @@
   //  from dirty to clean and clean to dirty.  The do_oops
   //  implementations will want to update this value each time they
   //  cross one of these boundaries.
-<<<<<<< HEAD
-
-  // This is used by ShenandoahRootVerifier to identify all young-gen
-  // roots originating in remembered set.
-=======
   void roots_do(OopIterateClosure* cl);
->>>>>>> 9011a4b6
   void oops_do(OopClosure* cl);
 };
 
