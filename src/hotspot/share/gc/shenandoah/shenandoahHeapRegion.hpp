--- conflicted
+++ resolved
@@ -201,14 +201,9 @@
   bool is_humongous()              const { return is_humongous_start() || is_humongous_continuation(); }
   bool is_committed()              const { return !is_empty_uncommitted(); }
   bool is_cset()                   const { return _state == _cset   || _state == _pinned_cset; }
-<<<<<<< HEAD
-  bool is_pinned_regular()         const { return _state == _pinned_regular; }
-  bool is_pinned()                 const { return _state == _pinned_regular || _state == _pinned_cset || _state == _pinned_humongous_start; }
-=======
   bool is_pinned()                 const { return _state == _pinned || _state == _pinned_cset || _state == _pinned_humongous_start; }
   bool is_regular_pinned()         const { return _state == _pinned; }
 
->>>>>>> 141fec12
   inline bool is_young() const;
   inline bool is_old() const;
   inline bool is_affiliated() const;
