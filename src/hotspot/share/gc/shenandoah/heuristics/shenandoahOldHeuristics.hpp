--- conflicted
+++ resolved
@@ -160,12 +160,8 @@
   void abandon_collection_candidates();
 
   void trigger_cannot_expand() { _cannot_expand_trigger = true; };
-<<<<<<< HEAD
-  void trigger_old_is_fragmented(double density, size_t first_old_index, size_t last_old_index) {
-=======
 
   inline void trigger_old_is_fragmented(double density, size_t first_old_index, size_t last_old_index) {
->>>>>>> c584b481
     _fragmentation_trigger = true;
     _fragmentation_density = density;
     _fragmentation_first_old_region = first_old_index;
@@ -173,11 +169,7 @@
   }
   void trigger_old_has_grown() { _growth_trigger = true; }
 
-<<<<<<< HEAD
-  void fragmentation_trigger_reason(double &density, size_t &first_index, size_t &last_index) {
-=======
   inline void get_fragmentation_trigger_reason_for_log_message(double &density, size_t &first_index, size_t &last_index) {
->>>>>>> c584b481
     density = _fragmentation_density;
     first_index = _fragmentation_first_old_region;
     last_index = _fragmentation_last_old_region;
