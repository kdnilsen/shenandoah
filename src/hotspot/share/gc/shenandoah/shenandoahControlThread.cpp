/*
 * Copyright (c) 2013, 2021, Red Hat, Inc. All rights reserved.
 * Copyright (C) 2022 THL A29 Limited, a Tencent company. All rights reserved.
 * Copyright Amazon.com Inc. or its affiliates. All Rights Reserved.
 * DO NOT ALTER OR REMOVE COPYRIGHT NOTICES OR THIS FILE HEADER.
 *
 * This code is free software; you can redistribute it and/or modify it
 * under the terms of the GNU General Public License version 2 only, as
 * published by the Free Software Foundation.
 *
 * This code is distributed in the hope that it will be useful, but WITHOUT
 * ANY WARRANTY; without even the implied warranty of MERCHANTABILITY or
 * FITNESS FOR A PARTICULAR PURPOSE.  See the GNU General Public License
 * version 2 for more details (a copy is included in the LICENSE file that
 * accompanied this code).
 *
 * You should have received a copy of the GNU General Public License version
 * 2 along with this work; if not, write to the Free Software Foundation,
 * Inc., 51 Franklin St, Fifth Floor, Boston, MA 02110-1301 USA.
 *
 * Please contact Oracle, 500 Oracle Parkway, Redwood Shores, CA 94065 USA
 * or visit www.oracle.com if you need additional information or have any
 * questions.
 *
 */

#include "precompiled.hpp"
#include "gc/shenandoah/shenandoahCollectorPolicy.hpp"
#include "gc/shenandoah/shenandoahConcurrentGC.hpp"
#include "gc/shenandoah/shenandoahControlThread.hpp"
#include "gc/shenandoah/shenandoahDegeneratedGC.hpp"
#include "gc/shenandoah/shenandoahEvacTracker.hpp"
#include "gc/shenandoah/shenandoahFreeSet.hpp"
#include "gc/shenandoah/shenandoahFullGC.hpp"
#include "gc/shenandoah/shenandoahGeneration.hpp"
#include "gc/shenandoah/shenandoahGlobalGeneration.hpp"
#include "gc/shenandoah/shenandoahYoungGeneration.hpp"
#include "gc/shenandoah/shenandoahOldGeneration.hpp"
#include "gc/shenandoah/shenandoahPhaseTimings.hpp"
#include "gc/shenandoah/shenandoahHeap.inline.hpp"
#include "gc/shenandoah/shenandoahMark.inline.hpp"
#include "gc/shenandoah/shenandoahMonitoringSupport.hpp"
#include "gc/shenandoah/shenandoahOopClosures.inline.hpp"
#include "gc/shenandoah/shenandoahOldGC.hpp"
#include "gc/shenandoah/shenandoahRootProcessor.inline.hpp"
#include "gc/shenandoah/shenandoahUtils.hpp"
#include "gc/shenandoah/shenandoahVMOperations.hpp"
#include "gc/shenandoah/shenandoahWorkerPolicy.hpp"
#include "gc/shenandoah/heuristics/shenandoahHeuristics.hpp"
#include "gc/shenandoah/mode/shenandoahMode.hpp"
#include "logging/log.hpp"
#include "memory/iterator.hpp"
#include "memory/metaspaceUtils.hpp"
#include "memory/metaspaceStats.hpp"
#include "memory/universe.hpp"
#include "runtime/atomic.hpp"

ShenandoahControlThread::ShenandoahControlThread() :
  ConcurrentGCThread(),
  _alloc_failure_waiters_lock(Mutex::safepoint - 2, "ShenandoahAllocFailureGC_lock", true),
  _gc_waiters_lock(Mutex::safepoint - 2, "ShenandoahRequestedGC_lock", true),
  _control_lock(Mutex::nosafepoint - 2, "ShenandoahControlGC_lock", true),
  _regulator_lock(Mutex::nosafepoint - 2, "ShenandoahRegulatorGC_lock", true),
  _periodic_task(this),
  _requested_gc_cause(GCCause::_no_cause_specified),
  _requested_generation(select_global_generation()),
  _degen_point(ShenandoahGC::_degenerated_outside_cycle),
  _degen_generation(nullptr),
  _allocs_seen(0),
  _mode(none) {
  set_name("Shenandoah Control Thread");
  reset_gc_id();
  create_and_start();
  _periodic_task.enroll();
  if (ShenandoahPacing) {
    _periodic_pacer_notify_task.enroll();
  }
}

ShenandoahControlThread::~ShenandoahControlThread() {
  // This is here so that super is called.
}

void ShenandoahPeriodicTask::task() {
  _thread->handle_force_counters_update();
  _thread->handle_counters_update();
}

void ShenandoahPeriodicPacerNotify::task() {
  assert(ShenandoahPacing, "Should not be here otherwise");
  ShenandoahHeap::heap()->pacer()->notify_waiters();
}

void ShenandoahControlThread::run_service() {
  ShenandoahHeap* heap = ShenandoahHeap::heap();

  GCMode default_mode = concurrent_normal;
  ShenandoahGenerationType generation = select_global_generation();
  GCCause::Cause default_cause = GCCause::_shenandoah_concurrent_gc;

  double last_shrink_time = os::elapsedTime();
  uint age_period = 0;

  // Shrink period avoids constantly polling regions for shrinking.
  // Having a period 10x lower than the delay would mean we hit the
  // shrinking with lag of less than 1/10-th of true delay.
  // ShenandoahUncommitDelay is in msecs, but shrink_period is in seconds.
  double shrink_period = (double)ShenandoahUncommitDelay / 1000 / 10;

  ShenandoahCollectorPolicy* policy = heap->shenandoah_policy();

  // Heuristics are notified of allocation failures here and other outcomes
  // of the cycle. They're also used here to control whether the Nth consecutive
  // degenerated cycle should be 'promoted' to a full cycle. The decision to
  // trigger a cycle or not is evaluated on the regulator thread.
  ShenandoahHeuristics* global_heuristics = heap->global_generation()->heuristics();
  bool old_bootstrap_requested = false;
  while (!in_graceful_shutdown() && !should_terminate()) {
    // Figure out if we have pending requests.
    bool alloc_failure_pending = _alloc_failure_gc.is_set();
    bool humongous_alloc_failure_pending = _humongous_alloc_failure_gc.is_set();
    bool is_gc_requested = _gc_requested.is_set();
    GCCause::Cause requested_gc_cause = _requested_gc_cause;
    bool explicit_gc_requested = is_gc_requested && is_explicit_gc(requested_gc_cause);
    bool implicit_gc_requested = is_gc_requested && is_implicit_gc(requested_gc_cause);

    // This control loop iteration have seen this much allocations.
    size_t allocs_seen = Atomic::xchg(&_allocs_seen, (size_t)0, memory_order_relaxed);

    // Check if we have seen a new target for soft max heap size.
    bool soft_max_changed = check_soft_max_changed();

    // Choose which GC mode to run in. The block below should select a single mode.
    set_gc_mode(none);
    GCCause::Cause cause = GCCause::_last_gc_cause;
    ShenandoahGC::ShenandoahDegenPoint degen_point = ShenandoahGC::_degenerated_unset;

    if (alloc_failure_pending) {
      // Allocation failure takes precedence: we have to deal with it first thing
      log_info(gc)("Trigger: Handle Allocation Failure");

      cause = GCCause::_allocation_failure;

      // Consume the degen point, and seed it with default value
      degen_point = _degen_point;
      _degen_point = ShenandoahGC::_degenerated_outside_cycle;

      if (degen_point == ShenandoahGC::_degenerated_outside_cycle) {
        _degen_generation = heap->mode()->is_generational() ?
                heap->young_generation() : heap->global_generation();
      } else {
        assert(_degen_generation != nullptr, "Need to know which generation to resume");
      }

      ShenandoahHeuristics* heuristics = _degen_generation->heuristics();
      generation = _degen_generation->type();
      bool old_gen_evacuation_failed = heap->clear_old_evacuation_failure();

      // Do not bother with degenerated cycle if old generation evacuation failed
      if (ShenandoahDegeneratedGC && heuristics->should_degenerate_cycle() &&
          !old_gen_evacuation_failed && !humongous_alloc_failure_pending) {
        heuristics->record_allocation_failure_gc();
        policy->record_alloc_failure_to_degenerated(degen_point);
        set_gc_mode(stw_degenerated);
      } else {
        // TODO: if humongous_alloc_failure_pending, there might be value in trying a "compacting" degen before
        // going all the way to full.  But it's a lot of work to implement this, and it may not provide value.
        // A compacting degen can move young regions around without doing full old-gen mark (relying upon the
        // remembered set scan), so it might be faster than a full gc.
        //
        // Longer term, think about how to defragment humongous memory concurrently. 

#undef KELVIN_FULL
#ifdef KELVIN_FULL
        log_info(gc)("Going to full because old_gen_evacuation_failed is %s, should_degen_is %s, humongous_alloc: %s\n",
                     old_gen_evacuation_failed? "true": "false", heuristics->should_degenerate_cycle()? "true": "false"
                     humongous_alloc_failure_pending? "true": "false");
#endif
        heuristics->record_allocation_failure_gc();
        policy->record_alloc_failure_to_full();
        generation = select_global_generation();
        set_gc_mode(stw_full);
      }
    } else if (explicit_gc_requested) {
      cause = requested_gc_cause;
      generation = select_global_generation();
      log_info(gc)("Trigger: Explicit GC request (%s)", GCCause::to_string(cause));

      global_heuristics->record_requested_gc();

      if (ExplicitGCInvokesConcurrent) {
        policy->record_explicit_to_concurrent();
        set_gc_mode(default_mode);
        // Unload and clean up everything
        heap->set_unload_classes(global_heuristics->can_unload_classes());
      } else {
        policy->record_explicit_to_full();
        set_gc_mode(stw_full);
      }
    } else if (implicit_gc_requested) {
      cause = requested_gc_cause;
      generation = select_global_generation();
      log_info(gc)("Trigger: Implicit GC request (%s)", GCCause::to_string(cause));

      global_heuristics->record_requested_gc();

      if (ShenandoahImplicitGCInvokesConcurrent) {
        policy->record_implicit_to_concurrent();
        set_gc_mode(default_mode);

        // Unload and clean up everything
        heap->set_unload_classes(global_heuristics->can_unload_classes());
      } else {
        policy->record_implicit_to_full();
        set_gc_mode(stw_full);
      }
    } else {
      // We should only be here if the regulator requested a cycle or if
      // there is an old generation mark in progress.
      if (_requested_gc_cause == GCCause::_shenandoah_concurrent_gc) {
        if (_requested_generation == OLD && heap->doing_mixed_evacuations()) {
          // If a request to start an old cycle arrived while an old cycle was running, but _before_
          // it chose any regions for evacuation we don't want to start a new old cycle. Rather, we want
          // the heuristic to run a young collection so that we can evacuate some old regions.
          assert(!heap->is_concurrent_old_mark_in_progress(), "Should not be running mixed collections and concurrent marking");
          generation = YOUNG;
        } else if (_requested_generation == OLD && !old_bootstrap_requested) {
          // Arrange to perform a young GC immediately followed by a bootstrap OLD GC.  OLD GC typically requires more
          // than twice the time required for YOUNG GC, so we run a YOUNG GC to replenish the YOUNG allocation pool before
          // we start the longer OLD GC effort.
          old_bootstrap_requested = true;
          generation = YOUNG;
        } else {
          // if (old_bootstrap_requested && (_requested_generation == OLD)), this starts the bootstrap GC that
          //  immediately follows the preparatory young GC.
          // But we will abandon the planned bootstrap GC if a GLOBAL GC has been now been requested.
          generation = _requested_generation;
          old_bootstrap_requested = false;
        }
        // preemption was requested or this is a regular cycle
        cause = GCCause::_shenandoah_concurrent_gc;
        set_gc_mode(default_mode);

        // Don't start a new old marking if there is one already in progress
        if (generation == OLD && heap->is_concurrent_old_mark_in_progress()) {
          set_gc_mode(servicing_old);
        }

        if (generation == select_global_generation()) {
          heap->set_unload_classes(global_heuristics->should_unload_classes());
        } else {
          heap->set_unload_classes(false);
        }

        // Don't want to spin in this loop and start a cycle every time, so
        // clear requested gc cause. This creates a race with callers of the
        // blocking 'request_gc' method, but there it loops and resets the
        // '_requested_gc_cause' until a full cycle is completed.
        _requested_gc_cause = GCCause::_no_gc;
      } else if (heap->is_concurrent_old_mark_in_progress() || heap->is_prepare_for_old_mark_in_progress()) {
        // Nobody asked us to do anything, but we have an old-generation mark or old-generation preparation for
        // mixed evacuation in progress, so resume working on that.
        log_info(gc)("Resume old GC: marking is%s in progress, preparing is%s in progress",
                     heap->is_concurrent_old_mark_in_progress() ? "" : " NOT",
                     heap->is_prepare_for_old_mark_in_progress() ? "" : " NOT");

        cause = GCCause::_shenandoah_concurrent_gc;
        generation = OLD;
        set_gc_mode(servicing_old);
      }
    }

    // Blow all soft references on this cycle, if handling allocation failure,
    // either implicit or explicit GC request, or we are requested to do so unconditionally.
    if (generation == select_global_generation() && (alloc_failure_pending || implicit_gc_requested || explicit_gc_requested || ShenandoahAlwaysClearSoftRefs)) {
      heap->soft_ref_policy()->set_should_clear_all_soft_refs(true);
    }

    bool gc_requested = (gc_mode() != none);
    assert (!gc_requested || cause != GCCause::_last_gc_cause, "GC cause should be set");

    if (gc_requested) {
      // GC is starting, bump the internal ID
      update_gc_id();

      heap->reset_bytes_allocated_since_gc_start();

      MetaspaceCombinedStats meta_sizes = MetaspaceUtils::get_combined_statistics();

      // If GC was requested, we are sampling the counters even without actual triggers
      // from allocation machinery. This captures GC phases more accurately.
      set_forced_counters_update(true);

      // If GC was requested, we better dump freeset data for performance debugging
      {
        ShenandoahHeapLocker locker(heap->lock());
        heap->free_set()->log_status();
      }
      // In case this is a degenerated cycle, remember whether original cycle was aging.
      bool was_aging_cycle = heap->is_aging_cycle();
      heap->set_aging_cycle(false);

      switch (gc_mode()) {
        case concurrent_normal: {
          // At this point:
          //  if (generation == YOUNG), this is a normal YOUNG cycle
          //  if (generation == OLD), this is a bootstrap OLD cycle
          //  if (generation == GLOBAL), this is a GLOBAL cycle triggered by System.gc()
          // In all three cases, we want to age old objects if this is an aging cycle
          if (age_period-- == 0) {
             heap->set_aging_cycle(true);
             age_period = ShenandoahAgingCyclePeriod - 1;
          }
          service_concurrent_normal_cycle(heap, generation, cause);
          break;
        }
        case stw_degenerated: {
          heap->set_aging_cycle(was_aging_cycle);
          if (!service_stw_degenerated_cycle(cause, degen_point)) {
            // The degenerated GC was upgraded to a Full GC
            generation = select_global_generation();
          }
          break;
        }
        case stw_full: {
          if (age_period-- == 0) {
            heap->set_aging_cycle(true);
            age_period = ShenandoahAgingCyclePeriod - 1;
          }
          service_stw_full_cycle(cause);
          break;
        }
        case servicing_old: {
          assert(generation == OLD, "Expected old generation here");
          GCIdMark gc_id_mark;
          service_concurrent_old_cycle(heap, cause);
          break;
        }
        default:
          ShouldNotReachHere();
      }

      // If this was the requested GC cycle, notify waiters about it
      if (explicit_gc_requested || implicit_gc_requested) {
        notify_gc_waiters();
      }

      // If this was the allocation failure GC cycle, notify waiters about it
      if (alloc_failure_pending) {
        notify_alloc_failure_waiters();
      }

      // Report current free set state at the end of cycle, whether
      // it is a normal completion, or the abort.
      {
        ShenandoahHeapLocker locker(heap->lock());
        heap->free_set()->log_status();

        // Notify Universe about new heap usage. This has implications for
        // global soft refs policy, and we better report it every time heap
        // usage goes down.
        Universe::heap()->update_capacity_and_used_at_gc();

        // Signal that we have completed a visit to all live objects.
        Universe::heap()->record_whole_heap_examined_timestamp();
      }

      // Disable forced counters update, and update counters one more time
      // to capture the state at the end of GC session.
      handle_force_counters_update();
      set_forced_counters_update(false);

      // Retract forceful part of soft refs policy
      heap->soft_ref_policy()->set_should_clear_all_soft_refs(false);

      // Clear metaspace oom flag, if current cycle unloaded classes
      if (heap->unload_classes()) {
        assert(generation == select_global_generation(), "Only unload classes during GLOBAL cycle");
        global_heuristics->clear_metaspace_oom();
      }

      process_phase_timings(heap);

      // Print Metaspace change following GC (if logging is enabled).
      MetaspaceUtils::print_metaspace_change(meta_sizes);

      // GC is over, we are at idle now
      if (ShenandoahPacing) {
        heap->pacer()->setup_for_idle();
      }
    } else {
      // Allow allocators to know we have seen this much regions
      if (ShenandoahPacing && (allocs_seen > 0)) {
        heap->pacer()->report_alloc(allocs_seen);
      }
    }

    double current = os::elapsedTime();

    if (ShenandoahUncommit && (explicit_gc_requested || soft_max_changed || (current - last_shrink_time > shrink_period))) {
      // Explicit GC tries to uncommit everything down to min capacity.
      // Soft max change tries to uncommit everything down to target capacity.
      // Periodic uncommit tries to uncommit suitable regions down to min capacity.

      double shrink_before = (explicit_gc_requested || soft_max_changed) ?
                             current :
                             current - (ShenandoahUncommitDelay / 1000.0);

      size_t shrink_until = soft_max_changed ?
                             heap->soft_max_capacity() :
                             heap->min_capacity();

      service_uncommit(shrink_before, shrink_until);
      heap->phase_timings()->flush_cycle_to_global();
      last_shrink_time = current;
    }

    // Don't wait around if there was an allocation failure - start the next cycle immediately.
    if (!is_alloc_failure_gc()) {
      if (old_bootstrap_requested) {
        _requested_generation = OLD;
        _requested_gc_cause = GCCause::_shenandoah_concurrent_gc;
      } else {
        // The timed wait is necessary because this thread has a responsibility to send
        // 'alloc_words' to the pacer when it does not perform a GC.
        MonitorLocker lock(&_control_lock, Mutex::_no_safepoint_check_flag);
        lock.wait(ShenandoahControlIntervalMax);
      }
    } else {
      // in case of alloc_failure, abandon any plans to do immediate OLD Bootstrap
      old_bootstrap_requested = false;
    }
  }

  // Wait for the actual stop(), can't leave run_service() earlier.
  while (!should_terminate()) {
    os::naked_short_sleep(ShenandoahControlIntervalMin);
  }
}

void ShenandoahControlThread::process_phase_timings(const ShenandoahHeap* heap) {
  // Commit worker statistics to cycle data
  heap->phase_timings()->flush_par_workers_to_cycle();
  if (ShenandoahPacing) {
    heap->pacer()->flush_stats_to_cycle();
  }

  ShenandoahEvacuationTracker* evac_tracker = heap->evac_tracker();
  ShenandoahCycleStats         evac_stats   = evac_tracker->flush_cycle_to_global();

  // Print GC stats for current cycle
  {
    LogTarget(Info, gc, stats) lt;
    if (lt.is_enabled()) {
      ResourceMark rm;
      LogStream ls(lt);
      heap->phase_timings()->print_cycle_on(&ls);
      evac_tracker->print_evacuations_on(&ls, &evac_stats.workers,
                                              &evac_stats.mutators);
      if (ShenandoahPacing) {
        heap->pacer()->print_cycle_on(&ls);
      }
    }
  }

  // Commit statistics to globals
  heap->phase_timings()->flush_cycle_to_global();
}

// Young and old concurrent cycles are initiated by the regulator. Implicit
// and explicit GC requests are handled by the controller thread and always
// run a global cycle (which is concurrent by default, but may be overridden
// by command line options). Old cycles always degenerate to a global cycle.
// Young cycles are degenerated to complete the young cycle.  Young
// and old degen may upgrade to Full GC.  Full GC may also be
// triggered directly by a System.gc() invocation.
//
//
//      +-----+ Idle +-----+-----------+---------------------+
//      |         +        |           |                     |
//      |         |        |           |                     |
//      |         |        v           |                     |
//      |         |  Bootstrap Old +-- | ------------+       |
//      |         |   +                |             |       |
//      |         |   |                |             |       |
//      |         v   v                v             v       |
//      |    Resume Old <----------+ Young +--> Young Degen  |
//      |     +  +   ^                            +  +       |
//      v     |  |   |                            |  |       |
//   Global <-+  |   +----------------------------+  |       |
//      +        |                                   |       |
//      |        v                                   v       |
//      +--->  Global Degen +--------------------> Full <----+
//
void ShenandoahControlThread::service_concurrent_normal_cycle(ShenandoahHeap* heap,
                                                              const ShenandoahGenerationType generation,
                                                              GCCause::Cause cause) {
  GCIdMark gc_id_mark;
  ShenandoahGeneration* the_generation = nullptr;
  switch (generation) {
    case YOUNG: {
      // Run a young cycle. This might or might not, have interrupted an ongoing
      // concurrent mark in the old generation. We need to think about promotions
      // in this case. Promoted objects should be above the TAMS in the old regions
      // they end up in, but we have to be sure we don't promote into any regions
      // that are in the cset.
      log_info(gc, ergo)("Start GC cycle (YOUNG)");
      the_generation = heap->young_generation();
      service_concurrent_cycle(the_generation, cause, false);
      break;
    }
    case OLD: {
      log_info(gc, ergo)("Start GC cycle (OLD)");
      the_generation = heap->old_generation();
      service_concurrent_old_cycle(heap, cause);
      break;
    }
    case GLOBAL_GEN: {
      log_info(gc, ergo)("Start GC cycle (GLOBAL)");
      the_generation = heap->global_generation();
      service_concurrent_cycle(the_generation, cause, false);
      break;
    }
    case GLOBAL_NON_GEN: {
      log_info(gc, ergo)("Start GC cycle");
      the_generation = heap->global_generation();
      service_concurrent_cycle(the_generation, cause, false);
      break;
    }
    default:
      ShouldNotReachHere();
  }
}

void ShenandoahControlThread::service_concurrent_old_cycle(ShenandoahHeap* heap, GCCause::Cause &cause) {
  ShenandoahOldGeneration* old_generation = heap->old_generation();
  ShenandoahYoungGeneration* young_generation = heap->young_generation();
  ShenandoahOldGeneration::State original_state = old_generation->state();

  TraceCollectorStats tcs(heap->monitoring_support()->concurrent_collection_counters());

  switch (original_state) {
    case ShenandoahOldGeneration::WAITING_FOR_FILL:
    case ShenandoahOldGeneration::IDLE: {
      assert(!heap->is_concurrent_old_mark_in_progress(), "Old already in progress");
      assert(old_generation->task_queues()->is_empty(), "Old mark queues should be empty");
    }
    case ShenandoahOldGeneration::FILLING: {
      _allow_old_preemption.set();
      ShenandoahGCSession session(cause, old_generation);
      old_generation->prepare_gc();
      _allow_old_preemption.unset();

      if (heap->is_prepare_for_old_mark_in_progress()) {
        // Coalescing threads detected the cancellation request and aborted. Stay
        // in this state so control thread may resume the coalescing work.
        assert(old_generation->state() == ShenandoahOldGeneration::FILLING, "Prepare for mark should be in progress");
        assert(heap->cancelled_gc(), "Preparation for GC is not complete, expected cancellation");
      }

      // Before bootstrapping begins, we must acknowledge any cancellation request.
      // If the gc has not been cancelled, this does nothing. If it has been cancelled,
      // this will clear the cancellation request and exit before starting the bootstrap
      // phase. This will allow the young GC cycle to proceed normally. If we do not
      // acknowledge the cancellation request, the subsequent young cycle will observe
      // the request and essentially cancel itself.
      if (check_cancellation_or_degen(ShenandoahGC::_degenerated_outside_cycle)) {
        log_info(gc)("Preparation for old generation cycle was cancelled");
        return;
      }

      // Coalescing threads completed and nothing was cancelled. it is safe to transition
      // to the bootstrapping state now.
      old_generation->transition_to(ShenandoahOldGeneration::BOOTSTRAPPING);
    }
    case ShenandoahOldGeneration::BOOTSTRAPPING: {
      // Configure the young generation's concurrent mark to put objects in
      // old regions into the concurrent mark queues associated with the old
      // generation. The young cycle will run as normal except that rather than
      // ignore old references it will mark and enqueue them in the old concurrent
      // task queues but it will not traverse them.
      set_gc_mode(bootstrapping_old);
      young_generation->set_old_gen_task_queues(old_generation->task_queues());
      ShenandoahGCSession session(cause, young_generation);
      service_concurrent_cycle(heap, young_generation, cause, true);
      process_phase_timings(heap);
      if (heap->cancelled_gc()) {
        // Young generation bootstrap cycle has failed. Concurrent mark for old generation
        // is going to resume after degenerated bootstrap cycle completes.
        log_info(gc)("Bootstrap cycle for old generation was cancelled");
        return;
      }

      // Reset the degenerated point. Normally this would happen at the top
      // of the control loop, but here we have just completed a young cycle
      // which has bootstrapped the old concurrent marking.
      _degen_point = ShenandoahGC::_degenerated_outside_cycle;

      // From here we will 'resume' the old concurrent mark. This will skip reset
      // and init mark for the concurrent mark. All of that work will have been
      // done by the bootstrapping young cycle.
      set_gc_mode(servicing_old);
      old_generation->transition_to(ShenandoahOldGeneration::MARKING);
    }
    case ShenandoahOldGeneration::MARKING: {
      ShenandoahGCSession session(cause, old_generation);
      bool marking_complete = resume_concurrent_old_cycle(old_generation, cause);
      if (marking_complete) {
        assert(old_generation->state() != ShenandoahOldGeneration::MARKING, "Should not still be marking");
        if (original_state == ShenandoahOldGeneration::MARKING) {
          heap->mmu_tracker()->record_old_marking_increment(old_generation, GCId::current(), true,
                                                            heap->collection_set()->has_old_regions());
          heap->log_heap_status("At end of Concurrent Old Marking finishing increment");
        }
      } else if (original_state == ShenandoahOldGeneration::MARKING) {
        heap->mmu_tracker()->record_old_marking_increment(old_generation, GCId::current(), false,
                                                          heap->collection_set()->has_old_regions());
        heap->log_heap_status("At end of Concurrent Old Marking increment");
      }
      break;
    }
    default:
      fatal("Unexpected state for old GC: %s", ShenandoahOldGeneration::state_name(old_generation->state()));
  }
}

bool ShenandoahControlThread::resume_concurrent_old_cycle(ShenandoahGeneration* generation, GCCause::Cause cause) {
  assert(ShenandoahHeap::heap()->is_concurrent_old_mark_in_progress(), "Old mark should be in progress");
  log_debug(gc)("Resuming old generation with " UINT32_FORMAT " marking tasks queued", generation->task_queues()->tasks());

  ShenandoahHeap* heap = ShenandoahHeap::heap();

  // We can only tolerate being cancelled during concurrent marking or during preparation for mixed
  // evacuation. This flag here (passed by reference) is used to control precisely where the regulator
  // is allowed to cancel a GC.
  ShenandoahOldGC gc(generation, _allow_old_preemption);
  if (gc.collect(cause)) {
    generation->record_success_concurrent(false);
  }

  if (heap->cancelled_gc()) {
    // It's possible the gc cycle was cancelled after the last time
    // the collection checked for cancellation. In which case, the
    // old gc cycle is still completed, and we have to deal with this
    // cancellation. We set the degeneration point to be outside
    // the cycle because if this is an allocation failure, that is
    // what must be done (there is no degenerated old cycle). If the
    // cancellation was due to a heuristic wanting to start a young
    // cycle, then we are not actually going to a degenerated cycle,
    // so the degenerated point doesn't matter here.
    check_cancellation_or_degen(ShenandoahGC::_degenerated_outside_cycle);
    if (_requested_gc_cause == GCCause::_shenandoah_concurrent_gc) {
      heap->shenandoah_policy()->record_interrupted_old();
    }
    return false;
  }
  return true;
}

bool ShenandoahControlThread::check_soft_max_changed() const {
  ShenandoahHeap* heap = ShenandoahHeap::heap();
  size_t new_soft_max = Atomic::load(&SoftMaxHeapSize);
  size_t old_soft_max = heap->soft_max_capacity();
  if (new_soft_max != old_soft_max) {
    new_soft_max = MAX2(heap->min_capacity(), new_soft_max);
    new_soft_max = MIN2(heap->max_capacity(), new_soft_max);
    if (new_soft_max != old_soft_max) {
      log_info(gc)("Soft Max Heap Size: " SIZE_FORMAT "%s -> " SIZE_FORMAT "%s",
                   byte_size_in_proper_unit(old_soft_max), proper_unit_for_byte_size(old_soft_max),
                   byte_size_in_proper_unit(new_soft_max), proper_unit_for_byte_size(new_soft_max)
      );
      heap->set_soft_max_capacity(new_soft_max);
      return true;
    }
  }
  return false;
}

void ShenandoahControlThread::service_concurrent_cycle(ShenandoahGeneration* generation, GCCause::Cause cause, bool do_old_gc_bootstrap) {
  // Normal cycle goes via all concurrent phases. If allocation failure (af) happens during
  // any of the concurrent phases, it first degrades to Degenerated GC and completes GC there.
  // If second allocation failure happens during Degenerated GC cycle (for example, when GC
  // tries to evac something and no memory is available), cycle degrades to Full GC.
  //
  // There are also a shortcut through the normal cycle: immediate garbage shortcut, when
  // heuristics says there are no regions to compact, and all the collection comes from immediately
  // reclaimable regions.
  //
  // ................................................................................................
  //
  //                                    (immediate garbage shortcut)                Concurrent GC
  //                             /-------------------------------------------\
  //                             |                                           |
  //                             |                                           |
  //                             |                                           |
  //                             |                                           v
  // [START] ----> Conc Mark ----o----> Conc Evac --o--> Conc Update-Refs ---o----> [END]
  //                   |                    |                 |              ^
  //                   | (af)               | (af)            | (af)         |
  // ..................|....................|.................|..............|.......................
  //                   |                    |                 |              |
  //                   |                    |                 |              |      Degenerated GC
  //                   v                    v                 v              |
  //               STW Mark ----------> STW Evac ----> STW Update-Refs ----->o
  //                   |                    |                 |              ^
  //                   | (af)               | (af)            | (af)         |
  // ..................|....................|.................|..............|.......................
  //                   |                    |                 |              |
  //                   |                    v                 |              |      Full GC
  //                   \------------------->o<----------------/              |
  //                                        |                                |
  //                                        v                                |
  //                                      Full GC  --------------------------/
  //
  if (check_cancellation_or_degen(ShenandoahGC::_degenerated_outside_cycle)) return;

  ShenandoahHeap* heap = ShenandoahHeap::heap();
  ShenandoahGCSession session(cause, generation);
  TraceCollectorStats tcs(heap->monitoring_support()->concurrent_collection_counters());

  service_concurrent_cycle(heap, generation, cause, do_old_gc_bootstrap);
}

void ShenandoahControlThread::service_concurrent_cycle(ShenandoahHeap* heap,
                                                       ShenandoahGeneration* generation,
                                                       GCCause::Cause& cause,
                                                       bool do_old_gc_bootstrap) {
  ShenandoahConcurrentGC gc(generation, do_old_gc_bootstrap);
  if (gc.collect(cause)) {
    // Cycle is complete
    generation->record_success_concurrent(gc.abbreviated());
  } else {
    assert(heap->cancelled_gc(), "Must have been cancelled");
    check_cancellation_or_degen(gc.degen_point());
    assert(!generation->is_old(), "Old GC takes a different control path");
    // Concurrent young-gen collection degenerates to young
    // collection.  Same for global collections.
    _degen_generation = generation;
  }
  const char* msg;
  if (heap->mode()->is_generational()) {
    ShenandoahMmuTracker* mmu_tracker = heap->mmu_tracker();
    if (generation->is_young()) {
      if (heap->cancelled_gc()) {
        msg = (do_old_gc_bootstrap) ? "At end of Interrupted Concurrent Bootstrap GC":
                                      "At end of Interrupted Concurrent Young GC";
      } else {
        // We only record GC results if GC was successful
        msg = (do_old_gc_bootstrap) ? "At end of Concurrent Bootstrap GC":
                                      "At end of Concurrent Young GC";
        if (heap->collection_set()->has_old_regions()) {
          bool mixed_is_done = (heap->old_heuristics()->unprocessed_old_collection_candidates() == 0);
          mmu_tracker->record_mixed(generation, get_gc_id(), mixed_is_done);
        } else if (do_old_gc_bootstrap) {
          mmu_tracker->record_bootstrap(generation, get_gc_id(), heap->collection_set()->has_old_regions());
        } else {
          mmu_tracker->record_young(generation, get_gc_id());
        }
      }
    } else {
      assert(generation->is_global(), "If not young, must be GLOBAL");
      assert(!do_old_gc_bootstrap, "Do not bootstrap with GLOBAL GC");
      if (heap->cancelled_gc()) {
        msg = "At end of Interrupted Concurrent GLOBAL GC";
      } else {
        // We only record GC results if GC was successful
        msg = "At end of Concurrent Global GC";
        mmu_tracker->record_global(generation, get_gc_id());
      }
    }
  } else {
    msg = heap->cancelled_gc() ? "At end of cancelled GC" :
                                 "At end of GC";
  }
  heap->log_heap_status(msg);
}

bool ShenandoahControlThread::check_cancellation_or_degen(ShenandoahGC::ShenandoahDegenPoint point) {
  ShenandoahHeap* heap = ShenandoahHeap::heap();
  if (!heap->cancelled_gc()) {
    return false;
  }

  if (in_graceful_shutdown()) {
    return true;
  }

  assert(_degen_point == ShenandoahGC::_degenerated_outside_cycle,
         "Should not be set yet: %s", ShenandoahGC::degen_point_to_string(_degen_point));

  if (is_alloc_failure_gc()) {
    _degen_point = point;
    return true;
  }

  if (_preemption_requested.is_set()) {
    assert(_requested_generation == YOUNG, "Only young GCs may preempt old.");
    _preemption_requested.unset();

    // Old generation marking is only cancellable during concurrent marking.
    // Once final mark is complete, the code does not check again for cancellation.
    // If old generation was cancelled for an allocation failure, we wouldn't
    // make it to this case. The calling code is responsible for forcing a
    // cancellation due to allocation failure into a degenerated cycle.
    _degen_point = point;
    heap->clear_cancelled_gc(false /* clear oom handler */);
    return true;
  }

  fatal("Cancel GC either for alloc failure GC, or gracefully exiting, or to pause old generation marking");
  return false;
}

void ShenandoahControlThread::stop_service() {
  // Nothing to do here.
}

void ShenandoahControlThread::service_stw_full_cycle(GCCause::Cause cause) {
  ShenandoahHeap* const heap = ShenandoahHeap::heap();

  GCIdMark gc_id_mark;
  ShenandoahGCSession session(cause, heap->global_generation());

  ShenandoahFullGC gc;
  gc.collect(cause);

  heap->global_generation()->heuristics()->record_success_full();
  heap->shenandoah_policy()->record_success_full();
}

bool ShenandoahControlThread::service_stw_degenerated_cycle(GCCause::Cause cause,
                                                            ShenandoahGC::ShenandoahDegenPoint point) {
  assert(point != ShenandoahGC::_degenerated_unset, "Degenerated point should be set");
  ShenandoahHeap* const heap = ShenandoahHeap::heap();

  GCIdMark gc_id_mark;
  ShenandoahDegeneratedGCSession session(cause, _degen_generation, point == ShenandoahGC::_degenerated_outside_cycle);

  ShenandoahDegenGC gc(point, _degen_generation);
  gc.collect(cause);

  assert(heap->young_generation()->task_queues()->is_empty(), "Unexpected young generation marking tasks");
  if (_degen_generation->is_global()) {
    assert(heap->old_generation()->task_queues()->is_empty(), "Unexpected old generation marking tasks");
    assert(heap->global_generation()->task_queues()->is_empty(), "Unexpected global generation marking tasks");
  } else {
    assert(_degen_generation->is_young(), "Expected degenerated young cycle, if not global.");
    ShenandoahOldGeneration* old = heap->old_generation();
    if (old->state() == ShenandoahOldGeneration::BOOTSTRAPPING && !gc.upgraded_to_full()) {
      old->transition_to(ShenandoahOldGeneration::MARKING);
    }
  }

  _degen_generation->heuristics()->record_success_degenerated();
  heap->shenandoah_policy()->record_success_degenerated();
  return !gc.upgraded_to_full();
}

void ShenandoahControlThread::service_uncommit(double shrink_before, size_t shrink_until) {
  ShenandoahHeap* heap = ShenandoahHeap::heap();

  // Determine if there is work to do. This avoids taking heap lock if there is
  // no work available, avoids spamming logs with superfluous logging messages,
  // and minimises the amount of work while locks are taken.

  if (heap->committed() <= shrink_until) return;

  bool has_work = false;
  for (size_t i = 0; i < heap->num_regions(); i++) {
    ShenandoahHeapRegion *r = heap->get_region(i);
    if (r->is_empty_committed() && (r->empty_time() < shrink_before)) {
      has_work = true;
      break;
    }
  }

  if (has_work) {
    heap->entry_uncommit(shrink_before, shrink_until);
  }
}

bool ShenandoahControlThread::is_explicit_gc(GCCause::Cause cause) const {
  return GCCause::is_user_requested_gc(cause) ||
         GCCause::is_serviceability_requested_gc(cause);
}

bool ShenandoahControlThread::is_implicit_gc(GCCause::Cause cause) const {
  return !is_explicit_gc(cause) &&
          (cause != GCCause::_shenandoah_concurrent_gc);
}

void ShenandoahControlThread::request_gc(GCCause::Cause cause) {
  assert(GCCause::is_user_requested_gc(cause) ||
         GCCause::is_serviceability_requested_gc(cause) ||
         cause == GCCause::_metadata_GC_clear_soft_refs ||
         cause == GCCause::_codecache_GC_aggressive ||
         cause == GCCause::_codecache_GC_threshold ||
         cause == GCCause::_full_gc_alot ||
         cause == GCCause::_wb_young_gc ||
         cause == GCCause::_wb_full_gc ||
         cause == GCCause::_wb_breakpoint ||
         cause == GCCause::_scavenge_alot,
         "only requested GCs here: %s", GCCause::to_string(cause));

  if (is_explicit_gc(cause)) {
    if (!DisableExplicitGC) {
      handle_requested_gc(cause);
    }
  } else {
    handle_requested_gc(cause);
  }
}

bool ShenandoahControlThread::request_concurrent_gc(ShenandoahGenerationType generation) {
  if (_preemption_requested.is_set() || _gc_requested.is_set() || ShenandoahHeap::heap()->cancelled_gc()) {
    // Ignore subsequent requests from the heuristics
    return false;
  }

  if (gc_mode() == none) {
    _requested_gc_cause = GCCause::_shenandoah_concurrent_gc;
    _requested_generation = generation;
    notify_control_thread();

    MonitorLocker ml(&_regulator_lock, Mutex::_no_safepoint_check_flag);
    while (gc_mode() == none) {
      ml.wait();
    }
    return true;
  }

  if (preempt_old_marking(generation)) {
<<<<<<< HEAD
=======
    log_info(gc)("Preempting old generation mark to allow %s GC", shenandoah_generation_name(generation));
    assert(gc_mode() == servicing_old, "Expected to be servicing old, but was: %s.", gc_mode_name(gc_mode()));
>>>>>>> 8232bb77
    _requested_gc_cause = GCCause::_shenandoah_concurrent_gc;
    _requested_generation = generation;
    _preemption_requested.set();
    ShenandoahHeap::heap()->cancel_gc(GCCause::_shenandoah_concurrent_gc);
    notify_control_thread();

    MonitorLocker ml(&_regulator_lock, Mutex::_no_safepoint_check_flag);
    while (gc_mode() == servicing_old) {
      ml.wait();
    }
    return true;
  }

  return false;
}

void ShenandoahControlThread::notify_control_thread() {
  MonitorLocker locker(&_control_lock, Mutex::_no_safepoint_check_flag);
  _control_lock.notify();
}

bool ShenandoahControlThread::preempt_old_marking(ShenandoahGenerationType generation) {
  return (generation == YOUNG) && _allow_old_preemption.try_unset();
}

void ShenandoahControlThread::handle_requested_gc(GCCause::Cause cause) {
  // Make sure we have at least one complete GC cycle before unblocking
  // from the explicit GC request.
  //
  // This is especially important for weak references cleanup and/or native
  // resources (e.g. DirectByteBuffers) machinery: when explicit GC request
  // comes very late in the already running cycle, it would miss lots of new
  // opportunities for cleanup that were made available before the caller
  // requested the GC.

  MonitorLocker ml(&_gc_waiters_lock);
  size_t current_gc_id = get_gc_id();
  size_t required_gc_id = current_gc_id + 1;
  while (current_gc_id < required_gc_id) {
    // Although setting gc request is under _gc_waiters_lock, but read side (run_service())
    // does not take the lock. We need to enforce following order, so that read side sees
    // latest requested gc cause when the flag is set.
    _requested_gc_cause = cause;
    _gc_requested.set();
    notify_control_thread();
    if (cause != GCCause::_wb_breakpoint) {
      ml.wait();
    }
    current_gc_id = get_gc_id();
  }
}

void ShenandoahControlThread::handle_alloc_failure(ShenandoahAllocRequest& req) {
  ShenandoahHeap* heap = ShenandoahHeap::heap();

  assert(current()->is_Java_thread(), "expect Java thread here");
  bool is_humongous = req.size() > ShenandoahHeapRegion::region_size_words();

  if (try_set_alloc_failure_gc(is_humongous)) {
    // Only report the first allocation failure
    log_info(gc)("Failed to allocate %s, " SIZE_FORMAT "%s",
                 req.type_string(),
                 byte_size_in_proper_unit(req.size() * HeapWordSize), proper_unit_for_byte_size(req.size() * HeapWordSize));
    // Now that alloc failure GC is scheduled, we can abort everything else
    heap->cancel_gc(GCCause::_allocation_failure);
  }

  MonitorLocker ml(&_alloc_failure_waiters_lock);
  while (is_alloc_failure_gc()) {
    ml.wait();
  }
}

void ShenandoahControlThread::handle_alloc_failure_evac(size_t words) {
  ShenandoahHeap* heap = ShenandoahHeap::heap();
  bool is_humongous = (words > ShenandoahHeapRegion::region_size_words());

  if (try_set_alloc_failure_gc(is_humongous)) {
    // Only report the first allocation failure
    log_info(gc)("Failed to allocate " SIZE_FORMAT "%s for evacuation",
                 byte_size_in_proper_unit(words * HeapWordSize), proper_unit_for_byte_size(words * HeapWordSize));
  }

  // Forcefully report allocation failure
  heap->cancel_gc(GCCause::_shenandoah_allocation_failure_evac);
}

void ShenandoahControlThread::notify_alloc_failure_waiters() {
  _alloc_failure_gc.unset();
  _humongous_alloc_failure_gc.unset();
  MonitorLocker ml(&_alloc_failure_waiters_lock);
  ml.notify_all();
}

bool ShenandoahControlThread::try_set_alloc_failure_gc(bool is_humongous) {
  if (is_humongous) {
    _humongous_alloc_failure_gc.try_set();
  }
  return _alloc_failure_gc.try_set();
}

bool ShenandoahControlThread::is_alloc_failure_gc() {
  return _alloc_failure_gc.is_set();
}

bool ShenandoahControlThread::is_humongous_alloc_failure_gc() {
  return _humongous_alloc_failure_gc.is_set();
}

void ShenandoahControlThread::notify_gc_waiters() {
  _gc_requested.unset();
  MonitorLocker ml(&_gc_waiters_lock);
  ml.notify_all();
}

void ShenandoahControlThread::handle_counters_update() {
  if (_do_counters_update.is_set()) {
    _do_counters_update.unset();
    ShenandoahHeap::heap()->monitoring_support()->update_counters();
  }
}

void ShenandoahControlThread::handle_force_counters_update() {
  if (_force_counters_update.is_set()) {
    _do_counters_update.unset(); // reset these too, we do update now!
    ShenandoahHeap::heap()->monitoring_support()->update_counters();
  }
}

void ShenandoahControlThread::notify_heap_changed() {
  // This is called from allocation path, and thus should be fast.

  // Update monitoring counters when we took a new region. This amortizes the
  // update costs on slow path.
  if (_do_counters_update.is_unset()) {
    _do_counters_update.set();
  }
}

void ShenandoahControlThread::pacing_notify_alloc(size_t words) {
  assert(ShenandoahPacing, "should only call when pacing is enabled");
  Atomic::add(&_allocs_seen, words, memory_order_relaxed);
}

void ShenandoahControlThread::set_forced_counters_update(bool value) {
  _force_counters_update.set_cond(value);
}

void ShenandoahControlThread::reset_gc_id() {
  Atomic::store(&_gc_id, (size_t)0);
}

void ShenandoahControlThread::update_gc_id() {
  Atomic::inc(&_gc_id);
}

size_t ShenandoahControlThread::get_gc_id() {
  return Atomic::load(&_gc_id);
}

void ShenandoahControlThread::start() {
  create_and_start();
}

void ShenandoahControlThread::prepare_for_graceful_shutdown() {
  _graceful_shutdown.set();
}

bool ShenandoahControlThread::in_graceful_shutdown() {
  return _graceful_shutdown.is_set();
}

const char* ShenandoahControlThread::gc_mode_name(ShenandoahControlThread::GCMode mode) {
  switch (mode) {
    case none:              return "idle";
    case concurrent_normal: return "normal";
    case stw_degenerated:   return "degenerated";
    case stw_full:          return "full";
    case servicing_old:     return "old";
    case bootstrapping_old: return "bootstrap";
    default:                return "unknown";
  }
}

void ShenandoahControlThread::set_gc_mode(ShenandoahControlThread::GCMode new_mode) {
  if (_mode != new_mode) {
    log_info(gc)("Transition from: %s to: %s", gc_mode_name(_mode), gc_mode_name(new_mode));
    MonitorLocker ml(&_regulator_lock, Mutex::_no_safepoint_check_flag);
    _mode = new_mode;
    ml.notify_all();
  }
}

ShenandoahGenerationType ShenandoahControlThread::select_global_generation() {
  if (ShenandoahHeap::heap()->mode()->is_generational()) {
    return GLOBAL_GEN;
  } else {
    return GLOBAL_NON_GEN;
  }
}<|MERGE_RESOLUTION|>--- conflicted
+++ resolved
@@ -930,11 +930,6 @@
   }
 
   if (preempt_old_marking(generation)) {
-<<<<<<< HEAD
-=======
-    log_info(gc)("Preempting old generation mark to allow %s GC", shenandoah_generation_name(generation));
-    assert(gc_mode() == servicing_old, "Expected to be servicing old, but was: %s.", gc_mode_name(gc_mode()));
->>>>>>> 8232bb77
     _requested_gc_cause = GCCause::_shenandoah_concurrent_gc;
     _requested_generation = generation;
     _preemption_requested.set();
