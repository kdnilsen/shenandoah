/*
 * Copyright (c) 2013, 2021, Red Hat, Inc. All rights reserved.
 * Copyright (C) 2022 THL A29 Limited, a Tencent company. All rights reserved.
 * Copyright Amazon.com Inc. or its affiliates. All Rights Reserved.
 * DO NOT ALTER OR REMOVE COPYRIGHT NOTICES OR THIS FILE HEADER.
 *
 * This code is free software; you can redistribute it and/or modify it
 * under the terms of the GNU General Public License version 2 only, as
 * published by the Free Software Foundation.
 *
 * This code is distributed in the hope that it will be useful, but WITHOUT
 * ANY WARRANTY; without even the implied warranty of MERCHANTABILITY or
 * FITNESS FOR A PARTICULAR PURPOSE.  See the GNU General Public License
 * version 2 for more details (a copy is included in the LICENSE file that
 * accompanied this code).
 *
 * You should have received a copy of the GNU General Public License version
 * 2 along with this work; if not, write to the Free Software Foundation,
 * Inc., 51 Franklin St, Fifth Floor, Boston, MA 02110-1301 USA.
 *
 * Please contact Oracle, 500 Oracle Parkway, Redwood Shores, CA 94065 USA
 * or visit www.oracle.com if you need additional information or have any
 * questions.
 *
 */

#include "precompiled.hpp"
#include "gc/shenandoah/shenandoahCollectorPolicy.hpp"
#include "gc/shenandoah/shenandoahConcurrentGC.hpp"
#include "gc/shenandoah/shenandoahControlThread.hpp"
#include "gc/shenandoah/shenandoahDegeneratedGC.hpp"
#include "gc/shenandoah/shenandoahEvacTracker.hpp"
#include "gc/shenandoah/shenandoahFreeSet.hpp"
#include "gc/shenandoah/shenandoahFullGC.hpp"
#include "gc/shenandoah/shenandoahGeneration.hpp"
#include "gc/shenandoah/shenandoahGlobalGeneration.hpp"
#include "gc/shenandoah/shenandoahYoungGeneration.hpp"
#include "gc/shenandoah/shenandoahOldGeneration.hpp"
#include "gc/shenandoah/shenandoahPhaseTimings.hpp"
#include "gc/shenandoah/shenandoahHeap.inline.hpp"
#include "gc/shenandoah/shenandoahMark.inline.hpp"
#include "gc/shenandoah/shenandoahMonitoringSupport.hpp"
#include "gc/shenandoah/shenandoahOopClosures.inline.hpp"
#include "gc/shenandoah/shenandoahOldGC.hpp"
#include "gc/shenandoah/shenandoahRootProcessor.inline.hpp"
#include "gc/shenandoah/shenandoahUtils.hpp"
#include "gc/shenandoah/shenandoahVMOperations.hpp"
#include "gc/shenandoah/shenandoahWorkerPolicy.hpp"
#include "gc/shenandoah/heuristics/shenandoahHeuristics.hpp"
#include "gc/shenandoah/mode/shenandoahMode.hpp"
#include "logging/log.hpp"
#include "memory/iterator.hpp"
#include "memory/metaspaceUtils.hpp"
#include "memory/metaspaceStats.hpp"
#include "memory/universe.hpp"
#include "runtime/atomic.hpp"

ShenandoahControlThread::ShenandoahControlThread() :
  ConcurrentGCThread(),
  _alloc_failure_waiters_lock(Mutex::safepoint - 2, "ShenandoahAllocFailureGC_lock", true),
  _gc_waiters_lock(Mutex::safepoint - 2, "ShenandoahRequestedGC_lock", true),
  _control_lock(Mutex::nosafepoint - 2, "ShenandoahControlGC_lock", true),
  _regulator_lock(Mutex::nosafepoint - 2, "ShenandoahRegulatorGC_lock", true),
  _periodic_task(this),
  _requested_gc_cause(GCCause::_no_cause_specified),
  _requested_generation(select_global_generation()),
  _degen_point(ShenandoahGC::_degenerated_outside_cycle),
  _degen_generation(nullptr),
  _allocs_seen(0),
  _mode(none) {
  set_name("Shenandoah Control Thread");
  reset_gc_id();
  create_and_start();
  _periodic_task.enroll();
  if (ShenandoahPacing) {
    _periodic_pacer_notify_task.enroll();
  }
}

ShenandoahControlThread::~ShenandoahControlThread() {
  // This is here so that super is called.
}

void ShenandoahPeriodicTask::task() {
  _thread->handle_force_counters_update();
  _thread->handle_counters_update();
}

void ShenandoahPeriodicPacerNotify::task() {
  assert(ShenandoahPacing, "Should not be here otherwise");
  ShenandoahHeap::heap()->pacer()->notify_waiters();
}

void ShenandoahControlThread::run_service() {
  ShenandoahHeap* heap = ShenandoahHeap::heap();

  GCMode default_mode = concurrent_normal;
  ShenandoahGenerationType generation = select_global_generation();
  GCCause::Cause default_cause = GCCause::_shenandoah_concurrent_gc;

  double last_shrink_time = os::elapsedTime();
  uint age_period = 0;

  // Shrink period avoids constantly polling regions for shrinking.
  // Having a period 10x lower than the delay would mean we hit the
  // shrinking with lag of less than 1/10-th of true delay.
  // ShenandoahUncommitDelay is in msecs, but shrink_period is in seconds.
  double shrink_period = (double)ShenandoahUncommitDelay / 1000 / 10;

  ShenandoahCollectorPolicy* policy = heap->shenandoah_policy();

  // Heuristics are notified of allocation failures here and other outcomes
  // of the cycle. They're also used here to control whether the Nth consecutive
  // degenerated cycle should be 'promoted' to a full cycle. The decision to
  // trigger a cycle or not is evaluated on the regulator thread.
  ShenandoahHeuristics* global_heuristics = heap->global_generation()->heuristics();
  while (!in_graceful_shutdown() && !should_terminate()) {
    // Figure out if we have pending requests.
    bool alloc_failure_pending = _alloc_failure_gc.is_set();
    bool humongous_alloc_failure_pending = _humongous_alloc_failure_gc.is_set();
    bool is_gc_requested = _gc_requested.is_set();
    GCCause::Cause requested_gc_cause = _requested_gc_cause;
    bool explicit_gc_requested = is_gc_requested && is_explicit_gc(requested_gc_cause);
    bool implicit_gc_requested = is_gc_requested && is_implicit_gc(requested_gc_cause);

    // This control loop iteration have seen this much allocations.
    size_t allocs_seen = Atomic::xchg(&_allocs_seen, (size_t)0, memory_order_relaxed);

    // Check if we have seen a new target for soft max heap size.
    bool soft_max_changed = check_soft_max_changed();

    // Choose which GC mode to run in. The block below should select a single mode.
    set_gc_mode(none);
    GCCause::Cause cause = GCCause::_last_gc_cause;
    ShenandoahGC::ShenandoahDegenPoint degen_point = ShenandoahGC::_degenerated_unset;

    if (alloc_failure_pending) {
      // Allocation failure takes precedence: we have to deal with it first thing
      log_info(gc)("Trigger: Handle Allocation Failure");

      cause = GCCause::_allocation_failure;

      // Consume the degen point, and seed it with default value
      degen_point = _degen_point;
      _degen_point = ShenandoahGC::_degenerated_outside_cycle;

      if (degen_point == ShenandoahGC::_degenerated_outside_cycle) {
        _degen_generation = heap->mode()->is_generational() ?
                heap->young_generation() : heap->global_generation();
      } else {
        assert(_degen_generation != nullptr, "Need to know which generation to resume");
      }

      ShenandoahHeuristics* heuristics = _degen_generation->heuristics();
      generation = _degen_generation->type();
      bool old_gen_evacuation_failed = heap->clear_old_evacuation_failure();

<<<<<<< HEAD
      // Do not bother with degenerated cycle if old generation evacuation failed
=======
      // Do not bother with degenerated cycle if old generation evacuation failed or if humongous allocation failed
>>>>>>> c584b481
      if (ShenandoahDegeneratedGC && heuristics->should_degenerate_cycle() &&
          !old_gen_evacuation_failed && !humongous_alloc_failure_pending) {
        heuristics->record_allocation_failure_gc();
        policy->record_alloc_failure_to_degenerated(degen_point);
        set_gc_mode(stw_degenerated);
      } else {
        // TODO: if humongous_alloc_failure_pending, there might be value in trying a "compacting" degen before
        // going all the way to full.  But it's a lot of work to implement this, and it may not provide value.
        // A compacting degen can move young regions around without doing full old-gen mark (relying upon the
        // remembered set scan), so it might be faster than a full gc.
        //
        // Longer term, think about how to defragment humongous memory concurrently.

<<<<<<< HEAD
#undef KELVIN_FULL
#ifdef KELVIN_FULL
        log_info(gc)("Going to full because old_gen_evacuation_failed is %s, should_degen_is %s, humongous_alloc: %s\n",
                     old_gen_evacuation_failed? "true": "false", heuristics->should_degenerate_cycle()? "true": "false"
                     humongous_alloc_failure_pending? "true": "false");
#endif
=======
>>>>>>> c584b481
        heuristics->record_allocation_failure_gc();
        policy->record_alloc_failure_to_full();
        generation = select_global_generation();
        set_gc_mode(stw_full);
      }
    } else if (explicit_gc_requested) {
      cause = requested_gc_cause;
      generation = select_global_generation();
      log_info(gc)("Trigger: Explicit GC request (%s)", GCCause::to_string(cause));

      global_heuristics->record_requested_gc();

      if (ExplicitGCInvokesConcurrent) {
        policy->record_explicit_to_concurrent();
        set_gc_mode(default_mode);
        // Unload and clean up everything
        heap->set_unload_classes(global_heuristics->can_unload_classes());
      } else {
        policy->record_explicit_to_full();
        set_gc_mode(stw_full);
      }
    } else if (implicit_gc_requested) {
      cause = requested_gc_cause;
      generation = select_global_generation();
      log_info(gc)("Trigger: Implicit GC request (%s)", GCCause::to_string(cause));

      global_heuristics->record_requested_gc();

      if (ShenandoahImplicitGCInvokesConcurrent) {
        policy->record_implicit_to_concurrent();
        set_gc_mode(default_mode);

        // Unload and clean up everything
        heap->set_unload_classes(global_heuristics->can_unload_classes());
      } else {
        policy->record_implicit_to_full();
        set_gc_mode(stw_full);
      }
    } else {
      // We should only be here if the regulator requested a cycle or if
      // there is an old generation mark in progress.
      if (_requested_gc_cause == GCCause::_shenandoah_concurrent_gc) {
        if (_requested_generation == OLD && heap->doing_mixed_evacuations()) {
          // If a request to start an old cycle arrived while an old cycle was running, but _before_
          // it chose any regions for evacuation we don't want to start a new old cycle. Rather, we want
          // the heuristic to run a young collection so that we can evacuate some old regions.
          assert(!heap->is_concurrent_old_mark_in_progress(), "Should not be running mixed collections and concurrent marking");
          generation = YOUNG;
        } else {
          generation = _requested_generation;
        }
        // preemption was requested or this is a regular cycle
        cause = GCCause::_shenandoah_concurrent_gc;
        set_gc_mode(default_mode);

        // Don't start a new old marking if there is one already in progress
        if (generation == OLD && heap->is_concurrent_old_mark_in_progress()) {
          set_gc_mode(servicing_old);
        }

        if (generation == select_global_generation()) {
          heap->set_unload_classes(global_heuristics->should_unload_classes());
        } else {
          heap->set_unload_classes(false);
        }

        // Don't want to spin in this loop and start a cycle every time, so
        // clear requested gc cause. This creates a race with callers of the
        // blocking 'request_gc' method, but there it loops and resets the
        // '_requested_gc_cause' until a full cycle is completed.
        _requested_gc_cause = GCCause::_no_gc;
      } else if (heap->is_concurrent_old_mark_in_progress() || heap->is_prepare_for_old_mark_in_progress()) {
        // Nobody asked us to do anything, but we have an old-generation mark or old-generation preparation for
        // mixed evacuation in progress, so resume working on that.
        log_info(gc)("Resume old GC: marking is%s in progress, preparing is%s in progress",
                     heap->is_concurrent_old_mark_in_progress() ? "" : " NOT",
                     heap->is_prepare_for_old_mark_in_progress() ? "" : " NOT");

        cause = GCCause::_shenandoah_concurrent_gc;
        generation = OLD;
        set_gc_mode(servicing_old);
      }
    }

    // Blow all soft references on this cycle, if handling allocation failure,
    // either implicit or explicit GC request, or we are requested to do so unconditionally.
    if (generation == select_global_generation() && (alloc_failure_pending || implicit_gc_requested || explicit_gc_requested || ShenandoahAlwaysClearSoftRefs)) {
      heap->soft_ref_policy()->set_should_clear_all_soft_refs(true);
    }

    bool gc_requested = (gc_mode() != none);
    assert (!gc_requested || cause != GCCause::_last_gc_cause, "GC cause should be set");

    if (gc_requested) {
      // GC is starting, bump the internal ID
      update_gc_id();

      heap->reset_bytes_allocated_since_gc_start();

      MetaspaceCombinedStats meta_sizes = MetaspaceUtils::get_combined_statistics();

      // If GC was requested, we are sampling the counters even without actual triggers
      // from allocation machinery. This captures GC phases more accurately.
      set_forced_counters_update(true);

      // If GC was requested, we better dump freeset data for performance debugging
      {
        ShenandoahHeapLocker locker(heap->lock());
        heap->free_set()->log_status();
      }
      // In case this is a degenerated cycle, remember whether original cycle was aging.
      bool was_aging_cycle = heap->is_aging_cycle();
      heap->set_aging_cycle(false);

      switch (gc_mode()) {
        case concurrent_normal: {
          // At this point:
          //  if (generation == YOUNG), this is a normal YOUNG cycle
          //  if (generation == OLD), this is a bootstrap OLD cycle
          //  if (generation == GLOBAL), this is a GLOBAL cycle triggered by System.gc()
          // In all three cases, we want to age old objects if this is an aging cycle
          if (age_period-- == 0) {
             heap->set_aging_cycle(true);
             age_period = ShenandoahAgingCyclePeriod - 1;
          }
          service_concurrent_normal_cycle(heap, generation, cause);
          break;
        }
        case stw_degenerated: {
          heap->set_aging_cycle(was_aging_cycle);
          if (!service_stw_degenerated_cycle(cause, degen_point)) {
            // The degenerated GC was upgraded to a Full GC
            generation = select_global_generation();
          }
          break;
        }
        case stw_full: {
          if (age_period-- == 0) {
            heap->set_aging_cycle(true);
            age_period = ShenandoahAgingCyclePeriod - 1;
          }
          service_stw_full_cycle(cause);
          break;
        }
        case servicing_old: {
          assert(generation == OLD, "Expected old generation here");
          GCIdMark gc_id_mark;
          service_concurrent_old_cycle(heap, cause);
          break;
        }
        default:
          ShouldNotReachHere();
      }

      // If this was the requested GC cycle, notify waiters about it
      if (explicit_gc_requested || implicit_gc_requested) {
        notify_gc_waiters();
      }

      // If this was the allocation failure GC cycle, notify waiters about it
      if (alloc_failure_pending) {
        notify_alloc_failure_waiters();
      }

      // Report current free set state at the end of cycle, whether
      // it is a normal completion, or the abort.
      {
        ShenandoahHeapLocker locker(heap->lock());
        heap->free_set()->log_status();

        // Notify Universe about new heap usage. This has implications for
        // global soft refs policy, and we better report it every time heap
        // usage goes down.
        Universe::heap()->update_capacity_and_used_at_gc();

        // Signal that we have completed a visit to all live objects.
        Universe::heap()->record_whole_heap_examined_timestamp();
      }

      // Disable forced counters update, and update counters one more time
      // to capture the state at the end of GC session.
      handle_force_counters_update();
      set_forced_counters_update(false);

      // Retract forceful part of soft refs policy
      heap->soft_ref_policy()->set_should_clear_all_soft_refs(false);

      // Clear metaspace oom flag, if current cycle unloaded classes
      if (heap->unload_classes()) {
        assert(generation == select_global_generation(), "Only unload classes during GLOBAL cycle");
        global_heuristics->clear_metaspace_oom();
      }

      process_phase_timings(heap);

      // Print Metaspace change following GC (if logging is enabled).
      MetaspaceUtils::print_metaspace_change(meta_sizes);

      // GC is over, we are at idle now
      if (ShenandoahPacing) {
        heap->pacer()->setup_for_idle();
      }
    } else {
      // Allow allocators to know we have seen this much regions
      if (ShenandoahPacing && (allocs_seen > 0)) {
        heap->pacer()->report_alloc(allocs_seen);
      }
    }

    double current = os::elapsedTime();

    if (ShenandoahUncommit && (explicit_gc_requested || soft_max_changed || (current - last_shrink_time > shrink_period))) {
      // Explicit GC tries to uncommit everything down to min capacity.
      // Soft max change tries to uncommit everything down to target capacity.
      // Periodic uncommit tries to uncommit suitable regions down to min capacity.

      double shrink_before = (explicit_gc_requested || soft_max_changed) ?
                             current :
                             current - (ShenandoahUncommitDelay / 1000.0);

      size_t shrink_until = soft_max_changed ?
                             heap->soft_max_capacity() :
                             heap->min_capacity();

      service_uncommit(shrink_before, shrink_until);
      heap->phase_timings()->flush_cycle_to_global();
      last_shrink_time = current;
    }

    // Don't wait around if there was an allocation failure - start the next cycle immediately.
    if (!is_alloc_failure_gc()) {
      // The timed wait is necessary because this thread has a responsibility to send
      // 'alloc_words' to the pacer when it does not perform a GC.
      MonitorLocker lock(&_control_lock, Mutex::_no_safepoint_check_flag);
      lock.wait(ShenandoahControlIntervalMax);
    }
  }

  // Wait for the actual stop(), can't leave run_service() earlier.
  while (!should_terminate()) {
    os::naked_short_sleep(ShenandoahControlIntervalMin);
  }
}

void ShenandoahControlThread::process_phase_timings(const ShenandoahHeap* heap) {
  // Commit worker statistics to cycle data
  heap->phase_timings()->flush_par_workers_to_cycle();
  if (ShenandoahPacing) {
    heap->pacer()->flush_stats_to_cycle();
  }

  ShenandoahEvacuationTracker* evac_tracker = heap->evac_tracker();
  ShenandoahCycleStats         evac_stats   = evac_tracker->flush_cycle_to_global();

  // Print GC stats for current cycle
  {
    LogTarget(Info, gc, stats) lt;
    if (lt.is_enabled()) {
      ResourceMark rm;
      LogStream ls(lt);
      heap->phase_timings()->print_cycle_on(&ls);
      evac_tracker->print_evacuations_on(&ls, &evac_stats.workers,
                                              &evac_stats.mutators);
      if (ShenandoahPacing) {
        heap->pacer()->print_cycle_on(&ls);
      }
    }
  }

  // Commit statistics to globals
  heap->phase_timings()->flush_cycle_to_global();
}

// Young and old concurrent cycles are initiated by the regulator. Implicit
// and explicit GC requests are handled by the controller thread and always
// run a global cycle (which is concurrent by default, but may be overridden
// by command line options). Old cycles always degenerate to a global cycle.
// Young cycles are degenerated to complete the young cycle.  Young
// and old degen may upgrade to Full GC.  Full GC may also be
// triggered directly by a System.gc() invocation.
//
//
//      +-----+ Idle +-----+-----------+---------------------+
//      |         +        |           |                     |
//      |         |        |           |                     |
//      |         |        v           |                     |
//      |         |  Bootstrap Old +-- | ------------+       |
//      |         |   +                |             |       |
//      |         |   |                |             |       |
//      |         v   v                v             v       |
//      |    Resume Old <----------+ Young +--> Young Degen  |
//      |     +  +   ^                            +  +       |
//      v     |  |   |                            |  |       |
//   Global <-+  |   +----------------------------+  |       |
//      +        |                                   |       |
//      |        v                                   v       |
//      +--->  Global Degen +--------------------> Full <----+
//
void ShenandoahControlThread::service_concurrent_normal_cycle(ShenandoahHeap* heap,
                                                              const ShenandoahGenerationType generation,
                                                              GCCause::Cause cause) {
  GCIdMark gc_id_mark;
  ShenandoahGeneration* the_generation = nullptr;
  switch (generation) {
    case YOUNG: {
      // Run a young cycle. This might or might not, have interrupted an ongoing
      // concurrent mark in the old generation. We need to think about promotions
      // in this case. Promoted objects should be above the TAMS in the old regions
      // they end up in, but we have to be sure we don't promote into any regions
      // that are in the cset.
      log_info(gc, ergo)("Start GC cycle (YOUNG)");
      the_generation = heap->young_generation();
      service_concurrent_cycle(the_generation, cause, false);
      break;
    }
    case OLD: {
      log_info(gc, ergo)("Start GC cycle (OLD)");
      the_generation = heap->old_generation();
      service_concurrent_old_cycle(heap, cause);
      break;
    }
    case GLOBAL_GEN: {
      log_info(gc, ergo)("Start GC cycle (GLOBAL)");
      the_generation = heap->global_generation();
      service_concurrent_cycle(the_generation, cause, false);
      break;
    }
    case GLOBAL_NON_GEN: {
      log_info(gc, ergo)("Start GC cycle");
      the_generation = heap->global_generation();
      service_concurrent_cycle(the_generation, cause, false);
      break;
    }
    default:
      ShouldNotReachHere();
  }
}

void ShenandoahControlThread::service_concurrent_old_cycle(ShenandoahHeap* heap, GCCause::Cause &cause) {
  ShenandoahOldGeneration* old_generation = heap->old_generation();
  ShenandoahYoungGeneration* young_generation = heap->young_generation();
  ShenandoahOldGeneration::State original_state = old_generation->state();

  TraceCollectorStats tcs(heap->monitoring_support()->concurrent_collection_counters());

  switch (original_state) {
    case ShenandoahOldGeneration::WAITING_FOR_FILL:
    case ShenandoahOldGeneration::IDLE: {
      assert(!heap->is_concurrent_old_mark_in_progress(), "Old already in progress");
      assert(old_generation->task_queues()->is_empty(), "Old mark queues should be empty");
    }
    case ShenandoahOldGeneration::FILLING: {
      _allow_old_preemption.set();
      ShenandoahGCSession session(cause, old_generation);
      old_generation->prepare_gc();
      _allow_old_preemption.unset();

      if (heap->is_prepare_for_old_mark_in_progress()) {
        // Coalescing threads detected the cancellation request and aborted. Stay
        // in this state so control thread may resume the coalescing work.
        assert(old_generation->state() == ShenandoahOldGeneration::FILLING, "Prepare for mark should be in progress");
        assert(heap->cancelled_gc(), "Preparation for GC is not complete, expected cancellation");
      }

      // Before bootstrapping begins, we must acknowledge any cancellation request.
      // If the gc has not been cancelled, this does nothing. If it has been cancelled,
      // this will clear the cancellation request and exit before starting the bootstrap
      // phase. This will allow the young GC cycle to proceed normally. If we do not
      // acknowledge the cancellation request, the subsequent young cycle will observe
      // the request and essentially cancel itself.
      if (check_cancellation_or_degen(ShenandoahGC::_degenerated_outside_cycle)) {
        log_info(gc)("Preparation for old generation cycle was cancelled");
        return;
      }

      // Coalescing threads completed and nothing was cancelled. it is safe to transition
      // to the bootstrapping state now.
      old_generation->transition_to(ShenandoahOldGeneration::BOOTSTRAPPING);
    }
    case ShenandoahOldGeneration::BOOTSTRAPPING: {
      // Configure the young generation's concurrent mark to put objects in
      // old regions into the concurrent mark queues associated with the old
      // generation. The young cycle will run as normal except that rather than
      // ignore old references it will mark and enqueue them in the old concurrent
      // task queues but it will not traverse them.
      set_gc_mode(bootstrapping_old);
      young_generation->set_old_gen_task_queues(old_generation->task_queues());
      ShenandoahGCSession session(cause, young_generation);
      service_concurrent_cycle(heap, young_generation, cause, true);
      process_phase_timings(heap);
      if (heap->cancelled_gc()) {
        // Young generation bootstrap cycle has failed. Concurrent mark for old generation
        // is going to resume after degenerated bootstrap cycle completes.
        log_info(gc)("Bootstrap cycle for old generation was cancelled");
        return;
      }

      // Reset the degenerated point. Normally this would happen at the top
      // of the control loop, but here we have just completed a young cycle
      // which has bootstrapped the old concurrent marking.
      _degen_point = ShenandoahGC::_degenerated_outside_cycle;

      // From here we will 'resume' the old concurrent mark. This will skip reset
      // and init mark for the concurrent mark. All of that work will have been
      // done by the bootstrapping young cycle.
      set_gc_mode(servicing_old);
      old_generation->transition_to(ShenandoahOldGeneration::MARKING);
    }
    case ShenandoahOldGeneration::MARKING: {
      ShenandoahGCSession session(cause, old_generation);
      bool marking_complete = resume_concurrent_old_cycle(old_generation, cause);
      if (marking_complete) {
        assert(old_generation->state() != ShenandoahOldGeneration::MARKING, "Should not still be marking");
        if (original_state == ShenandoahOldGeneration::MARKING) {
          heap->mmu_tracker()->record_old_marking_increment(old_generation, GCId::current(), true,
                                                            heap->collection_set()->has_old_regions());
          heap->log_heap_status("At end of Concurrent Old Marking finishing increment");
        }
      } else if (original_state == ShenandoahOldGeneration::MARKING) {
        heap->mmu_tracker()->record_old_marking_increment(old_generation, GCId::current(), false,
                                                          heap->collection_set()->has_old_regions());
        heap->log_heap_status("At end of Concurrent Old Marking increment");
      }
      break;
    }
    default:
      fatal("Unexpected state for old GC: %s", ShenandoahOldGeneration::state_name(old_generation->state()));
  }
}

bool ShenandoahControlThread::resume_concurrent_old_cycle(ShenandoahGeneration* generation, GCCause::Cause cause) {
  assert(ShenandoahHeap::heap()->is_concurrent_old_mark_in_progress(), "Old mark should be in progress");
  log_debug(gc)("Resuming old generation with " UINT32_FORMAT " marking tasks queued", generation->task_queues()->tasks());

  ShenandoahHeap* heap = ShenandoahHeap::heap();

  // We can only tolerate being cancelled during concurrent marking or during preparation for mixed
  // evacuation. This flag here (passed by reference) is used to control precisely where the regulator
  // is allowed to cancel a GC.
  ShenandoahOldGC gc(generation, _allow_old_preemption);
  if (gc.collect(cause)) {
    generation->record_success_concurrent(false);
  }

  if (heap->cancelled_gc()) {
    // It's possible the gc cycle was cancelled after the last time
    // the collection checked for cancellation. In which case, the
    // old gc cycle is still completed, and we have to deal with this
    // cancellation. We set the degeneration point to be outside
    // the cycle because if this is an allocation failure, that is
    // what must be done (there is no degenerated old cycle). If the
    // cancellation was due to a heuristic wanting to start a young
    // cycle, then we are not actually going to a degenerated cycle,
    // so the degenerated point doesn't matter here.
    check_cancellation_or_degen(ShenandoahGC::_degenerated_outside_cycle);
    if (_requested_gc_cause == GCCause::_shenandoah_concurrent_gc) {
      heap->shenandoah_policy()->record_interrupted_old();
    }
    return false;
  }
  return true;
}

bool ShenandoahControlThread::check_soft_max_changed() const {
  ShenandoahHeap* heap = ShenandoahHeap::heap();
  size_t new_soft_max = Atomic::load(&SoftMaxHeapSize);
  size_t old_soft_max = heap->soft_max_capacity();
  if (new_soft_max != old_soft_max) {
    new_soft_max = MAX2(heap->min_capacity(), new_soft_max);
    new_soft_max = MIN2(heap->max_capacity(), new_soft_max);
    if (new_soft_max != old_soft_max) {
      log_info(gc)("Soft Max Heap Size: " SIZE_FORMAT "%s -> " SIZE_FORMAT "%s",
                   byte_size_in_proper_unit(old_soft_max), proper_unit_for_byte_size(old_soft_max),
                   byte_size_in_proper_unit(new_soft_max), proper_unit_for_byte_size(new_soft_max)
      );
      heap->set_soft_max_capacity(new_soft_max);
      return true;
    }
  }
  return false;
}

void ShenandoahControlThread::service_concurrent_cycle(ShenandoahGeneration* generation, GCCause::Cause cause, bool do_old_gc_bootstrap) {
  // Normal cycle goes via all concurrent phases. If allocation failure (af) happens during
  // any of the concurrent phases, it first degrades to Degenerated GC and completes GC there.
  // If second allocation failure happens during Degenerated GC cycle (for example, when GC
  // tries to evac something and no memory is available), cycle degrades to Full GC.
  //
  // There are also a shortcut through the normal cycle: immediate garbage shortcut, when
  // heuristics says there are no regions to compact, and all the collection comes from immediately
  // reclaimable regions.
  //
  // ................................................................................................
  //
  //                                    (immediate garbage shortcut)                Concurrent GC
  //                             /-------------------------------------------\
  //                             |                                           |
  //                             |                                           |
  //                             |                                           |
  //                             |                                           v
  // [START] ----> Conc Mark ----o----> Conc Evac --o--> Conc Update-Refs ---o----> [END]
  //                   |                    |                 |              ^
  //                   | (af)               | (af)            | (af)         |
  // ..................|....................|.................|..............|.......................
  //                   |                    |                 |              |
  //                   |                    |                 |              |      Degenerated GC
  //                   v                    v                 v              |
  //               STW Mark ----------> STW Evac ----> STW Update-Refs ----->o
  //                   |                    |                 |              ^
  //                   | (af)               | (af)            | (af)         |
  // ..................|....................|.................|..............|.......................
  //                   |                    |                 |              |
  //                   |                    v                 |              |      Full GC
  //                   \------------------->o<----------------/              |
  //                                        |                                |
  //                                        v                                |
  //                                      Full GC  --------------------------/
  //
  if (check_cancellation_or_degen(ShenandoahGC::_degenerated_outside_cycle)) return;

  ShenandoahHeap* heap = ShenandoahHeap::heap();
  ShenandoahGCSession session(cause, generation);
  TraceCollectorStats tcs(heap->monitoring_support()->concurrent_collection_counters());

  service_concurrent_cycle(heap, generation, cause, do_old_gc_bootstrap);
}

void ShenandoahControlThread::service_concurrent_cycle(ShenandoahHeap* heap,
                                                       ShenandoahGeneration* generation,
                                                       GCCause::Cause& cause,
                                                       bool do_old_gc_bootstrap) {
  ShenandoahConcurrentGC gc(generation, do_old_gc_bootstrap);
  if (gc.collect(cause)) {
    // Cycle is complete
    generation->record_success_concurrent(gc.abbreviated());
  } else {
    assert(heap->cancelled_gc(), "Must have been cancelled");
    check_cancellation_or_degen(gc.degen_point());
    assert(!generation->is_old(), "Old GC takes a different control path");
    // Concurrent young-gen collection degenerates to young
    // collection.  Same for global collections.
    _degen_generation = generation;
  }
  const char* msg;
  if (heap->mode()->is_generational()) {
    ShenandoahMmuTracker* mmu_tracker = heap->mmu_tracker();
    if (generation->is_young()) {
      if (heap->cancelled_gc()) {
        msg = (do_old_gc_bootstrap) ? "At end of Interrupted Concurrent Bootstrap GC":
                                      "At end of Interrupted Concurrent Young GC";
      } else {
        // We only record GC results if GC was successful
        msg = (do_old_gc_bootstrap) ? "At end of Concurrent Bootstrap GC":
                                      "At end of Concurrent Young GC";
        if (heap->collection_set()->has_old_regions()) {
          bool mixed_is_done = (heap->old_heuristics()->unprocessed_old_collection_candidates() == 0);
          mmu_tracker->record_mixed(generation, get_gc_id(), mixed_is_done);
        } else if (do_old_gc_bootstrap) {
          mmu_tracker->record_bootstrap(generation, get_gc_id(), heap->collection_set()->has_old_regions());
        } else {
          mmu_tracker->record_young(generation, get_gc_id());
        }
      }
    } else {
      assert(generation->is_global(), "If not young, must be GLOBAL");
      assert(!do_old_gc_bootstrap, "Do not bootstrap with GLOBAL GC");
      if (heap->cancelled_gc()) {
        msg = "At end of Interrupted Concurrent GLOBAL GC";
      } else {
        // We only record GC results if GC was successful
        msg = "At end of Concurrent Global GC";
        mmu_tracker->record_global(generation, get_gc_id());
      }
    }
  } else {
    msg = heap->cancelled_gc() ? "At end of cancelled GC" :
                                 "At end of GC";
  }
  heap->log_heap_status(msg);
}

bool ShenandoahControlThread::check_cancellation_or_degen(ShenandoahGC::ShenandoahDegenPoint point) {
  ShenandoahHeap* heap = ShenandoahHeap::heap();
  if (!heap->cancelled_gc()) {
    return false;
  }

  if (in_graceful_shutdown()) {
    return true;
  }

  assert(_degen_point == ShenandoahGC::_degenerated_outside_cycle,
         "Should not be set yet: %s", ShenandoahGC::degen_point_to_string(_degen_point));

  if (is_alloc_failure_gc()) {
    _degen_point = point;
    _preemption_requested.unset();
    return true;
  }

  if (_preemption_requested.is_set()) {
    assert(_requested_generation == YOUNG, "Only young GCs may preempt old.");
    _preemption_requested.unset();

    // Old generation marking is only cancellable during concurrent marking.
    // Once final mark is complete, the code does not check again for cancellation.
    // If old generation was cancelled for an allocation failure, we wouldn't
    // make it to this case. The calling code is responsible for forcing a
    // cancellation due to allocation failure into a degenerated cycle.
    _degen_point = point;
    heap->clear_cancelled_gc(false /* clear oom handler */);
    return true;
  }

  fatal("Cancel GC either for alloc failure GC, or gracefully exiting, or to pause old generation marking");
  return false;
}

void ShenandoahControlThread::stop_service() {
  // Nothing to do here.
}

void ShenandoahControlThread::service_stw_full_cycle(GCCause::Cause cause) {
  ShenandoahHeap* const heap = ShenandoahHeap::heap();

  GCIdMark gc_id_mark;
  ShenandoahGCSession session(cause, heap->global_generation());

  ShenandoahFullGC gc;
  gc.collect(cause);

  heap->global_generation()->heuristics()->record_success_full();
  heap->shenandoah_policy()->record_success_full();
}

bool ShenandoahControlThread::service_stw_degenerated_cycle(GCCause::Cause cause,
                                                            ShenandoahGC::ShenandoahDegenPoint point) {
  assert(point != ShenandoahGC::_degenerated_unset, "Degenerated point should be set");
  ShenandoahHeap* const heap = ShenandoahHeap::heap();

  GCIdMark gc_id_mark;
  ShenandoahDegeneratedGCSession session(cause, _degen_generation, point == ShenandoahGC::_degenerated_outside_cycle);

  ShenandoahDegenGC gc(point, _degen_generation);
  gc.collect(cause);

  assert(heap->young_generation()->task_queues()->is_empty(), "Unexpected young generation marking tasks");
  if (_degen_generation->is_global()) {
    assert(heap->old_generation()->task_queues()->is_empty(), "Unexpected old generation marking tasks");
    assert(heap->global_generation()->task_queues()->is_empty(), "Unexpected global generation marking tasks");
  } else {
    assert(_degen_generation->is_young(), "Expected degenerated young cycle, if not global.");
    ShenandoahOldGeneration* old = heap->old_generation();
    if (old->state() == ShenandoahOldGeneration::BOOTSTRAPPING && !gc.upgraded_to_full()) {
      old->transition_to(ShenandoahOldGeneration::MARKING);
    }
  }

  _degen_generation->heuristics()->record_success_degenerated();
  heap->shenandoah_policy()->record_success_degenerated(_degen_generation->is_young());
  return !gc.upgraded_to_full();
}

void ShenandoahControlThread::service_uncommit(double shrink_before, size_t shrink_until) {
  ShenandoahHeap* heap = ShenandoahHeap::heap();

  // Determine if there is work to do. This avoids taking heap lock if there is
  // no work available, avoids spamming logs with superfluous logging messages,
  // and minimises the amount of work while locks are taken.

  if (heap->committed() <= shrink_until) return;

  bool has_work = false;
  for (size_t i = 0; i < heap->num_regions(); i++) {
    ShenandoahHeapRegion *r = heap->get_region(i);
    if (r->is_empty_committed() && (r->empty_time() < shrink_before)) {
      has_work = true;
      break;
    }
  }

  if (has_work) {
    heap->entry_uncommit(shrink_before, shrink_until);
  }
}

bool ShenandoahControlThread::is_explicit_gc(GCCause::Cause cause) const {
  return GCCause::is_user_requested_gc(cause) ||
         GCCause::is_serviceability_requested_gc(cause);
}

bool ShenandoahControlThread::is_implicit_gc(GCCause::Cause cause) const {
  return !is_explicit_gc(cause)
      && cause != GCCause::_shenandoah_concurrent_gc
      && cause != GCCause::_no_gc;
}

void ShenandoahControlThread::request_gc(GCCause::Cause cause) {
  assert(GCCause::is_user_requested_gc(cause) ||
         GCCause::is_serviceability_requested_gc(cause) ||
         cause == GCCause::_metadata_GC_clear_soft_refs ||
         cause == GCCause::_codecache_GC_aggressive ||
         cause == GCCause::_codecache_GC_threshold ||
         cause == GCCause::_full_gc_alot ||
         cause == GCCause::_wb_young_gc ||
         cause == GCCause::_wb_full_gc ||
         cause == GCCause::_wb_breakpoint ||
         cause == GCCause::_scavenge_alot,
         "only requested GCs here: %s", GCCause::to_string(cause));

  if (is_explicit_gc(cause)) {
    if (!DisableExplicitGC) {
      handle_requested_gc(cause);
    }
  } else {
    handle_requested_gc(cause);
  }
}

bool ShenandoahControlThread::request_concurrent_gc(ShenandoahGenerationType generation) {
  if (_preemption_requested.is_set() || _gc_requested.is_set() || ShenandoahHeap::heap()->cancelled_gc()) {
    // Ignore subsequent requests from the heuristics
    log_debug(gc, thread)("Reject request for concurrent gc: preemption_requested: %s, gc_requested: %s, gc_cancelled: %s",
                          BOOL_TO_STR(_preemption_requested.is_set()),
                          BOOL_TO_STR(_gc_requested.is_set()),
                          BOOL_TO_STR(ShenandoahHeap::heap()->cancelled_gc()));
    return false;
  }

  if (gc_mode() == none) {
    _requested_gc_cause = GCCause::_shenandoah_concurrent_gc;
    _requested_generation = generation;
    notify_control_thread();

    MonitorLocker ml(&_regulator_lock, Mutex::_no_safepoint_check_flag);
    while (gc_mode() == none) {
      ml.wait();
    }
    return true;
  }

  if (preempt_old_marking(generation)) {
    _requested_gc_cause = GCCause::_shenandoah_concurrent_gc;
    _requested_generation = generation;
    _preemption_requested.set();
    ShenandoahHeap::heap()->cancel_gc(GCCause::_shenandoah_concurrent_gc);
    notify_control_thread();

    MonitorLocker ml(&_regulator_lock, Mutex::_no_safepoint_check_flag);
    while (gc_mode() == servicing_old) {
      ml.wait();
    }
    return true;
  }

  log_debug(gc, thread)("Reject request for concurrent gc: mode: %s, allow_old_preemption: %s",
                        gc_mode_name(gc_mode()),
                        BOOL_TO_STR(_allow_old_preemption.is_set()));
  return false;
}

void ShenandoahControlThread::notify_control_thread() {
  MonitorLocker locker(&_control_lock, Mutex::_no_safepoint_check_flag);
  _control_lock.notify();
}

bool ShenandoahControlThread::preempt_old_marking(ShenandoahGenerationType generation) {
  return (generation == YOUNG) && _allow_old_preemption.try_unset();
}

void ShenandoahControlThread::handle_requested_gc(GCCause::Cause cause) {
  // Make sure we have at least one complete GC cycle before unblocking
  // from the explicit GC request.
  //
  // This is especially important for weak references cleanup and/or native
  // resources (e.g. DirectByteBuffers) machinery: when explicit GC request
  // comes very late in the already running cycle, it would miss lots of new
  // opportunities for cleanup that were made available before the caller
  // requested the GC.

  MonitorLocker ml(&_gc_waiters_lock);
  size_t current_gc_id = get_gc_id();
  size_t required_gc_id = current_gc_id + 1;
  while (current_gc_id < required_gc_id) {
    // Although setting gc request is under _gc_waiters_lock, but read side (run_service())
    // does not take the lock. We need to enforce following order, so that read side sees
    // latest requested gc cause when the flag is set.
    _requested_gc_cause = cause;
    _gc_requested.set();
    notify_control_thread();
    if (cause != GCCause::_wb_breakpoint) {
      ml.wait();
    }
    current_gc_id = get_gc_id();
  }
}

void ShenandoahControlThread::handle_alloc_failure(ShenandoahAllocRequest& req) {
  ShenandoahHeap* heap = ShenandoahHeap::heap();

  assert(current()->is_Java_thread(), "expect Java thread here");
  bool is_humongous = req.size() > ShenandoahHeapRegion::region_size_words();

  if (try_set_alloc_failure_gc(is_humongous)) {
    // Only report the first allocation failure
    log_info(gc)("Failed to allocate %s, " SIZE_FORMAT "%s",
                 req.type_string(),
                 byte_size_in_proper_unit(req.size() * HeapWordSize), proper_unit_for_byte_size(req.size() * HeapWordSize));
    // Now that alloc failure GC is scheduled, we can abort everything else
    heap->cancel_gc(GCCause::_allocation_failure);
  }

  MonitorLocker ml(&_alloc_failure_waiters_lock);
  while (is_alloc_failure_gc()) {
    ml.wait();
  }
}

void ShenandoahControlThread::handle_alloc_failure_evac(size_t words) {
  ShenandoahHeap* heap = ShenandoahHeap::heap();
  bool is_humongous = (words > ShenandoahHeapRegion::region_size_words());

  if (try_set_alloc_failure_gc(is_humongous)) {
    // Only report the first allocation failure
    log_info(gc)("Failed to allocate " SIZE_FORMAT "%s for evacuation",
                 byte_size_in_proper_unit(words * HeapWordSize), proper_unit_for_byte_size(words * HeapWordSize));
  }

  // Forcefully report allocation failure
  heap->cancel_gc(GCCause::_shenandoah_allocation_failure_evac);
}

void ShenandoahControlThread::notify_alloc_failure_waiters() {
  _alloc_failure_gc.unset();
  _humongous_alloc_failure_gc.unset();
  MonitorLocker ml(&_alloc_failure_waiters_lock);
  ml.notify_all();
}

bool ShenandoahControlThread::try_set_alloc_failure_gc(bool is_humongous) {
  if (is_humongous) {
    _humongous_alloc_failure_gc.try_set();
  }
  return _alloc_failure_gc.try_set();
}

bool ShenandoahControlThread::is_alloc_failure_gc() {
  return _alloc_failure_gc.is_set();
}

bool ShenandoahControlThread::is_humongous_alloc_failure_gc() {
  return _humongous_alloc_failure_gc.is_set();
}

void ShenandoahControlThread::notify_gc_waiters() {
  _gc_requested.unset();
  MonitorLocker ml(&_gc_waiters_lock);
  ml.notify_all();
}

void ShenandoahControlThread::handle_counters_update() {
  if (_do_counters_update.is_set()) {
    _do_counters_update.unset();
    ShenandoahHeap::heap()->monitoring_support()->update_counters();
  }
}

void ShenandoahControlThread::handle_force_counters_update() {
  if (_force_counters_update.is_set()) {
    _do_counters_update.unset(); // reset these too, we do update now!
    ShenandoahHeap::heap()->monitoring_support()->update_counters();
  }
}

void ShenandoahControlThread::notify_heap_changed() {
  // This is called from allocation path, and thus should be fast.

  // Update monitoring counters when we took a new region. This amortizes the
  // update costs on slow path.
  if (_do_counters_update.is_unset()) {
    _do_counters_update.set();
  }
}

void ShenandoahControlThread::pacing_notify_alloc(size_t words) {
  assert(ShenandoahPacing, "should only call when pacing is enabled");
  Atomic::add(&_allocs_seen, words, memory_order_relaxed);
}

void ShenandoahControlThread::set_forced_counters_update(bool value) {
  _force_counters_update.set_cond(value);
}

void ShenandoahControlThread::reset_gc_id() {
  Atomic::store(&_gc_id, (size_t)0);
}

void ShenandoahControlThread::update_gc_id() {
  Atomic::inc(&_gc_id);
}

size_t ShenandoahControlThread::get_gc_id() {
  return Atomic::load(&_gc_id);
}

void ShenandoahControlThread::start() {
  create_and_start();
}

void ShenandoahControlThread::prepare_for_graceful_shutdown() {
  _graceful_shutdown.set();
}

bool ShenandoahControlThread::in_graceful_shutdown() {
  return _graceful_shutdown.is_set();
}

const char* ShenandoahControlThread::gc_mode_name(ShenandoahControlThread::GCMode mode) {
  switch (mode) {
    case none:              return "idle";
    case concurrent_normal: return "normal";
    case stw_degenerated:   return "degenerated";
    case stw_full:          return "full";
    case servicing_old:     return "old";
    case bootstrapping_old: return "bootstrap";
    default:                return "unknown";
  }
}

void ShenandoahControlThread::set_gc_mode(ShenandoahControlThread::GCMode new_mode) {
  if (_mode != new_mode) {
    log_info(gc)("Transition from: %s to: %s", gc_mode_name(_mode), gc_mode_name(new_mode));
    MonitorLocker ml(&_regulator_lock, Mutex::_no_safepoint_check_flag);
    _mode = new_mode;
    ml.notify_all();
  }
}

ShenandoahGenerationType ShenandoahControlThread::select_global_generation() {
  if (ShenandoahHeap::heap()->mode()->is_generational()) {
    return GLOBAL_GEN;
  } else {
    return GLOBAL_NON_GEN;
  }
}<|MERGE_RESOLUTION|>--- conflicted
+++ resolved
@@ -110,7 +110,7 @@
   ShenandoahCollectorPolicy* policy = heap->shenandoah_policy();
 
   // Heuristics are notified of allocation failures here and other outcomes
-  // of the cycle. They're also used here to control whether the Nth consecutive
+  // of the cycle. They are also used here to control whether the Nth consecutive
   // degenerated cycle should be 'promoted' to a full cycle. The decision to
   // trigger a cycle or not is evaluated on the regulator thread.
   ShenandoahHeuristics* global_heuristics = heap->global_generation()->heuristics();
@@ -155,11 +155,7 @@
       generation = _degen_generation->type();
       bool old_gen_evacuation_failed = heap->clear_old_evacuation_failure();
 
-<<<<<<< HEAD
-      // Do not bother with degenerated cycle if old generation evacuation failed
-=======
       // Do not bother with degenerated cycle if old generation evacuation failed or if humongous allocation failed
->>>>>>> c584b481
       if (ShenandoahDegeneratedGC && heuristics->should_degenerate_cycle() &&
           !old_gen_evacuation_failed && !humongous_alloc_failure_pending) {
         heuristics->record_allocation_failure_gc();
@@ -167,21 +163,11 @@
         set_gc_mode(stw_degenerated);
       } else {
         // TODO: if humongous_alloc_failure_pending, there might be value in trying a "compacting" degen before
-        // going all the way to full.  But it's a lot of work to implement this, and it may not provide value.
+        // going all the way to full.  But it is a lot of work to implement this, and it may not provide value.
         // A compacting degen can move young regions around without doing full old-gen mark (relying upon the
         // remembered set scan), so it might be faster than a full gc.
         //
         // Longer term, think about how to defragment humongous memory concurrently.
-
-<<<<<<< HEAD
-#undef KELVIN_FULL
-#ifdef KELVIN_FULL
-        log_info(gc)("Going to full because old_gen_evacuation_failed is %s, should_degen_is %s, humongous_alloc: %s\n",
-                     old_gen_evacuation_failed? "true": "false", heuristics->should_degenerate_cycle()? "true": "false"
-                     humongous_alloc_failure_pending? "true": "false");
-#endif
-=======
->>>>>>> c584b481
         heuristics->record_allocation_failure_gc();
         policy->record_alloc_failure_to_full();
         generation = select_global_generation();
@@ -226,7 +212,7 @@
       if (_requested_gc_cause == GCCause::_shenandoah_concurrent_gc) {
         if (_requested_generation == OLD && heap->doing_mixed_evacuations()) {
           // If a request to start an old cycle arrived while an old cycle was running, but _before_
-          // it chose any regions for evacuation we don't want to start a new old cycle. Rather, we want
+          // it chose any regions for evacuation we do not want to start a new old cycle. Rather, we want
           // the heuristic to run a young collection so that we can evacuate some old regions.
           assert(!heap->is_concurrent_old_mark_in_progress(), "Should not be running mixed collections and concurrent marking");
           generation = YOUNG;
@@ -237,7 +223,7 @@
         cause = GCCause::_shenandoah_concurrent_gc;
         set_gc_mode(default_mode);
 
-        // Don't start a new old marking if there is one already in progress
+        // Do not start a new old marking if there is one already in progress
         if (generation == OLD && heap->is_concurrent_old_mark_in_progress()) {
           set_gc_mode(servicing_old);
         }
@@ -248,7 +234,7 @@
           heap->set_unload_classes(false);
         }
 
-        // Don't want to spin in this loop and start a cycle every time, so
+        // Do not want to spin in this loop and start a cycle every time, so
         // clear requested gc cause. This creates a race with callers of the
         // blocking 'request_gc' method, but there it loops and resets the
         // '_requested_gc_cause' until a full cycle is completed.
@@ -411,7 +397,7 @@
       last_shrink_time = current;
     }
 
-    // Don't wait around if there was an allocation failure - start the next cycle immediately.
+    // Do not wait around if there was an allocation failure - start the next cycle immediately.
     if (!is_alloc_failure_gc()) {
       // The timed wait is necessary because this thread has a responsibility to send
       // 'alloc_words' to the pacer when it does not perform a GC.
@@ -420,7 +406,7 @@
     }
   }
 
-  // Wait for the actual stop(), can't leave run_service() earlier.
+  // Wait for the actual stop(), cannot leave run_service() earlier.
   while (!should_terminate()) {
     os::naked_short_sleep(ShenandoahControlIntervalMin);
   }
