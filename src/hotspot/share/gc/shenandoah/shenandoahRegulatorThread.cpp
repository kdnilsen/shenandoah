/*
 * Copyright Amazon.com Inc. or its affiliates. All Rights Reserved.
 * DO NOT ALTER OR REMOVE COPYRIGHT NOTICES OR THIS FILE HEADER.
 *
 * This code is free software; you can redistribute it and/or modify it
 * under the terms of the GNU General Public License version 2 only, as
 * published by the Free Software Foundation.
 *
 * This code is distributed in the hope that it will be useful, but WITHOUT
 * ANY WARRANTY; without even the implied warranty of MERCHANTABILITY or
 * FITNESS FOR A PARTICULAR PURPOSE.  See the GNU General Public License
 * version 2 for more details (a copy is included in the LICENSE file that
 * accompanied this code).
 *
 * You should have received a copy of the GNU General Public License version
 * 2 along with this work; if not, write to the Free Software Foundation,
 * Inc., 51 Franklin St, Fifth Floor, Boston, MA 02110-1301 USA.
 *
 * Please contact Oracle, 500 Oracle Parkway, Redwood Shores, CA 94065 USA
 * or visit www.oracle.com if you need additional information or have any
 * questions.
 *
 */
#include "precompiled.hpp"

#undef KELVIN_TRACE

#include "gc/shenandoah/heuristics/shenandoahHeuristics.hpp"
#include "gc/shenandoah/mode/shenandoahMode.hpp"
#include "gc/shenandoah/shenandoahControlThread.hpp"
#include "gc/shenandoah/shenandoahHeap.inline.hpp"
#include "gc/shenandoah/shenandoahOldGeneration.hpp"
#include "gc/shenandoah/shenandoahRegulatorThread.hpp"
#include "gc/shenandoah/shenandoahYoungGeneration.hpp"
#ifdef KELVIN_TRACE
#include "gc/shenandoah/heuristics/shenandoahAdaptiveHeuristics.hpp"
#endif
#include "logging/log.hpp"

static ShenandoahHeuristics* get_heuristics(ShenandoahGeneration* nullable) {
  return nullable != nullptr ? nullable->heuristics() : nullptr;
}

ShenandoahRegulatorThread::ShenandoahRegulatorThread(ShenandoahControlThread* control_thread) :
  ConcurrentGCThread(),
  _control_thread(control_thread),
  _sleep(ShenandoahControlIntervalMin),
  _last_sleep_adjust_time(os::elapsedTime()) {

  ShenandoahHeap* heap = ShenandoahHeap::heap();
  _old_heuristics = get_heuristics(heap->old_generation());
  _young_heuristics = get_heuristics(heap->young_generation());
  _global_heuristics = get_heuristics(heap->global_generation());

  create_and_start();
}

void ShenandoahRegulatorThread::run_service() {
  if (ShenandoahHeap::heap()->mode()->is_generational()) {
    if (ShenandoahAllowOldMarkingPreemption) {
      regulate_concurrent_cycles();
    } else {
      regulate_interleaved_cycles();
    }
  } else {
    regulate_heap();
  }

  log_info(gc)("%s: Done.", name());
}

#ifdef KELVIN_TRACE
static double _most_recent_timestamp;
static double _next_sleep_interval;
#endif

void ShenandoahRegulatorThread::regulate_concurrent_cycles() {
  assert(_young_heuristics != nullptr, "Need young heuristics.");
  assert(_old_heuristics != nullptr, "Need old heuristics.");
#undef KELVIN_EXTERNAL_TRACE
#ifdef KELVIN_EXTERNAL_TRACE
  ShenandoahAdaptiveHeuristics* adaptive_heuristics =
         (ShenandoahAdaptiveHeuristics*)ShenandoahHeap::heap()->young_heuristics();
#endif

  while (!should_terminate()) {
    ShenandoahControlThread::GCMode mode = _control_thread->gc_mode();
    if (mode == ShenandoahControlThread::none) {
      if (should_unload_classes()) {
        if (request_concurrent_gc(ShenandoahControlThread::select_global_generation())) {
          log_info(gc)("Heuristics request for global (unload classes) accepted.");
        }
      } else {
<<<<<<< HEAD
#ifdef KELVIN_EXTERNAL_TRACE
        adaptive_heuristics->timestamp_for_sample(_most_recent_timestamp, _next_sleep_interval);
#endif
        // TODO: there may be a race that results in deadlock or livelock over the ShenandoahControlThread::_regulator_lock.
        // We need to DEBUG this.  Could it be that on rare occasion, the V() is performed before the P() operation, and
        // thus the P() operation never gets released?  In one 20 minute execution of an Extremem workload, the last
        // heuristic request was accepted at time 559.076s, and this was 2.261s after sleeping 1ms following the previous
        // invocation of regulator_sleep(), which occurred at time 557.979.  After this, no more heuristics requests were
        // accepted during the remaining 700s of execution.  Rather, we limped along, repeatedly ignoring heuristics requests
        // until we experienced allocation failures, at which point we would perform degen or full GCs.

        // Give priority to starting young cycles.  If both old and young cycle are ready to run, starting the
        // old cycle first is counterproductive, because it will be immediately preempted.  On typical hosts, this
        // would result in 10 ms of context-switching overhead and less than 1 ms of old execution time.  In some
        // cases, it results in much more than 10 ms of context-switching overhead (and delays in the start of young,
        // which may result in degenerated and full gc cycles).  This effect can be exacerbated if old-gen cannot be
        // "immediately" preempted.  We have observed very rare delays of over 500 ms (some even longer than 2s) in
        // the processing of these context switch requests.

        // Because we are giving priority to young cycles over old, it is possible that we may starve old entirely.
        // TODO: It may be worthwhile to force a 10ms old timeslice once out of every ten young-cycle dispatches.
        // Similarly, we may want to force an old-gen cycle that was not forced (because young trigger was not active
        // when old wanted to fire) to run a minimum of 20 ms.  The code as is seems to run well with workloads that
        // have been tested, so I'm not introducing this change into the current patch.  Here is what the refinement
        // might look like:
        //
        //   int cycles_until_forced_old = 10;
        //   while (!should_terminate()) {
        //     if (should_unload_classes() {
        //       ...
        //     } else {
        //       if (cycles_until_forced_old-- == 0) {
        //         cycles_until_forced_old = 10;
        //         if (start_old_cycle()) {
        //           log_info(gc)("Heuristics request for forced old collection accepted");
        //           os::naked_short_sleep(10.0);  // Let the old-gc run for 10 ms before triggering its preemption
        //           continue;                     // This is not ideal, because old-gc might finish before 10 ms,
        //                                         //   but this would very rare, only on final increment of old gc effort.
        //         }
        //         // else, old cycle is not required, so fall through to normal control
        //       }
        //       if (start_young_cycle()) { ... }
        //       else if (start_old_cycle()) {
        //         // code as before, but add
        //         os::naked_short_sleep(20.0);   // Let this old-gc run for 20 ms before triggering its preemption
        //         cycles_until_forced_old = 20;  // because we just got 20 ms of execution time, we can delay longer before forced
        //       }

        if (start_old_cycle()) {
#ifdef KELVIN_TRACE
          log_info(gc)("Acceptance after sleeping %.3f following timestamp %.3f", _next_sleep_interval, _most_recent_timestamp);
#endif
          log_info(gc)("Heuristics request for old collection accepted");
        } else if (start_young_cycle()) {
#ifdef KELVIN_TRACE
          log_info(gc)("Acceptance after sleeping %.3f following timestamp %.3f", _next_sleep_interval, _most_recent_timestamp);
#endif
          log_info(gc)("Heuristics request for young collection accepted");
=======
        if (_young_heuristics->should_start_gc()) {
          if (start_old_cycle()) {
            log_info(gc)("Heuristics request for old collection accepted");
          } else if (request_concurrent_gc(YOUNG)) {
            log_info(gc)("Heuristics request for young collection accepted");
          }
>>>>>>> c584b481
        }
      }
    } else if (mode == ShenandoahControlThread::servicing_old) {
#ifdef KELVIN_EXTERNAL_TRACE
      adaptive_heuristics->timestamp_for_sample(_most_recent_timestamp, _next_sleep_interval);
#endif
      if (start_young_cycle()) {
#ifdef KELVIN_TRACE
        log_info(gc)("Acceptance after sleeping %.3f following timestamp %.3f", _next_sleep_interval, _most_recent_timestamp);
#endif
        log_info(gc)("Heuristics request to interrupt old for young collection accepted");
      }
    }

    regulator_sleep();
  }
}

void ShenandoahRegulatorThread::regulate_interleaved_cycles() {
  assert(_young_heuristics != nullptr, "Need young heuristics.");
  assert(_global_heuristics != nullptr, "Need global heuristics.");

  while (!should_terminate()) {
    if (_control_thread->gc_mode() == ShenandoahControlThread::none) {
      if (start_global_cycle()) {
        log_info(gc)("Heuristics request for global collection accepted.");
      } else if (start_young_cycle()) {
        log_info(gc)("Heuristics request for young collection accepted.");
      }
    }

    regulator_sleep();
  }
}

void ShenandoahRegulatorThread::regulate_heap() {
  assert(_global_heuristics != nullptr, "Need global heuristics.");

  while (!should_terminate()) {
    if (_control_thread->gc_mode() == ShenandoahControlThread::none) {
      if (start_global_cycle()) {
        log_info(gc)("Heuristics request for global collection accepted.");
      }
    }

    regulator_sleep();
  }
}

void ShenandoahRegulatorThread::regulator_sleep() {
  // Wait before performing the next action. If allocation happened during this wait,
  // we exit sooner, to let heuristics re-evaluate new conditions. If we are at idle,
  // back off exponentially.
  double current = os::elapsedTime();
#ifdef KELVIN_TRACE
  _most_recent_timestamp = current;
#endif
  if (_heap_changed.try_unset()) {
    _sleep = ShenandoahControlIntervalMin;
  } else if ((current - _last_sleep_adjust_time) * 1000 > ShenandoahControlIntervalAdjustPeriod){
    _sleep = MIN2<int>(ShenandoahControlIntervalMax, MAX2(1, _sleep * 2));
    _last_sleep_adjust_time = current;
  }
#ifdef KELVIN_TRACE
  _next_sleep_interval = _sleep;
#endif

  os::naked_short_sleep(_sleep);
  if (LogTarget(Debug, gc, thread)::is_enabled()) {
    double elapsed = os::elapsedTime() - current;
    double hiccup = elapsed - double(_sleep);
    if (hiccup > 0.001) {
      log_debug(gc, thread)("Regulator hiccup time: %.3fs", hiccup);
    }
  }
}

bool ShenandoahRegulatorThread::start_old_cycle() {
  // TODO: These first two checks might be vestigial
  return !ShenandoahHeap::heap()->doing_mixed_evacuations()
      && !ShenandoahHeap::heap()->collection_set()->has_old_regions()
      && _old_heuristics->should_start_gc()
      && request_concurrent_gc(OLD);
}

bool ShenandoahRegulatorThread::request_concurrent_gc(ShenandoahGenerationType generation) {
  double now = os::elapsedTime();
  bool accepted = _control_thread->request_concurrent_gc(generation);
  if (LogTarget(Debug, gc, thread)::is_enabled() && accepted) {
    double wait_time = os::elapsedTime() - now;
    if (wait_time > 0.001) {
      log_debug(gc, thread)("Regulator waited %.3fs for control thread to acknowledge request.", wait_time);
    }
  }
  return accepted;
}

bool ShenandoahRegulatorThread::start_young_cycle() {
  return _young_heuristics->should_start_gc() && request_concurrent_gc(YOUNG);
}

bool ShenandoahRegulatorThread::start_global_cycle() {
  return _global_heuristics->should_start_gc() && request_concurrent_gc(ShenandoahControlThread::select_global_generation());
}

void ShenandoahRegulatorThread::stop_service() {
  log_info(gc)("%s: Stop requested.", name());
}

bool ShenandoahRegulatorThread::should_unload_classes() {
  // The heuristics delegate this decision to the collector policy, which is based on the number
  // of cycles started.
  return _global_heuristics->should_unload_classes();
}
<|MERGE_RESOLUTION|>--- conflicted
+++ resolved
@@ -91,73 +91,12 @@
           log_info(gc)("Heuristics request for global (unload classes) accepted.");
         }
       } else {
-<<<<<<< HEAD
-#ifdef KELVIN_EXTERNAL_TRACE
-        adaptive_heuristics->timestamp_for_sample(_most_recent_timestamp, _next_sleep_interval);
-#endif
-        // TODO: there may be a race that results in deadlock or livelock over the ShenandoahControlThread::_regulator_lock.
-        // We need to DEBUG this.  Could it be that on rare occasion, the V() is performed before the P() operation, and
-        // thus the P() operation never gets released?  In one 20 minute execution of an Extremem workload, the last
-        // heuristic request was accepted at time 559.076s, and this was 2.261s after sleeping 1ms following the previous
-        // invocation of regulator_sleep(), which occurred at time 557.979.  After this, no more heuristics requests were
-        // accepted during the remaining 700s of execution.  Rather, we limped along, repeatedly ignoring heuristics requests
-        // until we experienced allocation failures, at which point we would perform degen or full GCs.
-
-        // Give priority to starting young cycles.  If both old and young cycle are ready to run, starting the
-        // old cycle first is counterproductive, because it will be immediately preempted.  On typical hosts, this
-        // would result in 10 ms of context-switching overhead and less than 1 ms of old execution time.  In some
-        // cases, it results in much more than 10 ms of context-switching overhead (and delays in the start of young,
-        // which may result in degenerated and full gc cycles).  This effect can be exacerbated if old-gen cannot be
-        // "immediately" preempted.  We have observed very rare delays of over 500 ms (some even longer than 2s) in
-        // the processing of these context switch requests.
-
-        // Because we are giving priority to young cycles over old, it is possible that we may starve old entirely.
-        // TODO: It may be worthwhile to force a 10ms old timeslice once out of every ten young-cycle dispatches.
-        // Similarly, we may want to force an old-gen cycle that was not forced (because young trigger was not active
-        // when old wanted to fire) to run a minimum of 20 ms.  The code as is seems to run well with workloads that
-        // have been tested, so I'm not introducing this change into the current patch.  Here is what the refinement
-        // might look like:
-        //
-        //   int cycles_until_forced_old = 10;
-        //   while (!should_terminate()) {
-        //     if (should_unload_classes() {
-        //       ...
-        //     } else {
-        //       if (cycles_until_forced_old-- == 0) {
-        //         cycles_until_forced_old = 10;
-        //         if (start_old_cycle()) {
-        //           log_info(gc)("Heuristics request for forced old collection accepted");
-        //           os::naked_short_sleep(10.0);  // Let the old-gc run for 10 ms before triggering its preemption
-        //           continue;                     // This is not ideal, because old-gc might finish before 10 ms,
-        //                                         //   but this would very rare, only on final increment of old gc effort.
-        //         }
-        //         // else, old cycle is not required, so fall through to normal control
-        //       }
-        //       if (start_young_cycle()) { ... }
-        //       else if (start_old_cycle()) {
-        //         // code as before, but add
-        //         os::naked_short_sleep(20.0);   // Let this old-gc run for 20 ms before triggering its preemption
-        //         cycles_until_forced_old = 20;  // because we just got 20 ms of execution time, we can delay longer before forced
-        //       }
-
-        if (start_old_cycle()) {
-#ifdef KELVIN_TRACE
-          log_info(gc)("Acceptance after sleeping %.3f following timestamp %.3f", _next_sleep_interval, _most_recent_timestamp);
-#endif
-          log_info(gc)("Heuristics request for old collection accepted");
-        } else if (start_young_cycle()) {
-#ifdef KELVIN_TRACE
-          log_info(gc)("Acceptance after sleeping %.3f following timestamp %.3f", _next_sleep_interval, _most_recent_timestamp);
-#endif
-          log_info(gc)("Heuristics request for young collection accepted");
-=======
         if (_young_heuristics->should_start_gc()) {
           if (start_old_cycle()) {
             log_info(gc)("Heuristics request for old collection accepted");
           } else if (request_concurrent_gc(YOUNG)) {
             log_info(gc)("Heuristics request for young collection accepted");
           }
->>>>>>> c584b481
         }
       }
     } else if (mode == ShenandoahControlThread::servicing_old) {
