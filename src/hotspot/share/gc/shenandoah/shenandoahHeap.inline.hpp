--- conflicted
+++ resolved
@@ -263,14 +263,11 @@
     } else if (mark.age() >= InitialTenuringThreshold) {
       oop result = try_evacuate_object(p, thread, r, OLD_GENERATION);
       if (result != NULL) {
-<<<<<<< HEAD
         // Mark the entire range of the evacuated object as dirty.  At next remembered set scan,
         // we will clear dirty bits that do not hold interesting pointers.  It's more efficient to
         // do this in batch, in a background GC thread than to try to carefully dirty only cards
         // that hold interesting pointers right now.
         card_scan()->mark_range_as_dirty((HeapWord*) (void *) result, result->size());
-=======
->>>>>>> 41ed8466
         return result;
       }
     }
