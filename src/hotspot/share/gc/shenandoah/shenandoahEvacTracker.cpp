--- conflicted
+++ resolved
@@ -93,17 +93,12 @@
   ShenandoahHeap* heap = ShenandoahHeap::heap();
   for (uint i = 0; i < heap->num_regions(); ++i) {
     ShenandoahHeapRegion* r = heap->get_region(i);
-<<<<<<< HEAD
-    if (r->is_young() && r->age() > 0 && r->age() < AgeTable::table_size) {
-      region_ages.add(r->age(), r->get_live_data_words());
-=======
     if (r->age() > 0 && r->age() < AgeTable::table_size) {
       if (r->is_young()) {
         young_region_ages.add(r->age(), r->get_live_data_words());
       } else {
         old_region_ages.add(r->age(), r->get_live_data_words());
       }
->>>>>>> d0e1f519
     }
   }
   st->print("Young regions: ");
