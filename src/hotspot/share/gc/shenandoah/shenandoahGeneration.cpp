--- conflicted
+++ resolved
@@ -990,11 +990,7 @@
 size_t ShenandoahGeneration::adjusted_unaffiliated_regions() const {
   assert(adjusted_capacity() >= used_regions_size(), "adjusted_unaffiliated_regions() cannot return negative");
   assert((adjusted_capacity() - used_regions_size()) % ShenandoahHeapRegion::region_size_bytes() == 0,
-<<<<<<< HEAD
-         "adjusted_capacity (" SIZE_FORMAT ") and used regions size (" SIZE_FORMAT ") should be multiples of region_size_bytes",
-=======
          "adjusted capacity (" SIZE_FORMAT ") and used regions size (" SIZE_FORMAT ") should be multiples of region_size_bytes",
->>>>>>> 868497f7
          adjusted_capacity(), used_regions_size());
   return (adjusted_capacity() - used_regions_size()) / ShenandoahHeapRegion::region_size_bytes();
 }
