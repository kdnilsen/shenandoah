/*
 * Copyright Amazon.com Inc. or its affiliates. All Rights Reserved.
 * DO NOT ALTER OR REMOVE COPYRIGHT NOTICES OR THIS FILE HEADER.
 *
 * This code is free software; you can redistribute it and/or modify it
 * under the terms of the GNU General Public License version 2 only, as
 * published by the Free Software Foundation.
 *
 * This code is distributed in the hope that it will be useful, but WITHOUT
 * ANY WARRANTY; without even the implied warranty of MERCHANTABILITY or
 * FITNESS FOR A PARTICULAR PURPOSE.  See the GNU General Public License
 * version 2 for more details (a copy is included in the LICENSE file that
 * accompanied this code).
 *
 * You should have received a copy of the GNU General Public License version
 * 2 along with this work; if not, write to the Free Software Foundation,
 * Inc., 51 Franklin St, Fifth Floor, Boston, MA 02110-1301 USA.
 *
 * Please contact Oracle, 500 Oracle Parkway, Redwood Shores, CA 94065 USA
 * or visit www.oracle.com if you need additional information or have any
 * questions.
 *
 */

#include "precompiled.hpp"
#include "gc/shenandoah/shenandoahCollectorPolicy.hpp"
#include "gc/shenandoah/shenandoahCollectionSetPreselector.hpp"
#include "gc/shenandoah/shenandoahFreeSet.hpp"
#include "gc/shenandoah/shenandoahGeneration.hpp"
#include "gc/shenandoah/shenandoahGenerationalHeap.hpp"
#include "gc/shenandoah/shenandoahMarkClosures.hpp"
#include "gc/shenandoah/shenandoahMonitoringSupport.hpp"
#include "gc/shenandoah/shenandoahOldGeneration.hpp"
#include "gc/shenandoah/shenandoahReferenceProcessor.hpp"
#include "gc/shenandoah/shenandoahScanRemembered.inline.hpp"
#include "gc/shenandoah/shenandoahTaskqueue.inline.hpp"
#include "gc/shenandoah/shenandoahUtils.hpp"
#include "gc/shenandoah/shenandoahVerifier.hpp"
#include "gc/shenandoah/shenandoahYoungGeneration.hpp"
#include "gc/shenandoah/heuristics/shenandoahHeuristics.hpp"

#include "utilities/quickSort.hpp"


class ShenandoahResetUpdateRegionStateClosure : public ShenandoahHeapRegionClosure {
 private:
  ShenandoahHeap* _heap;
  ShenandoahMarkingContext* const _ctx;
 public:
  ShenandoahResetUpdateRegionStateClosure() :
    _heap(ShenandoahHeap::heap()),
    _ctx(_heap->marking_context()) {}

  void heap_region_do(ShenandoahHeapRegion* r) override {
    if (_heap->is_bitmap_slice_committed(r)) {
      _ctx->clear_bitmap(r);
    }

    if (r->is_active()) {
      // Reset live data and set TAMS optimistically. We would recheck these under the pause
      // anyway to capture any updates that happened since now.
      _ctx->capture_top_at_mark_start(r);
      r->clear_live_data();
    }
  }

  bool is_thread_safe() override { return true; }
};

class ShenandoahResetBitmapTask : public ShenandoahHeapRegionClosure {
 private:
  ShenandoahHeap* _heap;
  ShenandoahMarkingContext* const _ctx;
 public:
  ShenandoahResetBitmapTask() :
    _heap(ShenandoahHeap::heap()),
    _ctx(_heap->marking_context()) {}

  void heap_region_do(ShenandoahHeapRegion* region) {
    if (_heap->is_bitmap_slice_committed(region)) {
      _ctx->clear_bitmap(region);
    }
  }

  bool is_thread_safe() { return true; }
};

// Copy the write-version of the card-table into the read-version, clearing the
// write-copy.
class ShenandoahMergeWriteTable: public ShenandoahHeapRegionClosure {
 private:
  ShenandoahHeap* _heap;
  RememberedScanner* _scanner;
 public:
  ShenandoahMergeWriteTable() : _heap(ShenandoahHeap::heap()), _scanner(_heap->card_scan()) {}

  virtual void heap_region_do(ShenandoahHeapRegion* r) override {
    assert(r->is_old(), "Don't waste time doing this for non-old regions");
    _scanner->merge_write_table(r->bottom(), ShenandoahHeapRegion::region_size_words());
  }

  virtual bool is_thread_safe() override {
    return true;
  }
};

class ShenandoahSquirrelAwayCardTable: public ShenandoahHeapRegionClosure {
 private:
  ShenandoahHeap* _heap;
  RememberedScanner* _scanner;
 public:
  ShenandoahSquirrelAwayCardTable() :
    _heap(ShenandoahHeap::heap()),
    _scanner(_heap->card_scan()) {}

  void heap_region_do(ShenandoahHeapRegion* region) {
    assert(region->is_old(), "Don't waste time doing this for non-old regions");
    _scanner->reset_remset(region->bottom(), ShenandoahHeapRegion::region_size_words());
  }

  bool is_thread_safe() { return true; }
};

void ShenandoahGeneration::confirm_heuristics_mode() {
  if (_heuristics->is_diagnostic() && !UnlockDiagnosticVMOptions) {
    vm_exit_during_initialization(
            err_msg("Heuristics \"%s\" is diagnostic, and must be enabled via -XX:+UnlockDiagnosticVMOptions.",
                    _heuristics->name()));
  }
  if (_heuristics->is_experimental() && !UnlockExperimentalVMOptions) {
    vm_exit_during_initialization(
            err_msg("Heuristics \"%s\" is experimental, and must be enabled via -XX:+UnlockExperimentalVMOptions.",
                    _heuristics->name()));
  }
}

ShenandoahHeuristics* ShenandoahGeneration::initialize_heuristics(ShenandoahMode* gc_mode) {
  _heuristics = gc_mode->initialize_heuristics(this);
  _heuristics->set_guaranteed_gc_interval(ShenandoahGuaranteedGCInterval);
  confirm_heuristics_mode();
  return _heuristics;
}

size_t ShenandoahGeneration::bytes_allocated_since_gc_start() const {
  return Atomic::load(&_bytes_allocated_since_gc_start);
}

void ShenandoahGeneration::reset_bytes_allocated_since_gc_start() {
  Atomic::store(&_bytes_allocated_since_gc_start, (size_t)0);
}

void ShenandoahGeneration::increase_allocated(size_t bytes) {
  Atomic::add(&_bytes_allocated_since_gc_start, bytes, memory_order_relaxed);
}

void ShenandoahGeneration::set_evacuation_reserve(size_t new_val) {
  _evacuation_reserve = new_val;
}

size_t ShenandoahGeneration::get_evacuation_reserve() const {
  return _evacuation_reserve;
}

void ShenandoahGeneration::augment_evacuation_reserve(size_t increment) {
  _evacuation_reserve += increment;
}

void ShenandoahGeneration::log_status(const char *msg) const {
  typedef LogTarget(Info, gc, ergo) LogGcInfo;

  if (!LogGcInfo::is_enabled()) {
    return;
  }

  // Not under a lock here, so read each of these once to make sure
  // byte size in proper unit and proper unit for byte size are consistent.
  size_t v_used = used();
  size_t v_used_regions = used_regions_size();
  size_t v_soft_max_capacity = soft_max_capacity();
  size_t v_max_capacity = max_capacity();
  size_t v_available = available();
  size_t v_humongous_waste = get_humongous_waste();
  LogGcInfo::print("%s: %s generation used: " SIZE_FORMAT "%s, used regions: " SIZE_FORMAT "%s, "
                   "humongous waste: " SIZE_FORMAT "%s, soft capacity: " SIZE_FORMAT "%s, max capacity: " SIZE_FORMAT "%s, "
                   "available: " SIZE_FORMAT "%s", msg, name(),
                   byte_size_in_proper_unit(v_used),              proper_unit_for_byte_size(v_used),
                   byte_size_in_proper_unit(v_used_regions),      proper_unit_for_byte_size(v_used_regions),
                   byte_size_in_proper_unit(v_humongous_waste),   proper_unit_for_byte_size(v_humongous_waste),
                   byte_size_in_proper_unit(v_soft_max_capacity), proper_unit_for_byte_size(v_soft_max_capacity),
                   byte_size_in_proper_unit(v_max_capacity),      proper_unit_for_byte_size(v_max_capacity),
                   byte_size_in_proper_unit(v_available),         proper_unit_for_byte_size(v_available));
}

void ShenandoahGeneration::reset_mark_bitmap() {
  ShenandoahHeap* heap = ShenandoahHeap::heap();
  heap->assert_gc_workers(heap->workers()->active_workers());

#undef KELVIN_DEBUG
#ifdef KELVIN_DEBUG
  log_info(gc)("set_mark_incomplete() for generation %s", name());
#endif
  set_mark_incomplete();

  ShenandoahResetBitmapTask task;
  parallel_heap_region_iterate(&task);
}

// The ideal is to swap the remembered set so the safepoint effort is no more than a few pointer manipulations.
// However, limitations in the implementation of the mutator write-barrier make it difficult to simply change the
// location of the card table.  So the interim implementation of swap_remembered_set will copy the write-table
// onto the read-table and will then clear the write-table.
void ShenandoahGeneration::swap_remembered_set() {
  // Must be sure that marking is complete before we swap remembered set.
  ShenandoahHeap* heap = ShenandoahHeap::heap();
  heap->assert_gc_workers(heap->workers()->active_workers());
  shenandoah_assert_safepoint();

  // TODO: Eventually, we want replace this with a constant-time exchange of pointers.
  ShenandoahSquirrelAwayCardTable task;
  heap->old_generation()->parallel_heap_region_iterate(&task);
}

// Copy the write-version of the card-table into the read-version, clearing the
// write-version. The work is done at a safepoint and in parallel by the GC
// worker threads.
void ShenandoahGeneration::merge_write_table() {
  // This should only happen for degenerated cycles
  ShenandoahHeap* heap = ShenandoahHeap::heap();
  heap->assert_gc_workers(heap->workers()->active_workers());
  shenandoah_assert_safepoint();

  ShenandoahMergeWriteTable task;
  heap->old_generation()->parallel_heap_region_iterate(&task);
}

void ShenandoahGeneration::prepare_gc() {
#undef KELVIN_DEBUG
#ifdef KELVIN_DEBUG
  log_info(gc)("prepare_gc() set_mark_incomplete() for generation %s", name());
#endif
  // Invalidate the marking context
  set_mark_incomplete();

  // Capture Top At Mark Start for this generation (typically young) and reset mark bitmap.
  ShenandoahResetUpdateRegionStateClosure cl;
  parallel_region_iterate_free(&cl);
}

void ShenandoahGeneration::parallel_region_iterate_free(ShenandoahHeapRegionClosure* cl) {
  ShenandoahHeap::heap()->parallel_heap_region_iterate(cl);
}

void ShenandoahGeneration::compute_evacuation_budgets(ShenandoahHeap* const heap) {

  ShenandoahOldGeneration* const old_generation = heap->old_generation();
  ShenandoahYoungGeneration* const young_generation = heap->young_generation();

  // During initialization and phase changes, it is more likely that fewer objects die young and old-gen
  // memory is not yet full (or is in the process of being replaced).  During these times especially, it
  // is beneficial to loan memory from old-gen to young-gen during the evacuation and update-refs phases
  // of execution.

  // Calculate EvacuationReserve before PromotionReserve.  Evacuation is more critical than promotion.
  // If we cannot evacuate old-gen, we will not be able to reclaim old-gen memory.  Promotions are less
  // critical.  If we cannot promote, there may be degradation of young-gen memory because old objects
  // accumulate there until they can be promoted.  This increases the young-gen marking and evacuation work.

  // First priority is to reclaim the easy garbage out of young-gen.

  // maximum_young_evacuation_reserve is upper bound on memory to be evacuated out of young
  const size_t maximum_young_evacuation_reserve = (young_generation->max_capacity() * ShenandoahEvacReserve) / 100;
  const size_t young_evacuation_reserve = MIN2(maximum_young_evacuation_reserve, young_generation->available_with_reserve());

  // maximum_old_evacuation_reserve is an upper bound on memory evacuated from old and evacuated to old (promoted),
  // clamped by the old generation space available.
  //
  // Here's the algebra.
  // Let SOEP = ShenandoahOldEvacRatioPercent,
  //     OE = old evac,
  //     YE = young evac, and
  //     TE = total evac = OE + YE
  // By definition:
  //            SOEP/100 = OE/TE
  //                     = OE/(OE+YE)
  //  => SOEP/(100-SOEP) = OE/((OE+YE)-OE)         // componendo-dividendo: If a/b = c/d, then a/(b-a) = c/(d-c)
  //                     = OE/YE
  //  =>              OE = YE*SOEP/(100-SOEP)

  // We have to be careful in the event that SOEP is set to 100 by the user.
  assert(ShenandoahOldEvacRatioPercent <= 100, "Error");
  const size_t old_available = old_generation->available();
  const size_t maximum_old_evacuation_reserve = (ShenandoahOldEvacRatioPercent == 100) ?
    old_available : MIN2((maximum_young_evacuation_reserve * ShenandoahOldEvacRatioPercent) / (100 - ShenandoahOldEvacRatioPercent),
                          old_available);


  // Second priority is to reclaim garbage out of old-gen if there are old-gen collection candidates.  Third priority
  // is to promote as much as we have room to promote.  However, if old-gen memory is in short supply, this means young
  // GC is operating under "duress" and was unable to transfer the memory that we would normally expect.  In this case,
  // old-gen will refrain from compacting itself in order to allow a quicker young-gen cycle (by avoiding the update-refs
  // through ALL of old-gen).  If there is some memory available in old-gen, we will use this for promotions as promotions
  // do not add to the update-refs burden of GC.

  size_t old_evacuation_reserve, old_promo_reserve;
  if (is_global()) {
    // Global GC is typically triggered by user invocation of System.gc(), and typically indicates that there is lots
    // of garbage to be reclaimed because we are starting a new phase of execution.  Marking for global GC may take
    // significantly longer than typical young marking because we must mark through all old objects.  To expedite
    // evacuation and update-refs, we give emphasis to reclaiming garbage first, wherever that garbage is found.
    // Global GC will adjust generation sizes to accommodate the collection set it chooses.

    // Set old_promo_reserve to enforce that no regions are preselected for promotion.  Such regions typically
    // have relatively high memory utilization.  We still call select_aged_regions() because this will prepare for
    // promotions in place, if relevant.
    old_promo_reserve = 0;

    // Dedicate all available old memory to old_evacuation reserve.  This may be small, because old-gen is only
    // expanded based on an existing mixed evacuation workload at the end of the previous GC cycle.  We'll expand
    // the budget for evacuation of old during GLOBAL cset selection.
    old_evacuation_reserve = maximum_old_evacuation_reserve;
  } else if (old_generation->has_unprocessed_collection_candidates()) {
    // We reserved all old-gen memory at end of previous GC to hold anticipated evacuations to old-gen.  If this is
    // mixed evacuation, reserve all of this memory for compaction of old-gen and do not promote.  Prioritize compaction
    // over promotion in order to defragment OLD so that it will be better prepared to efficiently receive promoted memory.
    old_evacuation_reserve = maximum_old_evacuation_reserve;
    old_promo_reserve = 0;
  } else {
    // Make all old-evacuation memory for promotion, but if we can't use it all for promotion, we'll allow some evacuation.
    old_evacuation_reserve = 0;
    old_promo_reserve = maximum_old_evacuation_reserve;
  }
  assert(old_evacuation_reserve <= old_available, "Error");

  // We see too many old-evacuation failures if we force ourselves to evacuate into regions that are not initially empty.
  // So we limit the old-evacuation reserve to unfragmented memory.  Even so, old-evacuation is free to fill in nooks and
  // crannies within existing partially used regions and it generally tries to do so.
  const size_t old_free_unfragmented = old_generation->free_unaffiliated_regions() * ShenandoahHeapRegion::region_size_bytes();
  if (old_evacuation_reserve > old_free_unfragmented) {
    const size_t delta = old_evacuation_reserve - old_free_unfragmented;
    old_evacuation_reserve -= delta;
    // Let promo consume fragments of old-gen memory if not global
    if (!is_global()) {
      old_promo_reserve += delta;
    }
  }

  // Preselect regions for promotion by evacuation (obtaining the live data to seed promoted_reserve),
  // and identify regions that will promote in place. These use the tenuring threshold.
  const size_t consumed_by_advance_promotion = select_aged_regions(old_promo_reserve);
  assert(consumed_by_advance_promotion <= maximum_old_evacuation_reserve, "Cannot promote more than available old-gen memory");

  // Note that unused old_promo_reserve might not be entirely consumed_by_advance_promotion.  Do not transfer this
  // to old_evacuation_reserve because this memory is likely very fragmented, and we do not want to increase the likelihood
  // of old evacuation failure.
  young_generation->set_evacuation_reserve(young_evacuation_reserve);
  old_generation->set_evacuation_reserve(old_evacuation_reserve);
  old_generation->set_promoted_reserve(consumed_by_advance_promotion);

  // There is no need to expand OLD because all memory used here was set aside at end of previous GC, except in the
  // case of a GLOBAL gc.  During choose_collection_set() of GLOBAL, old will be expanded on demand.
}

// Having chosen the collection set, adjust the budgets for generational mode based on its composition.  Note
// that young_generation->available() now knows about recently discovered immediate garbage.
//
void ShenandoahGeneration::adjust_evacuation_budgets(ShenandoahHeap* const heap, ShenandoahCollectionSet* const collection_set) {
  // We may find that old_evacuation_reserve and/or loaned_for_young_evacuation are not fully consumed, in which case we may
  //  be able to increase regions_available_to_loan

  // The role of adjust_evacuation_budgets() is to compute the correct value of regions_available_to_loan and to make
  // effective use of this memory, including the remnant memory within these regions that may result from rounding loan to
  // integral number of regions.  Excess memory that is available to be loaned is applied to an allocation supplement,
  // which allows mutators to allocate memory beyond the current capacity of young-gen on the promise that the loan
  // will be repaid as soon as we finish updating references for the recently evacuated collection set.

  // We cannot recalculate regions_available_to_loan by simply dividing old_generation->available() by region_size_bytes
  // because the available memory may be distributed between many partially occupied regions that are already holding old-gen
  // objects.  Memory in partially occupied regions is not "available" to be loaned.  Note that an increase in old-gen
  // available that results from a decrease in memory consumed by old evacuation is not necessarily available to be loaned
  // to young-gen.

  size_t region_size_bytes = ShenandoahHeapRegion::region_size_bytes();
  ShenandoahOldGeneration* const old_generation = heap->old_generation();
  ShenandoahYoungGeneration* const young_generation = heap->young_generation();

  size_t old_evacuated = collection_set->get_old_bytes_reserved_for_evacuation();
  size_t old_evacuated_committed = (size_t) (ShenandoahOldEvacWaste * old_evacuated);
  size_t old_evacuation_reserve = old_generation->get_evacuation_reserve();

  if (old_evacuated_committed > old_evacuation_reserve) {
    // This should only happen due to round-off errors when enforcing ShenandoahOldEvacWaste
    assert(old_evacuated_committed <= (33 * old_evacuation_reserve) / 32,
           "Round-off errors should be less than 3.125%%, committed: " SIZE_FORMAT ", reserved: " SIZE_FORMAT,
           old_evacuated_committed, old_evacuation_reserve);
    old_evacuated_committed = old_evacuation_reserve;
    // Leave old_evac_reserve as previously configured
  } else if (old_evacuated_committed < old_evacuation_reserve) {
    // This happens if the old-gen collection consumes less than full budget.
    old_evacuation_reserve = old_evacuated_committed;
    old_generation->set_evacuation_reserve(old_evacuation_reserve);
  }

  size_t young_advance_promoted = collection_set->get_young_bytes_to_be_promoted();
  size_t young_advance_promoted_reserve_used = (size_t) (ShenandoahPromoEvacWaste * young_advance_promoted);

  size_t young_evacuated = collection_set->get_young_bytes_reserved_for_evacuation();
  size_t young_evacuated_reserve_used = (size_t) (ShenandoahEvacWaste * young_evacuated);

  size_t total_young_available = young_generation->available_with_reserve();
  assert(young_evacuated_reserve_used <= total_young_available, "Cannot evacuate more than is available in young");
  young_generation->set_evacuation_reserve(young_evacuated_reserve_used);

  size_t old_available = old_generation->available();
  // Now that we've established the collection set, we know how much memory is really required by old-gen for evacuation
  // and promotion reserves.  Try shrinking OLD now in case that gives us a bit more runway for mutator allocations during
  // evac and update phases.
  size_t old_consumed = old_evacuated_committed + young_advance_promoted_reserve_used;

  if (old_available < old_consumed) {
    // This can happen due to round-off errors when adding the results of truncated integer arithmetic.
    // We've already truncated old_evacuated_committed.  Truncate young_advance_promoted_reserve_used here.
    assert(young_advance_promoted_reserve_used <= (33 * (old_available - old_evacuated_committed)) / 32,
           "Round-off errors should be less than 3.125%%, committed: " SIZE_FORMAT ", reserved: " SIZE_FORMAT,
           young_advance_promoted_reserve_used, old_available - old_evacuated_committed);
    young_advance_promoted_reserve_used = old_available - old_evacuated_committed;
    old_consumed = old_evacuated_committed + young_advance_promoted_reserve_used;
  }

  assert(old_available >= old_consumed, "Cannot consume (" SIZE_FORMAT ") more than is available (" SIZE_FORMAT ")",
         old_consumed, old_available);
  size_t excess_old = old_available - old_consumed;
  size_t unaffiliated_old_regions = old_generation->free_unaffiliated_regions();
  size_t unaffiliated_old = unaffiliated_old_regions * region_size_bytes;
  assert(old_available >= unaffiliated_old, "Unaffiliated old is a subset of old available");

  // Make sure old_evac_committed is unaffiliated
  if (old_evacuated_committed > 0) {
    if (unaffiliated_old > old_evacuated_committed) {
      size_t giveaway = unaffiliated_old - old_evacuated_committed;
      size_t giveaway_regions = giveaway / region_size_bytes;  // round down
      if (giveaway_regions > 0) {
        excess_old = MIN2(excess_old, giveaway_regions * region_size_bytes);
      } else {
        excess_old = 0;
      }
    } else {
      excess_old = 0;
    }
  }

  // If we find that OLD has excess regions, give them back to YOUNG now to reduce likelihood we run out of allocation
  // runway during evacuation and update-refs.
  size_t regions_to_xfer = 0;
  if (excess_old > unaffiliated_old) {
    // we can give back unaffiliated_old (all of unaffiliated is excess)
    if (unaffiliated_old_regions > 0) {
      regions_to_xfer = unaffiliated_old_regions;
    }
  } else if (unaffiliated_old_regions > 0) {
    // excess_old < unaffiliated old: we can give back MIN(excess_old/region_size_bytes, unaffiliated_old_regions)
    size_t excess_regions = excess_old / region_size_bytes;
    size_t regions_to_xfer = MIN2(excess_regions, unaffiliated_old_regions);
  }

  if (regions_to_xfer > 0) {
    bool result = heap->generation_sizer()->transfer_to_young(regions_to_xfer);
    assert(excess_old > regions_to_xfer * region_size_bytes, "Cannot xfer more than excess old");
    excess_old -= regions_to_xfer * region_size_bytes;
    log_info(gc, ergo)("%s transferred " SIZE_FORMAT " excess regions to young before start of evacuation",
                       result? "Successfully": "Unsuccessfully", regions_to_xfer);
  }

  // Add in the excess_old memory to hold unanticipated promotions, if any.  If there are more unanticipated
  // promotions than fit in reserved memory, they will be deferred until a future GC pass.
  size_t total_promotion_reserve = young_advance_promoted_reserve_used + excess_old;
  old_generation->set_promoted_reserve(total_promotion_reserve);
  old_generation->reset_promoted_expended();
}

typedef struct {
  ShenandoahHeapRegion* _region;
  size_t _live_data;
} AgedRegionData;

static int compare_by_aged_live(AgedRegionData a, AgedRegionData b) {
  if (a._live_data < b._live_data)
    return -1;
  else if (a._live_data > b._live_data)
    return 1;
  else return 0;
}

inline void assert_no_in_place_promotions() {
#ifdef ASSERT
  class ShenandoahNoInPlacePromotions : public ShenandoahHeapRegionClosure {
  public:
    void heap_region_do(ShenandoahHeapRegion *r) override {
      assert(r->get_top_before_promote() == nullptr,
             "Region " SIZE_FORMAT " should not be ready for in-place promotion", r->index());
    }
  } cl;
  ShenandoahHeap::heap()->heap_region_iterate(&cl);
#endif
}

// Preselect for inclusion into the collection set regions whose age is at or above tenure age which contain more than
// ShenandoahOldGarbageThreshold amounts of garbage.  We identify these regions by setting the appropriate entry of
// the collection set's preselected regions array to true.  All entries are initialized to false before calling this
// function.
//
// During the subsequent selection of the collection set, we give priority to these promotion set candidates.
// Without this prioritization, we found that the aged regions tend to be ignored because they typically have
// much less garbage and much more live data than the recently allocated "eden" regions.  When aged regions are
// repeatedly excluded from the collection set, the amount of live memory within the young generation tends to
// accumulate and this has the undesirable side effect of causing young-generation collections to require much more
// CPU and wall-clock time.
//
// A second benefit of treating aged regions differently than other regions during collection set selection is
// that this allows us to more accurately budget memory to hold the results of evacuation.  Memory for evacuation
// of aged regions must be reserved in the old generation.  Memory for evacuation of all other regions must be
// reserved in the young generation.
size_t ShenandoahGeneration::select_aged_regions(size_t old_available) {

  // There should be no regions configured for subsequent in-place-promotions carried over from the previous cycle.
  assert_no_in_place_promotions();

  auto const heap = ShenandoahGenerationalHeap::heap();
  bool* const candidate_regions_for_promotion_by_copy = heap->collection_set()->preselected_regions();
  ShenandoahMarkingContext* const ctx = heap->marking_context();

  const uint tenuring_threshold = heap->age_census()->tenuring_threshold();
  const size_t old_garbage_threshold = (ShenandoahHeapRegion::region_size_bytes() * ShenandoahOldGarbageThreshold) / 100;

  size_t old_consumed = 0;
  size_t promo_potential = 0;
  size_t candidates = 0;

  // Tracks the padding of space above top in regions eligible for promotion in place
  size_t promote_in_place_pad = 0;

  // Sort the promotion-eligible regions in order of increasing live-data-bytes so that we can first reclaim regions that require
  // less evacuation effort.  This prioritizes garbage first, expanding the allocation pool early before we reclaim regions that
  // have more live data.
  const size_t num_regions = heap->num_regions();

  ResourceMark rm;
  AgedRegionData* sorted_regions = NEW_RESOURCE_ARRAY(AgedRegionData, num_regions);

  for (size_t i = 0; i < num_regions; i++) {
    ShenandoahHeapRegion* const r = heap->get_region(i);
    if (r->is_empty() || !r->has_live() || !r->is_young() || !r->is_regular()) {
      // skip over regions that aren't regular young with some live data
      continue;
    }
    if (r->age() >= tenuring_threshold) {
      if ((r->garbage() < old_garbage_threshold)) {
        // This tenure-worthy region has too little garbage, so we do not want to expend the copying effort to
        // reclaim the garbage; instead this region may be eligible for promotion-in-place to the
        // old generation.
        HeapWord* tams = ctx->top_at_mark_start(r);
        HeapWord* original_top = r->top();
        if (!heap->is_concurrent_old_mark_in_progress() && tams == original_top) {
          // No allocations from this region have been made during concurrent mark. It meets all the criteria
          // for in-place-promotion. Though we only need the value of top when we fill the end of the region,
          // we use this field to indicate that this region should be promoted in place during the evacuation
          // phase.
          r->save_top_before_promote();

          size_t remnant_size = r->free() / HeapWordSize;
          if (remnant_size > ShenandoahHeap::min_fill_size()) {
            ShenandoahHeap::fill_with_object(original_top, remnant_size);
            // Fill the remnant memory within this region to assure no allocations prior to promote in place.  Otherwise,
            // newly allocated objects will not be parsable when promote in place tries to register them.  Furthermore, any
            // new allocations would not necessarily be eligible for promotion.  This addresses both issues.
            r->set_top(r->end());
            promote_in_place_pad += remnant_size * HeapWordSize;
          } else {
            // Since the remnant is so small that it cannot be filled, we don't have to worry about any accidental
            // allocations occurring within this region before the region is promoted in place.
          }
        }
        // Else, we do not promote this region (either in place or by copy) because it has received new allocations.

        // During evacuation, we exclude from promotion regions for which age > tenure threshold, garbage < garbage-threshold,
        //  and get_top_before_promote() != tams
      } else {
        // Record this promotion-eligible candidate region. After sorting and selecting the best candidates below,
        // we may still decide to exclude this promotion-eligible region from the current collection set.  If this
        // happens, we will consider this region as part of the anticipated promotion potential for the next GC
        // pass; see further below.
        sorted_regions[candidates]._region = r;
        sorted_regions[candidates++]._live_data = r->get_live_data_bytes();
      }
    } else {
      // We only evacuate & promote objects from regular regions whose garbage() is above old-garbage-threshold.
      // Objects in tenure-worthy regions with less garbage are promoted in place. These take a different path to
      // old-gen.  Regions excluded from promotion because their garbage content is too low (causing us to anticipate that
      // the region would be promoted in place) may be eligible for evacuation promotion by the time promotion takes
      // place during a subsequent GC pass because more garbage is found within the region between now and then.  This
      // should not happen if we are properly adapting the tenure age.  The theory behind adaptive tenuring threshold
      // is to choose the youngest age that demonstrates no "significant" further loss of population since the previous
      // age.  If not this, we expect the tenure age to demonstrate linear population decay for at least two population
      // samples, whereas we expect to observe exponential population decay for ages younger than the tenure age.
      //
      // In the case that certain regions which were anticipated to be promoted in place need to be promoted by
      // evacuation, it may be the case that there is not sufficient reserve within old-gen to hold evacuation of
      // these regions.  The likely outcome is that these regions will not be selected for evacuation or promotion
      // in the current cycle and we will anticipate that they will be promoted in the next cycle.  This will cause
      // us to reserve more old-gen memory so that these objects can be promoted in the subsequent cycle.
      //
      // TODO:
      //   If we are auto-tuning the tenure age and regions that were anticipated to be promoted in place end up
      //   being promoted by evacuation, this event should feed into the tenure-age-selection heuristic so that
      //   the tenure age can be increased.
      if (heap->is_aging_cycle() && (r->age() + 1 == tenuring_threshold)) {
        if (r->garbage() >= old_garbage_threshold) {
          promo_potential += r->get_live_data_bytes();
        }
      }
    }
    // Note that we keep going even if one region is excluded from selection.
    // Subsequent regions may be selected if they have smaller live data.
  }
  // Sort in increasing order according to live data bytes.  Note that candidates represents the number of regions
  // that qualify to be promoted by evacuation.
  if (candidates > 0) {
    size_t selected_regions = 0;
    size_t selected_live = 0;
    QuickSort::sort<AgedRegionData>(sorted_regions, candidates, compare_by_aged_live, false);
    for (size_t i = 0; i < candidates; i++) {
      ShenandoahHeapRegion* const region = sorted_regions[i]._region;
      size_t region_live_data = sorted_regions[i]._live_data;
      size_t promotion_need = (size_t) (region_live_data * ShenandoahPromoEvacWaste);
      if (old_consumed + promotion_need <= old_available) {
        old_consumed += promotion_need;
        candidate_regions_for_promotion_by_copy[region->index()] = true;
        selected_regions++;
        selected_live += region_live_data;
      } else {
        // We rejected this promotable region from the collection set because we had no room to hold its copy.
        // Add this region to promo potential for next GC.
        promo_potential += region_live_data;
        assert(!candidate_regions_for_promotion_by_copy[region->index()], "Shouldn't be selected");
      }
      // We keep going even if one region is excluded from selection because we need to accumulate all eligible
      // regions that are not preselected into promo_potential
    }
    log_info(gc)("Preselected " SIZE_FORMAT " regions containing " SIZE_FORMAT " live bytes,"
                 " consuming: " SIZE_FORMAT " of budgeted: " SIZE_FORMAT,
                 selected_regions, selected_live, old_consumed, old_available);
  }

  heap->old_generation()->set_pad_for_promote_in_place(promote_in_place_pad);
  heap->old_generation()->set_promotion_potential(promo_potential);
  return old_consumed;
}

void ShenandoahGeneration::prepare_regions_and_collection_set(bool concurrent) {
  ShenandoahHeap* heap = ShenandoahHeap::heap();
  ShenandoahCollectionSet* collection_set = heap->collection_set();
  bool is_generational = heap->mode()->is_generational();

  assert(!heap->is_full_gc_in_progress(), "Only for concurrent and degenerated GC");
  assert(!is_old(), "Only YOUNG and GLOBAL GC perform evacuations");
  {
    ShenandoahGCPhase phase(concurrent ? ShenandoahPhaseTimings::final_update_region_states :
                            ShenandoahPhaseTimings::degen_gc_final_update_region_states);
    ShenandoahFinalMarkUpdateRegionStateClosure cl(complete_marking_context());
    parallel_heap_region_iterate(&cl);

    if (is_young()) {
      // We always need to update the watermark for old regions. If there
      // are mixed collections pending, we also need to synchronize the
      // pinned status for old regions. Since we are already visiting every
      // old region here, go ahead and sync the pin status too.
      ShenandoahFinalMarkUpdateRegionStateClosure old_cl(nullptr);
      heap->old_generation()->parallel_heap_region_iterate(&old_cl);
    }
  }

  // Tally the census counts and compute the adaptive tenuring threshold
  if (is_generational && ShenandoahGenerationalAdaptiveTenuring && !ShenandoahGenerationalCensusAtEvac) {
    // Objects above TAMS weren't included in the age census. Since they were all
    // allocated in this cycle they belong in the age 0 cohort. We walk over all
    // young regions and sum the volume of objects between TAMS and top.
    ShenandoahUpdateCensusZeroCohortClosure age0_cl(complete_marking_context());
    heap->young_generation()->heap_region_iterate(&age0_cl);
    size_t age0_pop = age0_cl.get_age0_population();

    // Update the global census, including the missed age 0 cohort above,
    // along with the census done during marking, and compute the tenuring threshold.
    heap->age_census()->update_census(age0_pop);
#ifndef PRODUCT
    size_t total_pop = age0_cl.get_total_population();
    size_t total_census = heap->age_census()->get_total();
    // Usually total_pop > total_census, but not by too much.
    // We use integer division so anything up to just less than 2 is considered
    // reasonable, and the "+1" is to avoid divide-by-zero.
    assert((total_pop+1)/(total_census+1) ==  1, "Extreme divergence: "
           SIZE_FORMAT "/" SIZE_FORMAT, total_pop, total_census);
#endif
  }

  {
    ShenandoahGCPhase phase(concurrent ? ShenandoahPhaseTimings::choose_cset :
                            ShenandoahPhaseTimings::degen_gc_choose_cset);

    collection_set->clear();
    ShenandoahHeapLocker locker(heap->lock());
    if (is_generational) {
      // Seed the collection set with resource area-allocated
      // preselected regions, which are removed when we exit this scope.
      ResourceMark rm;
      ShenandoahCollectionSetPreselector preselector(collection_set, heap->num_regions());

      // TODO: young_available can include available (between top() and end()) within each young region that is not
      // part of the collection set.  Making this memory available to the young_evacuation_reserve allows a larger
      // young collection set to be chosen when available memory is under extreme pressure.  Implementing this "improvement"
      // is tricky, because the incremental construction of the collection set actually changes the amount of memory
      // available to hold evacuated young-gen objects.  As currently implemented, the memory that is available within
      // non-empty regions that are not selected as part of the collection set can be allocated by the mutator while
      // GC is evacuating and updating references.

      // Find the amount that will be promoted, regions that will be promoted in
      // place, and preselect older regions that will be promoted by evacuation.
      compute_evacuation_budgets(heap);

      // Choose the collection set, including the regions preselected above for
      // promotion into the old generation.
      _heuristics->choose_collection_set(collection_set);
      if (!collection_set->is_empty()) {
        // only make use of evacuation budgets when we are evacuating
        adjust_evacuation_budgets(heap, collection_set);
      }

      if (is_global()) {
        // We have just chosen a collection set for a global cycle. The mark bitmap covering old regions is complete, so
        // the remembered set scan can use that to avoid walking into garbage. When the next old mark begins, we will
        // use the mark bitmap to make the old regions parsable by coalescing and filling any unmarked objects. Thus,
        // we prepare for old collections by remembering which regions are old at this time. Note that any objects
        // promoted into old regions will be above TAMS, and so will be considered marked. However, free regions that
        // become old after this point will not be covered correctly by the mark bitmap, so we must be careful not to
        // coalesce those regions. Only the old regions which are not part of the collection set at this point are
        // eligible for coalescing. As implemented now, this has the side effect of possibly initiating mixed-evacuations
        // after a global cycle for old regions that were not included in this collection set.
<<<<<<< HEAD
        assert(heap->old_generation()->is_mark_complete(), "Expected old generation mark to be complete after global cycle.");
        heap->old_heuristics()->prepare_for_old_collections();
        log_info(gc)("After choosing global collection set, mixed candidates: " UINT32_FORMAT
                     ", coalescing candidates: " SIZE_FORMAT,
                     heap->old_heuristics()->unprocessed_old_collection_candidates(),
                     heap->old_heuristics()->anticipated_coalesce_and_fill_candidates_count());
#undef KELVIN_DEBUG_CF
#ifdef KELVIN_DEBUG_CF
        assert(heap->old_heuristics()->next_old_collection_candidate_index() == 0, "Assume virgin state");
        size_t mixed_evac_limit = heap->old_heuristics()->last_old_collection_candidate();
        printf("mixed evac candidates:\n");
        uintx i;
        for (i = 0; i < mixed_evac_limit; i++) {
          ShenandoahHeapRegion* r = heap->old_heuristics()->old_candidate(i);
          printf("%4ld%c", r->index(), r->is_pinned()? 'P': ' ');
          if ((i + 1) % 32 == 0) printf("\n");
        }
        printf("\nC&F candidates:\n");
        size_t old_region_limit = heap->old_heuristics()->last_old_region();
        while (i < old_region_limit) {
          ShenandoahHeapRegion* r = heap->old_heuristics()->old_candidate(i);
          printf("%4ld%c", r->index(), r->is_pinned()? 'P': ' ');
          if ((i + 1) % 32 == 0) printf("\n");
          i++;
        }
        printf("\n");
#endif
=======
        heap->old_generation()->prepare_for_mixed_collections_after_global_gc();
>>>>>>> 141fec12
      }
    } else {
      _heuristics->choose_collection_set(collection_set);
    }
  }


  {
    ShenandoahGCPhase phase(concurrent ? ShenandoahPhaseTimings::final_rebuild_freeset :
                            ShenandoahPhaseTimings::degen_gc_final_rebuild_freeset);
    ShenandoahHeapLocker locker(heap->lock());
    size_t young_cset_regions, old_cset_regions;

    // We are preparing for evacuation.  At this time, we ignore cset region tallies.
    size_t first_old, last_old, num_old;
    heap->free_set()->prepare_to_rebuild(young_cset_regions, old_cset_regions, first_old, last_old, num_old);
    // Free set construction uses reserve quantities, because they are known to be valid here
    heap->free_set()->rebuild(young_cset_regions, old_cset_regions, true);
  }
}

bool ShenandoahGeneration::is_bitmap_clear() {
  ShenandoahHeap* heap = ShenandoahHeap::heap();
  ShenandoahMarkingContext* context = heap->marking_context();
  const size_t num_regions = heap->num_regions();
  for (size_t idx = 0; idx < num_regions; idx++) {
    ShenandoahHeapRegion* r = heap->get_region(idx);
    if (contains(r) && r->is_affiliated()) {
      if (heap->is_bitmap_slice_committed(r) && (context->top_at_mark_start(r) > r->bottom()) &&
          !context->is_bitmap_clear_range(r->bottom(), r->end())) {
        return false;
      }
    }
  }
  return true;
}

bool ShenandoahGeneration::is_mark_complete() {
  return _is_marking_complete.is_set();
}

void ShenandoahGeneration::set_mark_complete() {
  _is_marking_complete.set();
}

void ShenandoahGeneration::set_mark_incomplete() {
  _is_marking_complete.unset();
}

ShenandoahMarkingContext* ShenandoahGeneration::complete_marking_context() {
  assert(is_mark_complete(), "Marking must be completed.");
  return ShenandoahHeap::heap()->marking_context();
}

void ShenandoahGeneration::cancel_marking() {
  log_info(gc)("Cancel marking: %s", name());
  _task_queues->clear();
  ref_processor()->abandon_partial_discovery();
  if (is_concurrent_mark_in_progress()) {
#undef KELVIN_DEBUG
#ifdef KELVIN_DEBUG
    log_info(gc)("cancel_marking set_mark_incomplete() for generation %s", name());
#endif
    set_mark_incomplete();
  }
  set_concurrent_mark_in_progress(false);
}

ShenandoahGeneration::ShenandoahGeneration(ShenandoahGenerationType type,
                                           uint max_workers,
                                           size_t max_capacity,
                                           size_t soft_max_capacity) :
  _type(type),
  _task_queues(new ShenandoahObjToScanQueueSet(max_workers)),
  _ref_processor(new ShenandoahReferenceProcessor(MAX2(max_workers, 1U))),
  _affiliated_region_count(0), _humongous_waste(0), _used(0), _bytes_allocated_since_gc_start(0),
  _max_capacity(max_capacity), _soft_max_capacity(soft_max_capacity),
  _heuristics(nullptr) {
  _is_marking_complete.set();
  assert(max_workers > 0, "At least one queue");
  for (uint i = 0; i < max_workers; ++i) {
    ShenandoahObjToScanQueue* task_queue = new ShenandoahObjToScanQueue();
    _task_queues->register_queue(i, task_queue);
  }
}

ShenandoahGeneration::~ShenandoahGeneration() {
  for (uint i = 0; i < _task_queues->size(); ++i) {
    ShenandoahObjToScanQueue* q = _task_queues->queue(i);
    delete q;
  }
  delete _task_queues;
}

void ShenandoahGeneration::reserve_task_queues(uint workers) {
  _task_queues->reserve(workers);
}

ShenandoahObjToScanQueueSet* ShenandoahGeneration::old_gen_task_queues() const {
  return nullptr;
}

void ShenandoahGeneration::scan_remembered_set(bool is_concurrent) {
  assert(is_young(), "Should only scan remembered set for young generation.");

  ShenandoahHeap* const heap = ShenandoahHeap::heap();
  uint nworkers = heap->workers()->active_workers();
  reserve_task_queues(nworkers);

  ShenandoahReferenceProcessor* rp = ref_processor();
  ShenandoahRegionChunkIterator work_list(nworkers);
  ShenandoahScanRememberedTask task(task_queues(), old_gen_task_queues(), rp, &work_list, is_concurrent);
  heap->assert_gc_workers(nworkers);
  heap->workers()->run_task(&task);
  if (ShenandoahEnableCardStats) {
    assert(heap->card_scan() != nullptr, "Not generational");
    heap->card_scan()->log_card_stats(nworkers, CARD_STAT_SCAN_RS);
  }
}

size_t ShenandoahGeneration::increment_affiliated_region_count() {
  shenandoah_assert_heaplocked_or_fullgc_safepoint();
  // During full gc, multiple GC worker threads may change region affiliations without a lock.  No lock is enforced
  // on read and write of _affiliated_region_count.  At the end of full gc, a single thread overwrites the count with
  // a coherent value.
  _affiliated_region_count++;
  return _affiliated_region_count;
}

size_t ShenandoahGeneration::decrement_affiliated_region_count() {
  shenandoah_assert_heaplocked_or_fullgc_safepoint();
  // During full gc, multiple GC worker threads may change region affiliations without a lock.  No lock is enforced
  // on read and write of _affiliated_region_count.  At the end of full gc, a single thread overwrites the count with
  // a coherent value.
  _affiliated_region_count--;
  // TODO: REMOVE IS_GLOBAL() QUALIFIER AFTER WE FIX GLOBAL AFFILIATED REGION ACCOUNTING
  assert(is_global() || ShenandoahHeap::heap()->is_full_gc_in_progress() ||
         (_used + _humongous_waste <= _affiliated_region_count * ShenandoahHeapRegion::region_size_bytes()),
         "used + humongous cannot exceed regions");
  return _affiliated_region_count;
}

size_t ShenandoahGeneration::increase_affiliated_region_count(size_t delta) {
  shenandoah_assert_heaplocked_or_fullgc_safepoint();
  _affiliated_region_count += delta;
  return _affiliated_region_count;
}

size_t ShenandoahGeneration::decrease_affiliated_region_count(size_t delta) {
  shenandoah_assert_heaplocked_or_fullgc_safepoint();
  assert(_affiliated_region_count >= delta, "Affiliated region count cannot be negative");

  _affiliated_region_count -= delta;
  // TODO: REMOVE IS_GLOBAL() QUALIFIER AFTER WE FIX GLOBAL AFFILIATED REGION ACCOUNTING
  assert(is_global() || ShenandoahHeap::heap()->is_full_gc_in_progress() ||
         (_used + _humongous_waste <= _affiliated_region_count * ShenandoahHeapRegion::region_size_bytes()),
         "used + humongous cannot exceed regions");
  return _affiliated_region_count;
}

void ShenandoahGeneration::establish_usage(size_t num_regions, size_t num_bytes, size_t humongous_waste) {
  assert(ShenandoahSafepoint::is_at_shenandoah_safepoint(), "must be at a safepoint");
  _affiliated_region_count = num_regions;
  _used = num_bytes;
  _humongous_waste = humongous_waste;
}

void ShenandoahGeneration::increase_used(size_t bytes) {
  Atomic::add(&_used, bytes);
}

void ShenandoahGeneration::increase_humongous_waste(size_t bytes) {
  if (bytes > 0) {
    Atomic::add(&_humongous_waste, bytes);
  }
}

void ShenandoahGeneration::decrease_humongous_waste(size_t bytes) {
  if (bytes > 0) {
    assert(ShenandoahHeap::heap()->is_full_gc_in_progress() || (_humongous_waste >= bytes),
           "Waste (" SIZE_FORMAT ") cannot be negative (after subtracting " SIZE_FORMAT ")", _humongous_waste, bytes);
    Atomic::sub(&_humongous_waste, bytes);
  }
}

void ShenandoahGeneration::decrease_used(size_t bytes) {
  // TODO: REMOVE IS_GLOBAL() QUALIFIER AFTER WE FIX GLOBAL AFFILIATED REGION ACCOUNTING
  assert(is_global() || ShenandoahHeap::heap()->is_full_gc_in_progress() ||
         (_used >= bytes), "cannot reduce bytes used by generation below zero");
  Atomic::sub(&_used, bytes);
}

size_t ShenandoahGeneration::used_regions() const {
  return _affiliated_region_count;
}

size_t ShenandoahGeneration::free_unaffiliated_regions() const {
  size_t result = max_capacity() / ShenandoahHeapRegion::region_size_bytes();
  if (_affiliated_region_count > result) {
    result = 0;
  } else {
    result -= _affiliated_region_count;
  }
  return result;
}

size_t ShenandoahGeneration::used_regions_size() const {
  return _affiliated_region_count * ShenandoahHeapRegion::region_size_bytes();
}

size_t ShenandoahGeneration::available() const {
  return available(max_capacity());
}

// For ShenandoahYoungGeneration, Include the young available that may have been reserved for the Collector.
size_t ShenandoahGeneration::available_with_reserve() const {
  return available(max_capacity());
}

size_t ShenandoahGeneration::soft_available() const {
  return available(soft_max_capacity());
}

size_t ShenandoahGeneration::available(size_t capacity) const {
  size_t in_use = used() + get_humongous_waste();
  return in_use > capacity ? 0 : capacity - in_use;
}

void ShenandoahGeneration::increase_capacity(size_t increment) {
  shenandoah_assert_heaplocked_or_safepoint();

  // We do not enforce that new capacity >= heap->max_size_for(this).  The maximum generation size is treated as a rule of thumb
  // which may be violated during certain transitions, such as when we are forcing transfers for the purpose of promoting regions
  // in place.
  // TODO: REMOVE IS_GLOBAL() QUALIFIER AFTER WE FIX GLOBAL AFFILIATED REGION ACCOUNTING
  assert(is_global() || ShenandoahHeap::heap()->is_full_gc_in_progress() ||
         (_max_capacity + increment <= ShenandoahHeap::heap()->max_capacity()), "Generation cannot be larger than heap size");
  assert(increment % ShenandoahHeapRegion::region_size_bytes() == 0, "Generation capacity must be multiple of region size");
  _max_capacity += increment;

  // This detects arithmetic wraparound on _used
  // TODO: REMOVE IS_GLOBAL() QUALIFIER AFTER WE FIX GLOBAL AFFILIATED REGION ACCOUNTING
  assert(is_global() || ShenandoahHeap::heap()->is_full_gc_in_progress() ||
         (_affiliated_region_count * ShenandoahHeapRegion::region_size_bytes() >= _used),
         "Affiliated regions must hold more than what is currently used");
}

void ShenandoahGeneration::decrease_capacity(size_t decrement) {
  shenandoah_assert_heaplocked_or_safepoint();

  // We do not enforce that new capacity >= heap->min_size_for(this).  The minimum generation size is treated as a rule of thumb
  // which may be violated during certain transitions, such as when we are forcing transfers for the purpose of promoting regions
  // in place.
  assert(decrement % ShenandoahHeapRegion::region_size_bytes() == 0, "Generation capacity must be multiple of region size");
  assert(_max_capacity >= decrement, "Generation capacity cannot be negative");

  _max_capacity -= decrement;

  // This detects arithmetic wraparound on _used
  // TODO: REMOVE IS_GLOBAL() QUALIFIER AFTER WE FIX GLOBAL AFFILIATED REGION ACCOUNTING
  assert(is_global() || ShenandoahHeap::heap()->is_full_gc_in_progress() ||
         (_affiliated_region_count * ShenandoahHeapRegion::region_size_bytes() >= _used),
         "Affiliated regions must hold more than what is currently used");
  // TODO: REMOVE IS_GLOBAL() QUALIFIER AFTER WE FIX GLOBAL AFFILIATED REGION ACCOUNTING
  assert(is_global() || ShenandoahHeap::heap()->is_full_gc_in_progress() ||
         (_used <= _max_capacity), "Cannot use more than capacity");
  // TODO: REMOVE IS_GLOBAL() QUALIFIER AFTER WE FIX GLOBAL AFFILIATED REGION ACCOUNTING
  assert(is_global() || ShenandoahHeap::heap()->is_full_gc_in_progress() ||
         (_affiliated_region_count * ShenandoahHeapRegion::region_size_bytes() <= _max_capacity),
         "Cannot use more than capacity");
}

void ShenandoahGeneration::record_success_concurrent(bool abbreviated) {
  heuristics()->record_success_concurrent(abbreviated);
  ShenandoahHeap::heap()->shenandoah_policy()->record_success_concurrent(is_young(), abbreviated);
}<|MERGE_RESOLUTION|>--- conflicted
+++ resolved
@@ -743,9 +743,8 @@
         // coalesce those regions. Only the old regions which are not part of the collection set at this point are
         // eligible for coalescing. As implemented now, this has the side effect of possibly initiating mixed-evacuations
         // after a global cycle for old regions that were not included in this collection set.
-<<<<<<< HEAD
-        assert(heap->old_generation()->is_mark_complete(), "Expected old generation mark to be complete after global cycle.");
-        heap->old_heuristics()->prepare_for_old_collections();
+
+        heap->old_generation()->prepare_for_mixed_collections_after_global_gc();
         log_info(gc)("After choosing global collection set, mixed candidates: " UINT32_FORMAT
                      ", coalescing candidates: " SIZE_FORMAT,
                      heap->old_heuristics()->unprocessed_old_collection_candidates(),
@@ -771,9 +770,6 @@
         }
         printf("\n");
 #endif
-=======
-        heap->old_generation()->prepare_for_mixed_collections_after_global_gc();
->>>>>>> 141fec12
       }
     } else {
       _heuristics->choose_collection_set(collection_set);
