/*
 * Copyright (c) 2016, 2021, Red Hat, Inc. All rights reserved.
 * DO NOT ALTER OR REMOVE COPYRIGHT NOTICES OR THIS FILE HEADER.
 *
 * This code is free software; you can redistribute it and/or modify it
 * under the terms of the GNU General Public License version 2 only, as
 * published by the Free Software Foundation.
 *
 * This code is distributed in the hope that it will be useful, but WITHOUT
 * ANY WARRANTY; without even the implied warranty of MERCHANTABILITY or
 * FITNESS FOR A PARTICULAR PURPOSE.  See the GNU General Public License
 * version 2 for more details (a copy is included in the LICENSE file that
 * accompanied this code).
 *
 * You should have received a copy of the GNU General Public License version
 * 2 along with this work; if not, write to the Free Software Foundation,
 * Inc., 51 Franklin St, Fifth Floor, Boston, MA 02110-1301 USA.
 *
 * Please contact Oracle, 500 Oracle Parkway, Redwood Shores, CA 94065 USA
 * or visit www.oracle.com if you need additional information or have any
 * questions.
 *
 */

#include "precompiled.hpp"
#include "gc/shared/tlab_globals.hpp"
#include "gc/shenandoah/shenandoahBarrierSet.hpp"
#include "gc/shenandoah/shenandoahFreeSet.hpp"
#include "gc/shenandoah/shenandoahHeap.inline.hpp"
#include "gc/shenandoah/shenandoahHeapRegionSet.hpp"
#include "gc/shenandoah/shenandoahMarkingContext.inline.hpp"
#include "gc/shenandoah/shenandoahScanRemembered.inline.hpp"
#include "gc/shenandoah/shenandoahYoungGeneration.hpp"
#include "logging/logStream.hpp"
#include "memory/resourceArea.hpp"
#include "runtime/orderAccess.hpp"

ShenandoahFreeSet::ShenandoahFreeSet(ShenandoahHeap* heap, size_t max_regions) :
  _heap(heap),
  _mutator_free_bitmap(max_regions, mtGC),
  _collector_free_bitmap(max_regions, mtGC),
  _max(max_regions)
{
  clear_internal();
}

void ShenandoahFreeSet::increase_used(size_t num_bytes) {
  shenandoah_assert_heaplocked();
  _used += num_bytes;

  assert(_used <= _capacity, "must not use more than we have: used: " SIZE_FORMAT
         ", capacity: " SIZE_FORMAT ", num_bytes: " SIZE_FORMAT, _used, _capacity, num_bytes);
}

bool ShenandoahFreeSet::is_mutator_free(size_t idx) const {
  assert (idx < _max, "index is sane: " SIZE_FORMAT " < " SIZE_FORMAT " (left: " SIZE_FORMAT ", right: " SIZE_FORMAT ")",
          idx, _max, _mutator_leftmost, _mutator_rightmost);
  return _mutator_free_bitmap.at(idx);
}

bool ShenandoahFreeSet::is_collector_free(size_t idx) const {
  assert (idx < _max, "index is sane: " SIZE_FORMAT " < " SIZE_FORMAT " (left: " SIZE_FORMAT ", right: " SIZE_FORMAT ")",
          idx, _max, _collector_leftmost, _collector_rightmost);
  return _collector_free_bitmap.at(idx);
}

HeapWord* ShenandoahFreeSet::allocate_with_affiliation(ShenandoahRegionAffiliation affiliation, ShenandoahAllocRequest& req, bool& in_new_region) {
  for (size_t c = _collector_rightmost + 1; c > _collector_leftmost; c--) {
    // size_t is unsigned, need to dodge underflow when _leftmost = 0
    size_t idx = c - 1;
    if (is_collector_free(idx)) {
      ShenandoahHeapRegion* r = _heap->get_region(idx);
      if (r->affiliation() == affiliation) {
        HeapWord* result = try_allocate_in(r, req, in_new_region);
        if (result != NULL) {
          return result;
        }
      }
    }
  }
  return NULL;
}

HeapWord* ShenandoahFreeSet::allocate_single(ShenandoahAllocRequest& req, bool& in_new_region) {
  // Scan the bitmap looking for a first fit.
  //
  // Leftmost and rightmost bounds provide enough caching to walk bitmap efficiently. Normally,
  // we would find the region to allocate at right away.
  //
  // Allocations are biased: new application allocs go to beginning of the heap, and GC allocs
  // go to the end. This makes application allocation faster, because we would clear lots
  // of regions from the beginning most of the time.
  //
  // Free set maintains mutator and collector views, and normally they allocate in their views only,
  // unless we special cases for stealing and mixed allocations.

  switch (req.type()) {
    case ShenandoahAllocRequest::_alloc_tlab:
    case ShenandoahAllocRequest::_alloc_shared: {

      // Try to allocate in the mutator view
      for (size_t idx = _mutator_leftmost; idx <= _mutator_rightmost; idx++) {
        if (is_mutator_free(idx)) {
          HeapWord* result = try_allocate_in(_heap->get_region(idx), req, in_new_region);
          if (result != NULL) {
            return result;
          }
        }
      }

      // There is no recovery. Mutator does not touch collector view at all.
      break;
    }
    case ShenandoahAllocRequest::_alloc_gclab:
    case ShenandoahAllocRequest::_alloc_plab:
    case ShenandoahAllocRequest::_alloc_shared_gc: {
<<<<<<< HEAD
      // size_t is unsigned, need to dodge underflow when _leftmost = 0

      // Fast-path: try to allocate in the collector view first
      for (size_t c = _collector_rightmost + 1; c > _collector_leftmost; c--) {
        size_t idx = c - 1;
        if (is_collector_free(idx)) {
          ShenandoahHeapRegion* r = _heap->get_region(idx);
          if (r->is_young() && req.is_old()) {
            // We don't want to cannibalize a young region to satisfy
            // an evacuation from an old region.
            continue;
          }
          HeapWord* result = try_allocate_in(r, req, in_new_region);
          if (result != NULL) {
            if (r->is_old()) {
              // Mark the entire range of the evacuated object as dirty.  At next remembered set scan,
              // we will clear dirty bits that do not hold interesting pointers.  It's more efficient to
              // do this in batch, in a background GC thread than to try to carefully dirty only cards
              // that hold interesting pointers right now.
              ShenandoahHeap::heap()->card_scan()->mark_range_as_dirty(result, req.actual_size());
            }
            return result;
          }
        }
=======
      // First try to fit into a region that is already in use in the same generation.
      HeapWord* result = allocate_with_affiliation(req.affiliation(), req, in_new_region);
      if (result != NULL) {
        return result;
      }
      // Then try a free region that is dedicated to GC allocations.
      result = allocate_with_affiliation(FREE, req, in_new_region);
      if (result != NULL) {
        return result;
>>>>>>> 41ed8466
      }

      // No dice. Can we borrow space from mutator view?
      if (!ShenandoahEvacReserveOverflow) {
        return NULL;
      }

      // Try to steal an empty region from the mutator view.
      for (size_t c = _mutator_rightmost + 1; c > _mutator_leftmost; c--) {
        size_t idx = c - 1;
        if (is_mutator_free(idx)) {
          ShenandoahHeapRegion* r = _heap->get_region(idx);
          if (can_allocate_from(r)) {
            flip_to_gc(r);
            HeapWord *result = try_allocate_in(r, req, in_new_region);
            if (result != NULL) {
<<<<<<< HEAD
              if (r->is_old()) {
                // Mark the entire range of the evacuated object as dirty.  At next remembered set scan,
                // we will clear dirty bits that do not hold interesting pointers.  It's more efficient to
                // do this in batch, in a background GC thread than to try to carefully dirty only cards
                // that hold interesting pointers right now.
                ShenandoahHeap::heap()->card_scan()->mark_range_as_dirty(result, req.actual_size());
              }
=======
>>>>>>> 41ed8466
              return result;
            }
          }
        }
      }

      // No dice. Do not try to mix mutator and GC allocations, because
      // URWM moves due to GC allocations would expose unparsable mutator
      // allocations.
      break;
    }
    default:
      ShouldNotReachHere();
  }
  return NULL;
}

HeapWord* ShenandoahFreeSet::try_allocate_in(ShenandoahHeapRegion* r, ShenandoahAllocRequest& req, bool& in_new_region) {
  assert (!has_no_alloc_capacity(r), "Performance: should avoid full regions on this path: " SIZE_FORMAT, r->index());

  if (_heap->is_concurrent_weak_root_in_progress() &&
      r->is_trash()) {
    return NULL;
  }

  try_recycle_trashed(r);

  if (r->affiliation() == ShenandoahRegionAffiliation::FREE) {
    if (req.affiliation() == ShenandoahRegionAffiliation::OLD_GENERATION) {
      // This free region might have garbage in its remembered set representation.
      _heap->clear_cards_for(r);
    }
    r->set_affiliation(req.affiliation());
  } else if (r->affiliation() != req.affiliation()) {
    return NULL;
  }

  in_new_region = r->is_empty();

  HeapWord* result = NULL;
  size_t size = req.size();

  if (ShenandoahElasticTLAB && req.is_lab_alloc()) {
    size_t free = align_down(r->free() >> LogHeapWordSize, MinObjAlignment);
    if (size > free) {
      size = free;
    }
    if (size >= req.min_size()) {
      result = r->allocate(size, req);
      assert (result != NULL, "Allocation must succeed: free " SIZE_FORMAT ", actual " SIZE_FORMAT, free, size);
    }
  } else {
    result = r->allocate(size, req);
  }

  if (result != NULL) {
    // Allocation successful, bump stats:
    if (req.is_mutator_alloc()) {
      increase_used(size * HeapWordSize);
    }

    // Record actual allocation size
    req.set_actual_size(size);

    if (req.is_gc_alloc()) {
      r->set_update_watermark(r->top());
    }

    if (r->affiliation() == ShenandoahRegionAffiliation::YOUNG_GENERATION) {
      _heap->young_generation()->increase_used(size * HeapWordSize);
    } else if (r->affiliation() == ShenandoahRegionAffiliation::OLD_GENERATION) {
      _heap->old_generation()->increase_used(size * HeapWordSize);
    }
  }

  if (result == NULL || has_no_alloc_capacity(r)) {
    // Region cannot afford this or future allocations. Retire it.
    //
    // While this seems a bit harsh, especially in the case when this large allocation does not
    // fit, but the next small one would, we are risking to inflate scan times when lots of
    // almost-full regions precede the fully-empty region where we want allocate the entire TLAB.
    // TODO: Record first fully-empty region, and use that for large allocations

    // Record the remainder as allocation waste
    if (req.is_mutator_alloc()) {
      size_t waste = r->free();
      if (waste > 0) {
        increase_used(waste);
        _heap->notify_mutator_alloc_words(waste >> LogHeapWordSize, true);
      }
    }

    size_t num = r->index();
    _collector_free_bitmap.clear_bit(num);
    _mutator_free_bitmap.clear_bit(num);
    // Touched the bounds? Need to update:
    if (touches_bounds(num)) {
      adjust_bounds();
    }
    assert_bounds();
  }
  return result;
}

bool ShenandoahFreeSet::touches_bounds(size_t num) const {
  return num == _collector_leftmost || num == _collector_rightmost || num == _mutator_leftmost || num == _mutator_rightmost;
}

void ShenandoahFreeSet::recompute_bounds() {
  // Reset to the most pessimistic case:
  _mutator_rightmost = _max - 1;
  _mutator_leftmost = 0;
  _collector_rightmost = _max - 1;
  _collector_leftmost = 0;

  // ...and adjust from there
  adjust_bounds();
}

void ShenandoahFreeSet::adjust_bounds() {
  // Rewind both mutator bounds until the next bit.
  while (_mutator_leftmost < _max && !is_mutator_free(_mutator_leftmost)) {
    _mutator_leftmost++;
  }
  while (_mutator_rightmost > 0 && !is_mutator_free(_mutator_rightmost)) {
    _mutator_rightmost--;
  }
  // Rewind both collector bounds until the next bit.
  while (_collector_leftmost < _max && !is_collector_free(_collector_leftmost)) {
    _collector_leftmost++;
  }
  while (_collector_rightmost > 0 && !is_collector_free(_collector_rightmost)) {
    _collector_rightmost--;
  }
}

HeapWord* ShenandoahFreeSet::allocate_contiguous(ShenandoahAllocRequest& req) {
  shenandoah_assert_heaplocked();

  size_t words_size = req.size();
  size_t num = ShenandoahHeapRegion::required_regions(words_size * HeapWordSize);

  // No regions left to satisfy allocation, bye.
  if (num > mutator_count()) {
    return NULL;
  }

  // Find the continuous interval of $num regions, starting from $beg and ending in $end,
  // inclusive. Contiguous allocations are biased to the beginning.

  size_t beg = _mutator_leftmost;
  size_t end = beg;

  while (true) {
    if (end >= _max) {
      // Hit the end, goodbye
      return NULL;
    }

    // If regions are not adjacent, then current [beg; end] is useless, and we may fast-forward.
    // If region is not completely free, the current [beg; end] is useless, and we may fast-forward.
    if (!is_mutator_free(end) || !can_allocate_from(_heap->get_region(end))) {
      end++;
      beg = end;
      continue;
    }

    if ((end - beg + 1) == num) {
      // found the match
      break;
    }

    end++;
  };

  size_t remainder = words_size & ShenandoahHeapRegion::region_size_words_mask();

  // Initialize regions:
  for (size_t i = beg; i <= end; i++) {
    ShenandoahHeapRegion* r = _heap->get_region(i);
    try_recycle_trashed(r);

    assert(i == beg || _heap->get_region(i - 1)->index() + 1 == r->index(), "Should be contiguous");
    assert(r->is_empty(), "Should be empty");

    if (i == beg) {
      r->make_humongous_start();
    } else {
      r->make_humongous_cont();
    }

    // Trailing region may be non-full, record the remainder there
    size_t used_words;
    if ((i == end) && (remainder != 0)) {
      used_words = remainder;
    } else {
      used_words = ShenandoahHeapRegion::region_size_words();
    }

    r->set_top(r->bottom() + used_words);
    r->set_affiliation(req.affiliation());

    _mutator_free_bitmap.clear_bit(r->index());
  }

  // While individual regions report their true use, all humongous regions are
  // marked used in the free set.
  increase_used(ShenandoahHeapRegion::region_size_bytes() * num);

  if (req.affiliation() == ShenandoahRegionAffiliation::YOUNG_GENERATION) {
    _heap->young_generation()->increase_used(words_size * HeapWordSize);
  } else if (req.affiliation() == ShenandoahRegionAffiliation::OLD_GENERATION) {
    _heap->old_generation()->increase_used(words_size * HeapWordSize);
  }

  if (remainder != 0) {
    // Record this remainder as allocation waste
    _heap->notify_mutator_alloc_words(ShenandoahHeapRegion::region_size_words() - remainder, true);
  }

  // Allocated at left/rightmost? Move the bounds appropriately.
  if (beg == _mutator_leftmost || end == _mutator_rightmost) {
    adjust_bounds();
  }
  assert_bounds();

  req.set_actual_size(words_size);
  return _heap->get_region(beg)->bottom();
}

bool ShenandoahFreeSet::can_allocate_from(ShenandoahHeapRegion *r) {
  return r->is_empty() || (r->is_trash() && !_heap->is_concurrent_weak_root_in_progress());
}

size_t ShenandoahFreeSet::alloc_capacity(ShenandoahHeapRegion *r) {
  if (r->is_trash()) {
    // This would be recycled on allocation path
    return ShenandoahHeapRegion::region_size_bytes();
  } else {
    return r->free();
  }
}

bool ShenandoahFreeSet::has_no_alloc_capacity(ShenandoahHeapRegion *r) {
  return alloc_capacity(r) == 0;
}

void ShenandoahFreeSet::try_recycle_trashed(ShenandoahHeapRegion *r) {
  if (r->is_trash()) {
    _heap->decrease_used(r->used());
    r->recycle();
  }
}

void ShenandoahFreeSet::recycle_trash() {
  // lock is not reentrable, check we don't have it
  shenandoah_assert_not_heaplocked();

  for (size_t i = 0; i < _heap->num_regions(); i++) {
    ShenandoahHeapRegion* r = _heap->get_region(i);
    if (r->is_trash()) {
      ShenandoahHeapLocker locker(_heap->lock());
      try_recycle_trashed(r);
    }
    SpinPause(); // allow allocators to take the lock
  }
}

void ShenandoahFreeSet::flip_to_gc(ShenandoahHeapRegion* r) {
  size_t idx = r->index();

  assert(_mutator_free_bitmap.at(idx), "Should be in mutator view");
  assert(can_allocate_from(r), "Should not be allocated");

  _mutator_free_bitmap.clear_bit(idx);
  _collector_free_bitmap.set_bit(idx);
  _collector_leftmost = MIN2(idx, _collector_leftmost);
  _collector_rightmost = MAX2(idx, _collector_rightmost);

  _capacity -= alloc_capacity(r);

  if (touches_bounds(idx)) {
    adjust_bounds();
  }
  assert_bounds();

  // We do not ensure that the region is no longer trash,
  // relying on try_allocate_in(), which always comes next,
  // to recycle trash before attempting to allocate anything in the region.
}

void ShenandoahFreeSet::clear() {
  shenandoah_assert_heaplocked();
  clear_internal();
}

void ShenandoahFreeSet::clear_internal() {
  _mutator_free_bitmap.clear();
  _collector_free_bitmap.clear();
  _mutator_leftmost = _max;
  _mutator_rightmost = 0;
  _collector_leftmost = _max;
  _collector_rightmost = 0;
  _capacity = 0;
  _used = 0;
}

void ShenandoahFreeSet::rebuild() {
  shenandoah_assert_heaplocked();
  clear();

  for (size_t idx = 0; idx < _heap->num_regions(); idx++) {
    ShenandoahHeapRegion* region = _heap->get_region(idx);
    if (region->is_alloc_allowed() || region->is_trash()) {
      assert(!region->is_cset(), "Shouldn't be adding those to the free set");

      // Do not add regions that would surely fail allocation
      if (has_no_alloc_capacity(region)) continue;

      _capacity += alloc_capacity(region);
      assert(_used <= _capacity, "must not use more than we have");

      assert(!is_mutator_free(idx), "We are about to add it, it shouldn't be there already");
      _mutator_free_bitmap.set_bit(idx);
    }
  }

  // Evac reserve: reserve trailing space for evacuations
  size_t to_reserve = _heap->max_capacity() / 100 * ShenandoahEvacReserve;
  size_t reserved = 0;

  for (size_t idx = _heap->num_regions() - 1; idx > 0; idx--) {
    if (reserved >= to_reserve) break;

    ShenandoahHeapRegion* region = _heap->get_region(idx);
    if (_mutator_free_bitmap.at(idx) && can_allocate_from(region)) {
      _mutator_free_bitmap.clear_bit(idx);
      _collector_free_bitmap.set_bit(idx);
      size_t ac = alloc_capacity(region);
      _capacity -= ac;
      reserved += ac;
    }
  }

  recompute_bounds();
  assert_bounds();
}

void ShenandoahFreeSet::log_status() {
  shenandoah_assert_heaplocked();

  LogTarget(Info, gc, ergo) lt;
  if (lt.is_enabled()) {
    ResourceMark rm;
    LogStream ls(lt);

    {
      size_t last_idx = 0;
      size_t max = 0;
      size_t max_contig = 0;
      size_t empty_contig = 0;

      size_t total_used = 0;
      size_t total_free = 0;
      size_t total_free_ext = 0;

      for (size_t idx = _mutator_leftmost; idx <= _mutator_rightmost; idx++) {
        if (is_mutator_free(idx)) {
          ShenandoahHeapRegion *r = _heap->get_region(idx);
          size_t free = alloc_capacity(r);

          max = MAX2(max, free);

          if (r->is_empty()) {
            total_free_ext += free;
            if (last_idx + 1 == idx) {
              empty_contig++;
            } else {
              empty_contig = 1;
            }
          } else {
            empty_contig = 0;
          }

          total_used += r->used();
          total_free += free;

          max_contig = MAX2(max_contig, empty_contig);
          last_idx = idx;
        }
      }

      size_t max_humongous = max_contig * ShenandoahHeapRegion::region_size_bytes();
      size_t free = capacity() - used();

      ls.print("Free: " SIZE_FORMAT "%s, Max: " SIZE_FORMAT "%s regular, " SIZE_FORMAT "%s humongous, ",
               byte_size_in_proper_unit(total_free),    proper_unit_for_byte_size(total_free),
               byte_size_in_proper_unit(max),           proper_unit_for_byte_size(max),
               byte_size_in_proper_unit(max_humongous), proper_unit_for_byte_size(max_humongous)
      );

      ls.print("Frag: ");
      size_t frag_ext;
      if (total_free_ext > 0) {
        frag_ext = 100 - (100 * max_humongous / total_free_ext);
      } else {
        frag_ext = 0;
      }
      ls.print(SIZE_FORMAT "%% external, ", frag_ext);

      size_t frag_int;
      if (mutator_count() > 0) {
        frag_int = (100 * (total_used / mutator_count()) / ShenandoahHeapRegion::region_size_bytes());
      } else {
        frag_int = 0;
      }
      ls.print(SIZE_FORMAT "%% internal; ", frag_int);
    }

    {
      size_t max = 0;
      size_t total_free = 0;

      for (size_t idx = _collector_leftmost; idx <= _collector_rightmost; idx++) {
        if (is_collector_free(idx)) {
          ShenandoahHeapRegion *r = _heap->get_region(idx);
          size_t free = alloc_capacity(r);
          max = MAX2(max, free);
          total_free += free;
        }
      }

      ls.print_cr("Reserve: " SIZE_FORMAT "%s, Max: " SIZE_FORMAT "%s",
                  byte_size_in_proper_unit(total_free), proper_unit_for_byte_size(total_free),
                  byte_size_in_proper_unit(max),        proper_unit_for_byte_size(max));
    }
  }
}

HeapWord* ShenandoahFreeSet::allocate(ShenandoahAllocRequest& req, bool& in_new_region) {
  shenandoah_assert_heaplocked();
  assert_bounds();

  if (req.size() > ShenandoahHeapRegion::humongous_threshold_words()) {
    switch (req.type()) {
      case ShenandoahAllocRequest::_alloc_shared:
      case ShenandoahAllocRequest::_alloc_shared_gc:
        in_new_region = true;
        return allocate_contiguous(req);
      case ShenandoahAllocRequest::_alloc_plab:
      case ShenandoahAllocRequest::_alloc_gclab:
      case ShenandoahAllocRequest::_alloc_tlab:
        in_new_region = false;
        assert(false, "Trying to allocate TLAB larger than the humongous threshold: " SIZE_FORMAT " > " SIZE_FORMAT,
               req.size(), ShenandoahHeapRegion::humongous_threshold_words());
        return NULL;
      default:
        ShouldNotReachHere();
        return NULL;
    }
  } else {
    return allocate_single(req, in_new_region);
  }
}

size_t ShenandoahFreeSet::unsafe_peek_free() const {
  // Deliberately not locked, this method is unsafe when free set is modified.

  for (size_t index = _mutator_leftmost; index <= _mutator_rightmost; index++) {
    if (index < _max && is_mutator_free(index)) {
      ShenandoahHeapRegion* r = _heap->get_region(index);
      if (r->free() >= MinTLABSize) {
        return r->free();
      }
    }
  }

  // It appears that no regions left
  return 0;
}

void ShenandoahFreeSet::print_on(outputStream* out) const {
  out->print_cr("Mutator Free Set: " SIZE_FORMAT "", mutator_count());
  for (size_t index = _mutator_leftmost; index <= _mutator_rightmost; index++) {
    if (is_mutator_free(index)) {
      _heap->get_region(index)->print_on(out);
    }
  }
  out->print_cr("Collector Free Set: " SIZE_FORMAT "", collector_count());
  for (size_t index = _collector_leftmost; index <= _collector_rightmost; index++) {
    if (is_collector_free(index)) {
      _heap->get_region(index)->print_on(out);
    }
  }
}

/*
 * Internal fragmentation metric: describes how fragmented the heap regions are.
 *
 * It is derived as:
 *
 *               sum(used[i]^2, i=0..k)
 *   IF = 1 - ------------------------------
 *              C * sum(used[i], i=0..k)
 *
 * ...where k is the number of regions in computation, C is the region capacity, and
 * used[i] is the used space in the region.
 *
 * The non-linearity causes IF to be lower for the cases where the same total heap
 * used is densely packed. For example:
 *   a) Heap is completely full  => IF = 0
 *   b) Heap is half full, first 50% regions are completely full => IF = 0
 *   c) Heap is half full, each region is 50% full => IF = 1/2
 *   d) Heap is quarter full, first 50% regions are completely full => IF = 0
 *   e) Heap is quarter full, each region is 25% full => IF = 3/4
 *   f) Heap has one small object per each region => IF =~ 1
 */
double ShenandoahFreeSet::internal_fragmentation() {
  double squared = 0;
  double linear = 0;
  int count = 0;

  for (size_t index = _mutator_leftmost; index <= _mutator_rightmost; index++) {
    if (is_mutator_free(index)) {
      ShenandoahHeapRegion* r = _heap->get_region(index);
      size_t used = r->used();
      squared += used * used;
      linear += used;
      count++;
    }
  }

  if (count > 0) {
    double s = squared / (ShenandoahHeapRegion::region_size_bytes() * linear);
    return 1 - s;
  } else {
    return 0;
  }
}

/*
 * External fragmentation metric: describes how fragmented the heap is.
 *
 * It is derived as:
 *
 *   EF = 1 - largest_contiguous_free / total_free
 *
 * For example:
 *   a) Heap is completely empty => EF = 0
 *   b) Heap is completely full => EF = 0
 *   c) Heap is first-half full => EF = 1/2
 *   d) Heap is half full, full and empty regions interleave => EF =~ 1
 */
double ShenandoahFreeSet::external_fragmentation() {
  size_t last_idx = 0;
  size_t max_contig = 0;
  size_t empty_contig = 0;

  size_t free = 0;

  for (size_t index = _mutator_leftmost; index <= _mutator_rightmost; index++) {
    if (is_mutator_free(index)) {
      ShenandoahHeapRegion* r = _heap->get_region(index);
      if (r->is_empty()) {
        free += ShenandoahHeapRegion::region_size_bytes();
        if (last_idx + 1 == index) {
          empty_contig++;
        } else {
          empty_contig = 1;
        }
      } else {
        empty_contig = 0;
      }

      max_contig = MAX2(max_contig, empty_contig);
      last_idx = index;
    }
  }

  if (free > 0) {
    return 1 - (1.0 * max_contig * ShenandoahHeapRegion::region_size_bytes() / free);
  } else {
    return 0;
  }
}

#ifdef ASSERT
void ShenandoahFreeSet::assert_bounds() const {
  // Performance invariants. Failing these would not break the free set, but performance
  // would suffer.
  assert (_mutator_leftmost <= _max, "leftmost in bounds: "  SIZE_FORMAT " < " SIZE_FORMAT, _mutator_leftmost,  _max);
  assert (_mutator_rightmost < _max, "rightmost in bounds: " SIZE_FORMAT " < " SIZE_FORMAT, _mutator_rightmost, _max);

  assert (_mutator_leftmost == _max || is_mutator_free(_mutator_leftmost),  "leftmost region should be free: " SIZE_FORMAT,  _mutator_leftmost);
  assert (_mutator_rightmost == 0   || is_mutator_free(_mutator_rightmost), "rightmost region should be free: " SIZE_FORMAT, _mutator_rightmost);

  size_t beg_off = _mutator_free_bitmap.get_next_one_offset(0);
  size_t end_off = _mutator_free_bitmap.get_next_one_offset(_mutator_rightmost + 1);
  assert (beg_off >= _mutator_leftmost, "free regions before the leftmost: " SIZE_FORMAT ", bound " SIZE_FORMAT, beg_off, _mutator_leftmost);
  assert (end_off == _max,      "free regions past the rightmost: " SIZE_FORMAT ", bound " SIZE_FORMAT,  end_off, _mutator_rightmost);

  assert (_collector_leftmost <= _max, "leftmost in bounds: "  SIZE_FORMAT " < " SIZE_FORMAT, _collector_leftmost,  _max);
  assert (_collector_rightmost < _max, "rightmost in bounds: " SIZE_FORMAT " < " SIZE_FORMAT, _collector_rightmost, _max);

  assert (_collector_leftmost == _max || is_collector_free(_collector_leftmost),  "leftmost region should be free: " SIZE_FORMAT,  _collector_leftmost);
  assert (_collector_rightmost == 0   || is_collector_free(_collector_rightmost), "rightmost region should be free: " SIZE_FORMAT, _collector_rightmost);

  beg_off = _collector_free_bitmap.get_next_one_offset(0);
  end_off = _collector_free_bitmap.get_next_one_offset(_collector_rightmost + 1);
  assert (beg_off >= _collector_leftmost, "free regions before the leftmost: " SIZE_FORMAT ", bound " SIZE_FORMAT, beg_off, _collector_leftmost);
  assert (end_off == _max,      "free regions past the rightmost: " SIZE_FORMAT ", bound " SIZE_FORMAT,  end_off, _collector_rightmost);
}
#endif<|MERGE_RESOLUTION|>--- conflicted
+++ resolved
@@ -114,32 +114,6 @@
     case ShenandoahAllocRequest::_alloc_gclab:
     case ShenandoahAllocRequest::_alloc_plab:
     case ShenandoahAllocRequest::_alloc_shared_gc: {
-<<<<<<< HEAD
-      // size_t is unsigned, need to dodge underflow when _leftmost = 0
-
-      // Fast-path: try to allocate in the collector view first
-      for (size_t c = _collector_rightmost + 1; c > _collector_leftmost; c--) {
-        size_t idx = c - 1;
-        if (is_collector_free(idx)) {
-          ShenandoahHeapRegion* r = _heap->get_region(idx);
-          if (r->is_young() && req.is_old()) {
-            // We don't want to cannibalize a young region to satisfy
-            // an evacuation from an old region.
-            continue;
-          }
-          HeapWord* result = try_allocate_in(r, req, in_new_region);
-          if (result != NULL) {
-            if (r->is_old()) {
-              // Mark the entire range of the evacuated object as dirty.  At next remembered set scan,
-              // we will clear dirty bits that do not hold interesting pointers.  It's more efficient to
-              // do this in batch, in a background GC thread than to try to carefully dirty only cards
-              // that hold interesting pointers right now.
-              ShenandoahHeap::heap()->card_scan()->mark_range_as_dirty(result, req.actual_size());
-            }
-            return result;
-          }
-        }
-=======
       // First try to fit into a region that is already in use in the same generation.
       HeapWord* result = allocate_with_affiliation(req.affiliation(), req, in_new_region);
       if (result != NULL) {
@@ -149,7 +123,6 @@
       result = allocate_with_affiliation(FREE, req, in_new_region);
       if (result != NULL) {
         return result;
->>>>>>> 41ed8466
       }
 
       // No dice. Can we borrow space from mutator view?
@@ -166,16 +139,6 @@
             flip_to_gc(r);
             HeapWord *result = try_allocate_in(r, req, in_new_region);
             if (result != NULL) {
-<<<<<<< HEAD
-              if (r->is_old()) {
-                // Mark the entire range of the evacuated object as dirty.  At next remembered set scan,
-                // we will clear dirty bits that do not hold interesting pointers.  It's more efficient to
-                // do this in batch, in a background GC thread than to try to carefully dirty only cards
-                // that hold interesting pointers right now.
-                ShenandoahHeap::heap()->card_scan()->mark_range_as_dirty(result, req.actual_size());
-              }
-=======
->>>>>>> 41ed8466
               return result;
             }
           }
