--- conflicted
+++ resolved
@@ -68,22 +68,12 @@
     ShenandoahParallelWorkerSession worker_session(worker_id);
     ShenandoahHeapRegion* r = _regions->next();
     while (r != NULL) {
-<<<<<<< HEAD
-      if (r->is_young()) {
-        // The thread that first encounters a humongous start region is responsible
-        // for promoting the continuation regions so we need this guard here to
-        // keep other worker threads from trying to promote the continuations.
-        if (r->age() >= InitialTenuringThreshold && !r->is_humongous_continuation()) {
-          size_t promoted = r->promote(false);
-          Atomic::add(&_promoted, promoted);
-        }
-=======
       if (r->is_young() && r->age() >= InitialTenuringThreshold && ((r->is_regular() && !r->has_young_lab_flag()) || r->is_humongous_start())) {
-        // The above condition filtered out humongous continuations, among other states.
-        // Here we rely on promote() below promoting related continuation regions when encountering a homongous start.
-        size_t promoted = r->promote();
+        // The thread that first encounters a humongous start region promotes the associated humonogous continuations,
+        // so we do not process humongous continuations directly.  Below, we rely on promote() to promote related
+        // continuation regions when encountering a homongous start.
+        size_t promoted = r->promote(false);
         Atomic::add(&_promoted, promoted);
->>>>>>> 41ed8466
       }
       r = _regions->next();
     }
