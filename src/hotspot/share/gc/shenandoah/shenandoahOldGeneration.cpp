--- conflicted
+++ resolved
@@ -433,11 +433,7 @@
   ShenandoahHeap* heap = ShenandoahHeap::heap();
   switch (new_state) {
     case IDLE:
-<<<<<<< HEAD
       // GC cancellation can send us back to IDLE from any state.
-=======
-      // fix by merge: assert(_state == MARKING || _state == WAITING_FOR_EVAC, "Must come from marking or evacuating.");
->>>>>>> 581d2eee
       assert(!heap->is_concurrent_old_mark_in_progress(), "Cannot become idle during old mark.");
       assert(!heap->mode()->is_generational() ||
              (_old_heuristics->unprocessed_old_collection_candidates() == 0), "Cannot become idle with collection candidates");
@@ -459,12 +455,7 @@
       assert(heap->is_concurrent_old_mark_in_progress(), "Should be marking old now.");
       return true;
     case WAITING_FOR_EVAC:
-<<<<<<< HEAD
       assert(_state == MARKING, "Cannot have old collection candidates without first marking, state is '%s'", state_name(_state));
-=======
-      assert(_state == MARKING, "Cannot have old collection candidates without first marking.");
-      assert(heap->mode()->is_generational(), "WAITING state is only relevant to generational mode");
->>>>>>> 581d2eee
       assert(_old_heuristics->unprocessed_old_collection_candidates() > 0, "Must have collection candidates here.");
       return true;
     case WAITING_FOR_FILL:
