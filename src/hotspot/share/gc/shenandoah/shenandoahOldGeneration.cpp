/*
 * Copyright Amazon.com Inc. or its affiliates. All Rights Reserved.
 * DO NOT ALTER OR REMOVE COPYRIGHT NOTICES OR THIS FILE HEADER.
 *
 * This code is free software; you can redistribute it and/or modify it
 * under the terms of the GNU General Public License version 2 only, as
 * published by the Free Software Foundation.
 *
 * This code is distributed in the hope that it will be useful, but WITHOUT
 * ANY WARRANTY; without even the implied warranty of MERCHANTABILITY or
 * FITNESS FOR A PARTICULAR PURPOSE.  See the GNU General Public License
 * version 2 for more details (a copy is included in the LICENSE file that
 * accompanied this code).
 *
 * You should have received a copy of the GNU General Public License version
 * 2 along with this work; if not, write to the Free Software Foundation,
 * Inc., 51 Franklin St, Fifth Floor, Boston, MA 02110-1301 USA.
 *
 * Please contact Oracle, 500 Oracle Parkway, Redwood Shores, CA 94065 USA
 * or visit www.oracle.com if you need additional information or have any
 * questions.
 *
 */


#include "precompiled.hpp"

#include "gc/shared/strongRootsScope.hpp"
#include "gc/shenandoah/shenandoahCollectorPolicy.hpp"
#include "gc/shenandoah/heuristics/shenandoahOldHeuristics.hpp"
#include "gc/shenandoah/shenandoahAsserts.hpp"
#include "gc/shenandoah/shenandoahFreeSet.hpp"
#include "gc/shenandoah/shenandoahGenerationalHeap.hpp"
#include "gc/shenandoah/shenandoahHeap.hpp"
#include "gc/shenandoah/shenandoahHeap.inline.hpp"
#include "gc/shenandoah/shenandoahHeapRegion.hpp"
#include "gc/shenandoah/shenandoahHeapRegionClosures.hpp"
#include "gc/shenandoah/shenandoahMarkClosures.hpp"
#include "gc/shenandoah/shenandoahMonitoringSupport.hpp"
#include "gc/shenandoah/shenandoahOldGeneration.hpp"
#include "gc/shenandoah/shenandoahOopClosures.inline.hpp"
#include "gc/shenandoah/shenandoahReferenceProcessor.hpp"
#include "gc/shenandoah/shenandoahScanRemembered.inline.hpp"
#include "gc/shenandoah/shenandoahUtils.hpp"
#include "gc/shenandoah/shenandoahWorkerPolicy.hpp"
#include "gc/shenandoah/shenandoahYoungGeneration.hpp"
#include "runtime/threads.hpp"
#include "utilities/events.hpp"

class ShenandoahFlushAllSATB : public ThreadClosure {
private:
  SATBMarkQueueSet& _satb_qset;

public:
  explicit ShenandoahFlushAllSATB(SATBMarkQueueSet& satb_qset) :
    _satb_qset(satb_qset) {}

  void do_thread(Thread* thread) {
    // Transfer any partial buffer to the qset for completed buffer processing.
    _satb_qset.flush_queue(ShenandoahThreadLocalData::satb_mark_queue(thread));
  }
};

class ShenandoahProcessOldSATB : public SATBBufferClosure {
private:
  ShenandoahObjToScanQueue*       _queue;
  ShenandoahHeap*                 _heap;
  ShenandoahMarkingContext* const _mark_context;
  size_t                          _trashed_oops;

public:
  explicit ShenandoahProcessOldSATB(ShenandoahObjToScanQueue* q) :
    _queue(q),
    _heap(ShenandoahHeap::heap()),
    _mark_context(_heap->marking_context()),
    _trashed_oops(0) {}

  void do_buffer(void** buffer, size_t size) {
    assert(size == 0 || !_heap->has_forwarded_objects() || _heap->is_concurrent_old_mark_in_progress(), "Forwarded objects are not expected here");
    for (size_t i = 0; i < size; ++i) {
      oop *p = (oop *) &buffer[i];
      ShenandoahHeapRegion* region = _heap->heap_region_containing(*p);
      if (region->is_old() && region->is_active()) {
          ShenandoahMark::mark_through_ref<oop, OLD>(p, _queue, nullptr, _mark_context, false);
      } else {
        _trashed_oops++;
      }
    }
  }

  size_t trashed_oops() {
    return _trashed_oops;
  }
};

class ShenandoahPurgeSATBTask : public WorkerTask {
private:
  ShenandoahObjToScanQueueSet* _mark_queues;
  volatile size_t             _trashed_oops;

public:
  explicit ShenandoahPurgeSATBTask(ShenandoahObjToScanQueueSet* queues) :
    WorkerTask("Purge SATB"),
    _mark_queues(queues),
    _trashed_oops(0) {
    Threads::change_thread_claim_token();
  }

  ~ShenandoahPurgeSATBTask() {
    if (_trashed_oops > 0) {
      log_info(gc)("Purged " SIZE_FORMAT " oops from old generation SATB buffers", _trashed_oops);
    }
  }

  void work(uint worker_id) {
    ShenandoahParallelWorkerSession worker_session(worker_id);
    ShenandoahSATBMarkQueueSet &satb_queues = ShenandoahBarrierSet::satb_mark_queue_set();
    ShenandoahFlushAllSATB flusher(satb_queues);
    Threads::possibly_parallel_threads_do(true /* is_par */, &flusher);

    ShenandoahObjToScanQueue* mark_queue = _mark_queues->queue(worker_id);
    ShenandoahProcessOldSATB processor(mark_queue);
    while (satb_queues.apply_closure_to_completed_buffer(&processor)) {}

    Atomic::add(&_trashed_oops, processor.trashed_oops());
  }
};

class ShenandoahConcurrentCoalesceAndFillTask : public WorkerTask {
private:
  uint                    _nworkers;
  ShenandoahHeapRegion**  _coalesce_and_fill_region_array;
  uint                    _coalesce_and_fill_region_count;
  volatile bool           _is_preempted;

public:
  ShenandoahConcurrentCoalesceAndFillTask(uint nworkers,
                                          ShenandoahHeapRegion** coalesce_and_fill_region_array,
                                          uint region_count) :
    WorkerTask("Shenandoah Concurrent Coalesce and Fill"),
    _nworkers(nworkers),
    _coalesce_and_fill_region_array(coalesce_and_fill_region_array),
    _coalesce_and_fill_region_count(region_count),
    _is_preempted(false) {
  }

  void work(uint worker_id) {
    for (uint region_idx = worker_id; region_idx < _coalesce_and_fill_region_count; region_idx += _nworkers) {
      ShenandoahHeapRegion* r = _coalesce_and_fill_region_array[region_idx];
      if (r->is_humongous()) {
        // There is only one object in this region and it is not garbage,
        // so no need to coalesce or fill.
        continue;
      }

      if (!r->oop_fill_and_coalesce()) {
        // Coalesce and fill has been preempted
        Atomic::store(&_is_preempted, true);
        return;
      }
    }
  }

  // Value returned from is_completed() is only valid after all worker thread have terminated.
  bool is_completed() {
    return !Atomic::load(&_is_preempted);
  }
};

ShenandoahOldGeneration::ShenandoahOldGeneration(uint max_queues, size_t max_capacity, size_t soft_max_capacity)
  : ShenandoahGeneration(OLD, max_queues, max_capacity, soft_max_capacity),
    _coalesce_and_fill_region_array(NEW_C_HEAP_ARRAY(ShenandoahHeapRegion*, ShenandoahHeap::heap()->num_regions(), mtGC)),
    _old_heuristics(nullptr),
    _region_balance(0),
    _promoted_reserve(0),
    _promoted_expended(0),
    _promotion_potential(0),
    _pad_for_promote_in_place(0),
    _promotable_humongous_regions(0),
    _promotable_regular_regions(0),
    _state(WAITING_FOR_BOOTSTRAP),
    _growth_before_compaction(INITIAL_GROWTH_BEFORE_COMPACTION),
    _min_growth_before_compaction ((ShenandoahMinOldGenGrowthPercent * FRACTIONAL_DENOMINATOR) / 100)
{
  _live_bytes_after_last_mark = ShenandoahHeap::heap()->capacity() * INITIAL_LIVE_FRACTION / FRACTIONAL_DENOMINATOR;
  // Always clear references for old generation
  ref_processor()->set_soft_reference_policy(true);
}

void ShenandoahOldGeneration::set_promoted_reserve(size_t new_val) {
  shenandoah_assert_heaplocked_or_safepoint();
  _promoted_reserve = new_val;
}

size_t ShenandoahOldGeneration::get_promoted_reserve() const {
  return _promoted_reserve;
}

void ShenandoahOldGeneration::augment_promoted_reserve(size_t increment) {
  shenandoah_assert_heaplocked_or_safepoint();
  _promoted_reserve += increment;
}

void ShenandoahOldGeneration::reset_promoted_expended() {
  shenandoah_assert_heaplocked_or_safepoint();
  Atomic::store(&_promoted_expended, (size_t) 0);
}

size_t ShenandoahOldGeneration::expend_promoted(size_t increment) {
  shenandoah_assert_heaplocked_or_safepoint();
  assert(get_promoted_expended() + increment <= get_promoted_reserve(), "Do not expend more promotion than budgeted");
  return Atomic::add(&_promoted_expended, increment);
}

size_t ShenandoahOldGeneration::unexpend_promoted(size_t decrement) {
  return Atomic::sub(&_promoted_expended, decrement);
}

size_t ShenandoahOldGeneration::get_promoted_expended() {
  return Atomic::load(&_promoted_expended);
}

size_t ShenandoahOldGeneration::get_live_bytes_after_last_mark() const {
  return _live_bytes_after_last_mark;
}

void ShenandoahOldGeneration::set_live_bytes_after_last_mark(size_t bytes) {
  _live_bytes_after_last_mark = bytes;
  _growth_before_compaction /= 2;
  if (_growth_before_compaction < _min_growth_before_compaction) {
    _growth_before_compaction = _min_growth_before_compaction;
  }
}

void ShenandoahOldGeneration::handle_failed_transfer() {
  _old_heuristics->trigger_cannot_expand();
}

size_t ShenandoahOldGeneration::usage_trigger_threshold() const {
  size_t result = _live_bytes_after_last_mark + (_live_bytes_after_last_mark * _growth_before_compaction) / FRACTIONAL_DENOMINATOR;
  return result;
}

bool ShenandoahOldGeneration::contains(ShenandoahHeapRegion* region) const {
  // TODO: Should this be region->is_old() instead?
  return !region->is_young();
}

void ShenandoahOldGeneration::parallel_heap_region_iterate(ShenandoahHeapRegionClosure* cl) {
  ShenandoahIncludeRegionClosure<OLD_GENERATION> old_regions_cl(cl);
  ShenandoahHeap::heap()->parallel_heap_region_iterate(&old_regions_cl);
}

void ShenandoahOldGeneration::heap_region_iterate(ShenandoahHeapRegionClosure* cl) {
  ShenandoahIncludeRegionClosure<OLD_GENERATION> old_regions_cl(cl);
  ShenandoahHeap::heap()->heap_region_iterate(&old_regions_cl);
}

void ShenandoahOldGeneration::set_concurrent_mark_in_progress(bool in_progress) {
  ShenandoahHeap::heap()->set_concurrent_old_mark_in_progress(in_progress);
}

bool ShenandoahOldGeneration::is_concurrent_mark_in_progress() {
  return ShenandoahHeap::heap()->is_concurrent_old_mark_in_progress();
}

void ShenandoahOldGeneration::cancel_marking() {
  if (is_concurrent_mark_in_progress()) {
    log_info(gc)("Abandon SATB buffers");
    ShenandoahBarrierSet::satb_mark_queue_set().abandon_partial_marking();
  }

  ShenandoahGeneration::cancel_marking();
}

void ShenandoahOldGeneration::prepare_gc() {
  // Now that we have made the old generation parsable, it is safe to reset the mark bitmap.
  assert(state() != FILLING, "Cannot reset old without making it parsable");

  ShenandoahGeneration::prepare_gc();
}

bool ShenandoahOldGeneration::entry_coalesce_and_fill() {
  ShenandoahHeap* const heap = ShenandoahHeap::heap();

  static const char* msg = "Coalescing and filling (OLD)";
  ShenandoahConcurrentPhase gc_phase(msg, ShenandoahPhaseTimings::coalesce_and_fill);

  // TODO: I don't think we're using these concurrent collection counters correctly.
  TraceCollectorStats tcs(heap->monitoring_support()->concurrent_collection_counters());
  EventMark em("%s", msg);
  ShenandoahWorkerScope scope(heap->workers(),
                              ShenandoahWorkerPolicy::calc_workers_for_conc_marking(),
                              msg);

  return coalesce_and_fill();
}

// Make the old generation regions parsable, so they can be safely
// scanned when looking for objects in memory indicated by dirty cards.
bool ShenandoahOldGeneration::coalesce_and_fill() {
  ShenandoahHeap* const heap = ShenandoahHeap::heap();
  transition_to(FILLING);

  WorkerThreads* workers = heap->workers();
  uint nworkers = workers->active_workers();

  log_debug(gc)("Starting (or resuming) coalesce-and-fill of old heap regions");

  // This code will see the same set of regions to fill on each resumption as it did
  // on the initial run. That's okay because each region keeps track of its own coalesce
  // and fill state. Regions that were filled on a prior attempt will not try to fill again.
  uint coalesce_and_fill_regions_count = heuristics()->get_coalesce_and_fill_candidates(_coalesce_and_fill_region_array);
  assert(coalesce_and_fill_regions_count <= heap->num_regions(), "Sanity");
  ShenandoahConcurrentCoalesceAndFillTask task(nworkers, _coalesce_and_fill_region_array, coalesce_and_fill_regions_count);

  workers->run_task(&task);
  if (task.is_completed()) {
    abandon_collection_candidates();
    return true;
  } else {
    // Coalesce-and-fill has been preempted. We'll finish that effort in the future.  Do not invoke
    // ShenandoahGeneration::prepare_gc() until coalesce-and-fill is done because it resets the mark bitmap
    // and invokes set_mark_incomplete().  Coalesce-and-fill depends on the mark bitmap.
    log_debug(gc)("Suspending coalesce-and-fill of old heap regions");
    return false;
  }
}

void ShenandoahOldGeneration::transfer_pointers_from_satb() {
  ShenandoahHeap* heap = ShenandoahHeap::heap();
  shenandoah_assert_safepoint();
  assert(heap->is_concurrent_old_mark_in_progress(), "Only necessary during old marking.");
  log_info(gc)("Transfer SATB buffers");
  uint nworkers = heap->workers()->active_workers();
  StrongRootsScope scope(nworkers);

  ShenandoahPurgeSATBTask purge_satb_task(task_queues());
  heap->workers()->run_task(&purge_satb_task);
}

bool ShenandoahOldGeneration::contains(oop obj) const {
  return ShenandoahHeap::heap()->is_in_old(obj);
}

void ShenandoahOldGeneration::prepare_regions_and_collection_set(bool concurrent) {
  ShenandoahHeap* heap = ShenandoahHeap::heap();
  assert(!heap->is_full_gc_in_progress(), "Only for concurrent and degenerated GC");

  {
    ShenandoahGCPhase phase(concurrent ?
        ShenandoahPhaseTimings::final_update_region_states :
        ShenandoahPhaseTimings::degen_gc_final_update_region_states);
    ShenandoahFinalMarkUpdateRegionStateClosure cl(complete_marking_context());

    parallel_heap_region_iterate(&cl);
    heap->assert_pinned_region_status();
  }

  {
    // This doesn't actually choose a collection set, but prepares a list of
    // regions as 'candidates' for inclusion in a mixed collection.
    ShenandoahGCPhase phase(concurrent ?
        ShenandoahPhaseTimings::choose_cset :
        ShenandoahPhaseTimings::degen_gc_choose_cset);
    ShenandoahHeapLocker locker(heap->lock());
    _old_heuristics->prepare_for_old_collections();
  }

  {
    // Though we did not choose a collection set above, we still may have
    // freed up immediate garbage regions so proceed with rebuilding the free set.
    ShenandoahGCPhase phase(concurrent ?
        ShenandoahPhaseTimings::final_rebuild_freeset :
        ShenandoahPhaseTimings::degen_gc_final_rebuild_freeset);
    ShenandoahHeapLocker locker(heap->lock());
    size_t cset_young_regions, cset_old_regions;
    size_t first_old, last_old, num_old;
    heap->free_set()->prepare_to_rebuild(cset_young_regions, cset_old_regions, first_old, last_old, num_old);
    // This is just old-gen completion.  No future budgeting required here.  The only reason to rebuild the freeset here
    // is in case there was any immediate old garbage identified.
    heap->free_set()->rebuild(cset_young_regions, cset_old_regions);
  }
}

const char* ShenandoahOldGeneration::state_name(State state) {
  switch (state) {
    case WAITING_FOR_BOOTSTRAP: return "Waiting for Bootstrap";
    case FILLING:               return "Coalescing";
    case BOOTSTRAPPING:         return "Bootstrapping";
    case MARKING:               return "Marking";
    case EVACUATING:            return "Evacuating";
    default:
      ShouldNotReachHere();
      return "Unknown";
  }
}

void ShenandoahOldGeneration::transition_to(State new_state) {
  if (_state != new_state) {
    log_info(gc)("Old generation transition from %s to %s", state_name(_state), state_name(new_state));
    validate_transition(new_state);
    _state = new_state;
  }
}

#ifdef ASSERT
// This diagram depicts the expected state transitions for marking the old generation
// and preparing for old collections. When a young generation cycle executes, the
// remembered set scan must visit objects in old regions. Visiting an object which
// has become dead on previous old cycles will result in crashes. To avoid visiting
// such objects, the remembered set scan will use the old generation mark bitmap when
// possible. It is _not_ possible to use the old generation bitmap when old marking
// is active (bitmap is not complete). For this reason, the old regions are made
// parsable _before_ the old generation bitmap is reset. The diagram does not depict
// cancellation of old collections by global or full collections.
//
// When a global collection supersedes an old collection, the global mark still
// "completes" the old mark bitmap. Subsequent remembered set scans may use the
// old generation mark bitmap, but any uncollected old regions must still be made parsable
// before the next old generation cycle begins. For this reason, a global collection may
// create mixed collection candidates and coalesce and fill candidates and will put
// the old generation in the respective states (EVACUATING or FILLING). After a Full GC,
// the mark bitmaps are all reset, all regions are parsable and the mark context will
// not be "complete". After a Full GC, remembered set scans will _not_ use the mark bitmap
// and we expect the old generation to be waiting for bootstrap.
//
//                              +-----------------+
//               +------------> |     FILLING     | <---+
//               |   +--------> |                 |     |
//               |   |          +-----------------+     |
//               |   |            |                     |
//               |   |            | Filling Complete    | <-> A global collection may
//               |   |            v                     |     move the old generation
//               |   |          +-----------------+     |     directly from waiting for
//               |   +--------> |     WAITING     |     |     bootstrap to filling or
//               |   |    +---- |  FOR BOOTSTRAP  | ----+     evacuating.
//               |   |    |     +-----------------+
//               |   |    |       |
//               |   |    |       | Reset Bitmap
//               |   |    |       v
//               |   |    |     +-----------------+     +----------------------+
//               |   |    |     |    BOOTSTRAP    | <-> |       YOUNG GC       |
//               |   |    |     |                 |     | (RSet Parses Region) |
//               |   |    |     +-----------------+     +----------------------+
//               |   |    |       |
//               |   |    |       | Old Marking
//               |   |    |       v
//               |   |    |     +-----------------+     +----------------------+
//               |   |    |     |     MARKING     | <-> |       YOUNG GC       |
//               |   +--------- |                 |     | (RSet Parses Region) |
//               |        |     +-----------------+     +----------------------+
//               |        |       |
//               |        |       | Has Evacuation Candidates
//               |        |       v
//               |        |     +-----------------+     +--------------------+
//               |        +---> |    EVACUATING   | <-> |      YOUNG GC      |
//               +------------- |                 |     | (RSet Uses Bitmap) |
//                              +-----------------+     +--------------------+
//
//
//
void ShenandoahOldGeneration::validate_transition(State new_state) {
  ShenandoahHeap* heap = ShenandoahHeap::heap();
  switch (new_state) {
    case FILLING:
      assert(_state != BOOTSTRAPPING, "Cannot beging making old regions parsable after bootstrapping");
      assert(is_mark_complete(), "Cannot begin filling without first completing marking, state is '%s'", state_name(_state));
      assert(_old_heuristics->has_coalesce_and_fill_candidates(), "Cannot begin filling without something to fill.");
      break;
    case WAITING_FOR_BOOTSTRAP:
      // GC cancellation can send us back here from any state.
      validate_waiting_for_bootstrap();
      break;
    case BOOTSTRAPPING:
      assert(_state == WAITING_FOR_BOOTSTRAP, "Cannot reset bitmap without making old regions parsable, state is '%s'", state_name(_state));
      assert(_old_heuristics->unprocessed_old_collection_candidates() == 0, "Cannot bootstrap with mixed collection candidates");
      assert(!heap->is_prepare_for_old_mark_in_progress(), "Cannot still be making old regions parsable.");
      break;
    case MARKING:
      assert(_state == BOOTSTRAPPING, "Must have finished bootstrapping before marking, state is '%s'", state_name(_state));
      assert(heap->young_generation()->old_gen_task_queues() != nullptr, "Young generation needs old mark queues.");
      assert(heap->is_concurrent_old_mark_in_progress(), "Should be marking old now.");
      break;
    case EVACUATING:
      assert(_state == WAITING_FOR_BOOTSTRAP || _state == MARKING, "Cannot have old collection candidates without first marking, state is '%s'", state_name(_state));
      assert(_old_heuristics->unprocessed_old_collection_candidates() > 0, "Must have collection candidates here.");
      break;
    default:
      fatal("Unknown new state");
  }
}

bool ShenandoahOldGeneration::validate_waiting_for_bootstrap() {
  ShenandoahHeap* heap = ShenandoahHeap::heap();
  assert(!heap->is_concurrent_old_mark_in_progress(), "Cannot become ready for bootstrap during old mark.");
  assert(heap->young_generation()->old_gen_task_queues() == nullptr, "Cannot become ready for bootstrap when still setup for bootstrapping.");
  assert(!is_concurrent_mark_in_progress(), "Cannot be marking in IDLE");
  assert(!heap->young_generation()->is_bootstrap_cycle(), "Cannot have old mark queues if IDLE");
  assert(!heuristics()->has_coalesce_and_fill_candidates(), "Cannot have coalesce and fill candidates in IDLE");
  assert(heuristics()->unprocessed_old_collection_candidates() == 0, "Cannot have mixed collection candidates in IDLE");
  return true;
}
#endif

ShenandoahHeuristics* ShenandoahOldGeneration::initialize_heuristics(ShenandoahMode* gc_mode) {
  _old_heuristics = new ShenandoahOldHeuristics(this);
  _old_heuristics->set_guaranteed_gc_interval(ShenandoahGuaranteedOldGCInterval);
  _heuristics = _old_heuristics;
  return _heuristics;
}

void ShenandoahOldGeneration::record_success_concurrent(bool abbreviated) {
  heuristics()->record_success_concurrent(abbreviated);
  ShenandoahHeap::heap()->shenandoah_policy()->record_success_old();
}

void ShenandoahOldGeneration::handle_failed_evacuation() {
  if (_failed_evacuation.try_set()) {
    log_info(gc)("Old gen evac failure.");
  }
}

void ShenandoahOldGeneration::handle_failed_promotion(Thread* thread, size_t size) {
  // We squelch excessive reports to reduce noise in logs.
  const size_t MaxReportsPerEpoch = 4;
  static size_t last_report_epoch = 0;
  static size_t epoch_report_count = 0;
  auto heap = ShenandoahGenerationalHeap::heap();

  size_t promotion_reserve;
  size_t promotion_expended;

  const size_t gc_id = heap->control_thread()->get_gc_id();

  if ((gc_id != last_report_epoch) || (epoch_report_count++ < MaxReportsPerEpoch)) {
    {
      // Promotion failures should be very rare.  Invest in providing useful diagnostic info.
      ShenandoahHeapLocker locker(heap->lock());
      promotion_reserve = get_promoted_reserve();
      promotion_expended = get_promoted_expended();
    }
    PLAB* const plab = ShenandoahThreadLocalData::plab(thread);
    const size_t words_remaining = (plab == nullptr)? 0: plab->words_remaining();
    const char* promote_enabled = ShenandoahThreadLocalData::allow_plab_promotions(thread)? "enabled": "disabled";

    log_info(gc, ergo)("Promotion failed, size " SIZE_FORMAT ", has plab? %s, PLAB remaining: " SIZE_FORMAT
                       ", plab promotions %s, promotion reserve: " SIZE_FORMAT ", promotion expended: " SIZE_FORMAT
                       ", old capacity: " SIZE_FORMAT ", old_used: " SIZE_FORMAT ", old unaffiliated regions: " SIZE_FORMAT,
                       size * HeapWordSize, plab == nullptr? "no": "yes",
                       words_remaining * HeapWordSize, promote_enabled, promotion_reserve, promotion_expended,
                       max_capacity(), used(), free_unaffiliated_regions());

    if ((gc_id == last_report_epoch) && (epoch_report_count >= MaxReportsPerEpoch)) {
      log_info(gc, ergo)("Squelching additional promotion failure reports for current epoch");
    } else if (gc_id != last_report_epoch) {
      last_report_epoch = gc_id;
      epoch_report_count = 1;
    }
  }
}

void ShenandoahOldGeneration::handle_evacuation(HeapWord* obj, size_t words, bool promotion) {
  auto heap = ShenandoahGenerationalHeap::heap();
  auto card_scan = heap->card_scan();

  // Only register the copy of the object that won the evacuation race.
  card_scan->register_object_without_lock(obj);

  // Mark the entire range of the evacuated object as dirty.  At next remembered set scan,
  // we will clear dirty bits that do not hold interesting pointers.  It's more efficient to
  // do this in batch, in a background GC thread than to try to carefully dirty only cards
  // that hold interesting pointers right now.
  card_scan->mark_range_as_dirty(obj, words);

  if (promotion) {
    // This evacuation was a promotion, track this as allocation against old gen
    increase_allocated(words * HeapWordSize);
  }
}
<<<<<<< HEAD
=======

bool ShenandoahOldGeneration::has_unprocessed_collection_candidates() {
  return _old_heuristics->unprocessed_old_collection_candidates() > 0;
}

size_t ShenandoahOldGeneration::unprocessed_collection_candidates_live_memory() {
  return _old_heuristics->unprocessed_old_collection_candidates_live_memory();
}

void ShenandoahOldGeneration::abandon_collection_candidates() {
  _old_heuristics->abandon_collection_candidates();
}

void ShenandoahOldGeneration::prepare_for_mixed_collections_after_global_gc() {
  assert(is_mark_complete(), "Expected old generation mark to be complete after global cycle.");
  _old_heuristics->prepare_for_old_collections();
  log_info(gc)("After choosing global collection set, mixed candidates: " UINT32_FORMAT ", coalescing candidates: " SIZE_FORMAT,
               _old_heuristics->unprocessed_old_collection_candidates(),
               _old_heuristics->coalesce_and_fill_candidates_count());
}

void ShenandoahOldGeneration::maybe_trigger_collection(size_t first_old_region, size_t last_old_region, size_t old_region_count) {
  ShenandoahHeap* heap = ShenandoahHeap::heap();
  const size_t old_region_span = (first_old_region <= last_old_region)? (last_old_region + 1 - first_old_region): 0;
  const size_t allowed_old_gen_span = heap->num_regions() - (ShenandoahGenerationalHumongousReserve * heap->num_regions() / 100);

  // Tolerate lower density if total span is small.  Here's the implementation:
  //   if old_gen spans more than 100% and density < 75%, trigger old-defrag
  //   else if old_gen spans more than 87.5% and density < 62.5%, trigger old-defrag
  //   else if old_gen spans more than 75% and density < 50%, trigger old-defrag
  //   else if old_gen spans more than 62.5% and density < 37.5%, trigger old-defrag
  //   else if old_gen spans more than 50% and density < 25%, trigger old-defrag
  //
  // A previous implementation was more aggressive in triggering, resulting in degraded throughput when
  // humongous allocation was not required.

  const size_t old_available = available();
  const size_t region_size_bytes = ShenandoahHeapRegion::region_size_bytes();
  const size_t old_unaffiliated_available = free_unaffiliated_regions() * region_size_bytes;
  assert(old_available >= old_unaffiliated_available, "sanity");
  const size_t old_fragmented_available = old_available - old_unaffiliated_available;

  const size_t old_bytes_consumed = old_region_count * region_size_bytes - old_fragmented_available;
  const size_t old_bytes_spanned = old_region_span * region_size_bytes;
  const double old_density = ((double) old_bytes_consumed) / old_bytes_spanned;

  uint eighths = 8;
  for (uint i = 0; i < 5; i++) {
    size_t span_threshold = eighths * allowed_old_gen_span / 8;
    double density_threshold = (eighths - 2) / 8.0;
    if ((old_region_span >= span_threshold) && (old_density < density_threshold)) {
      heuristics()->trigger_old_is_fragmented(old_density, first_old_region, last_old_region);
      break;
    }
    eighths--;
  }

  const size_t old_used = used() + get_humongous_waste();
  const size_t trigger_threshold = usage_trigger_threshold();
  // Detects unsigned arithmetic underflow
  assert(old_used <= heap->free_set()->capacity(),
         "Old used (" SIZE_FORMAT ", " SIZE_FORMAT") must not be more than heap capacity (" SIZE_FORMAT ")",
         used(), get_humongous_waste(), heap->free_set()->capacity());

  if (old_used > trigger_threshold) {
    heuristics()->trigger_old_has_grown();
  }
}

void ShenandoahOldGeneration::parallel_region_iterate_free(ShenandoahHeapRegionClosure* cl) {
  // Iterate over old and free regions (exclude young).
  ShenandoahExcludeRegionClosure<YOUNG_GENERATION> exclude_cl(cl);
  ShenandoahGeneration::parallel_region_iterate_free(&exclude_cl);
}
>>>>>>> 10febd95
<|MERGE_RESOLUTION|>--- conflicted
+++ resolved
@@ -578,8 +578,6 @@
     increase_allocated(words * HeapWordSize);
   }
 }
-<<<<<<< HEAD
-=======
 
 bool ShenandoahOldGeneration::has_unprocessed_collection_candidates() {
   return _old_heuristics->unprocessed_old_collection_candidates() > 0;
@@ -601,57 +599,8 @@
                _old_heuristics->coalesce_and_fill_candidates_count());
 }
 
-void ShenandoahOldGeneration::maybe_trigger_collection(size_t first_old_region, size_t last_old_region, size_t old_region_count) {
-  ShenandoahHeap* heap = ShenandoahHeap::heap();
-  const size_t old_region_span = (first_old_region <= last_old_region)? (last_old_region + 1 - first_old_region): 0;
-  const size_t allowed_old_gen_span = heap->num_regions() - (ShenandoahGenerationalHumongousReserve * heap->num_regions() / 100);
-
-  // Tolerate lower density if total span is small.  Here's the implementation:
-  //   if old_gen spans more than 100% and density < 75%, trigger old-defrag
-  //   else if old_gen spans more than 87.5% and density < 62.5%, trigger old-defrag
-  //   else if old_gen spans more than 75% and density < 50%, trigger old-defrag
-  //   else if old_gen spans more than 62.5% and density < 37.5%, trigger old-defrag
-  //   else if old_gen spans more than 50% and density < 25%, trigger old-defrag
-  //
-  // A previous implementation was more aggressive in triggering, resulting in degraded throughput when
-  // humongous allocation was not required.
-
-  const size_t old_available = available();
-  const size_t region_size_bytes = ShenandoahHeapRegion::region_size_bytes();
-  const size_t old_unaffiliated_available = free_unaffiliated_regions() * region_size_bytes;
-  assert(old_available >= old_unaffiliated_available, "sanity");
-  const size_t old_fragmented_available = old_available - old_unaffiliated_available;
-
-  const size_t old_bytes_consumed = old_region_count * region_size_bytes - old_fragmented_available;
-  const size_t old_bytes_spanned = old_region_span * region_size_bytes;
-  const double old_density = ((double) old_bytes_consumed) / old_bytes_spanned;
-
-  uint eighths = 8;
-  for (uint i = 0; i < 5; i++) {
-    size_t span_threshold = eighths * allowed_old_gen_span / 8;
-    double density_threshold = (eighths - 2) / 8.0;
-    if ((old_region_span >= span_threshold) && (old_density < density_threshold)) {
-      heuristics()->trigger_old_is_fragmented(old_density, first_old_region, last_old_region);
-      break;
-    }
-    eighths--;
-  }
-
-  const size_t old_used = used() + get_humongous_waste();
-  const size_t trigger_threshold = usage_trigger_threshold();
-  // Detects unsigned arithmetic underflow
-  assert(old_used <= heap->free_set()->capacity(),
-         "Old used (" SIZE_FORMAT ", " SIZE_FORMAT") must not be more than heap capacity (" SIZE_FORMAT ")",
-         used(), get_humongous_waste(), heap->free_set()->capacity());
-
-  if (old_used > trigger_threshold) {
-    heuristics()->trigger_old_has_grown();
-  }
-}
-
 void ShenandoahOldGeneration::parallel_region_iterate_free(ShenandoahHeapRegionClosure* cl) {
   // Iterate over old and free regions (exclude young).
   ShenandoahExcludeRegionClosure<YOUNG_GENERATION> exclude_cl(cl);
   ShenandoahGeneration::parallel_region_iterate_free(&exclude_cl);
-}
->>>>>>> 10febd95
+}