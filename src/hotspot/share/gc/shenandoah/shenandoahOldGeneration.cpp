--- conflicted
+++ resolved
@@ -285,15 +285,10 @@
   uint nworkers = workers->active_workers();
 
   log_debug(gc)("Starting (or resuming) coalesce-and-fill of old heap regions");
-<<<<<<< HEAD
-  // TODO: In case coalesce-and-fill is preempted and resumed, we can save ourselves some effort by invoking
-  //  update_coalesce_and_fill_candidates rather than entirely rebuilding this list each time we resume the effort.
-  //  OTOH, it is expected to be very rare that we would encounter this situation.
-=======
+
   // This code will see the same set of regions to fill on each resumption as it did
   // on the initial run. That's okay because each region keeps track of its own coalesce
   // and fill state. Regions that were filled on a prior attempt will not try to fill again.
->>>>>>> d0e1f519
   uint coalesce_and_fill_regions_count = old_heuristics->get_coalesce_and_fill_candidates(_coalesce_and_fill_region_array);
   assert(coalesce_and_fill_regions_count <= heap->num_regions(), "Sanity");
   ShenandoahConcurrentCoalesceAndFillTask task(nworkers, _coalesce_and_fill_region_array, coalesce_and_fill_regions_count);
