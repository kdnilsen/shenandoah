
/*
 * Copyright (c) 2016, 2019, Red Hat, Inc. All rights reserved.
 * Copyright Amazon.com Inc. or its affiliates. All Rights Reserved.
 * DO NOT ALTER OR REMOVE COPYRIGHT NOTICES OR THIS FILE HEADER.
 *
 * This code is free software; you can redistribute it and/or modify it
 * under the terms of the GNU General Public License version 2 only, as
 * published by the Free Software Foundation.
 *
 * This code is distributed in the hope that it will be useful, but WITHOUT
 * ANY WARRANTY; without even the implied warranty of MERCHANTABILITY or
 * FITNESS FOR A PARTICULAR PURPOSE.  See the GNU General Public License
 * version 2 for more details (a copy is included in the LICENSE file that
 * accompanied this code).
 *
 * You should have received a copy of the GNU General Public License version
 * 2 along with this work; if not, write to the Free Software Foundation,
 * Inc., 51 Franklin St, Fifth Floor, Boston, MA 02110-1301 USA.
 *
 * Please contact Oracle, 500 Oracle Parkway, Redwood Shores, CA 94065 USA
 * or visit www.oracle.com if you need additional information or have any
 * questions.
 *
 */

#ifndef SHARE_GC_SHENANDOAH_SHENANDOAHFREESET_HPP
#define SHARE_GC_SHENANDOAH_SHENANDOAHFREESET_HPP

#include "gc/shenandoah/shenandoahHeapRegionSet.hpp"
#include "gc/shenandoah/shenandoahHeap.hpp"
#include "gc/shenandoah/shenandoahSimpleBitMap.hpp"

// Each ShenandoahHeapRegion is associated with a ShenandoahFreeSetPartitionId.
enum class ShenandoahFreeSetPartitionId : uint8_t {
  Mutator,                      // Region is in the Mutator free set: available memory is available to mutators.
  Collector,                    // Region is in the Collector free set: available memory is reserved for evacuations.
  OldCollector,                 // Region is in the Old Collector free set:
                                //    available memory is reserved for old evacuations and for promotions..
  NotFree                       // Region is in no free set: it has no available memory
};

// We do not maintain counts, capacity, or used for regions that are not free.  Informally, if a region is NotFree, it is
// in no partition.  NumPartitions represents the size of an array that may be indexed by Mutator or Collector.
#define NumPartitions           (ShenandoahFreeSetPartitionId::NotFree)
#define IntNumPartitions     int(ShenandoahFreeSetPartitionId::NotFree)
#define UIntNumPartitions   uint(ShenandoahFreeSetPartitionId::NotFree)

// ShenandoahRegionPartitions provides an abstraction to help organize the implementation of ShenandoahFreeSet.  This
// class implements partitioning of regions into distinct sets.  Each ShenandoahHeapRegion is either in the Mutator free set,
// the Collector free set, or in neither free set (NotFree).  When we speak of a "free partition", we mean partitions that
// for which the ShenandoahFreeSetPartitionId is not equal to NotFree.
class ShenandoahRegionPartitions {

private:
  const ssize_t _max;           // The maximum number of heap regions
  const size_t _region_size_bytes;
  const ShenandoahFreeSet* _free_set;
  // For each partition, we maintain a bitmap of which regions are affiliated with his partition.
  ShenandoahSimpleBitMap _membership[UIntNumPartitions];

  // For each partition, we track an interval outside of which a region affiliated with that partition is guaranteed
  // not to be found. This makes searches for free space more efficient.  For each partition p, _leftmosts[p]
  // represents its least index, and its _rightmosts[p] its greatest index. Empty intervals are indicated by the
  // canonical [_max, -1].
  ssize_t _leftmosts[UIntNumPartitions];
  ssize_t _rightmosts[UIntNumPartitions];

  // Allocation for humongous objects needs to find regions that are entirely empty.  For each partion p, _leftmosts_empty[p]
  // represents the first region belonging to this partition that is completely empty and _rightmosts_empty[p] represents the
  // last region that is completely empty.  If there is no completely empty region in this partition, this is represented
  // by the canonical [_max, -1].
  ssize_t _leftmosts_empty[UIntNumPartitions];
  ssize_t _rightmosts_empty[UIntNumPartitions];

  // For each partition p, _capacity[p] represents the total amount of memory within the partition at the time
  // of the most recent rebuild, _used[p] represents the total amount of memory that has been allocated within this
  // partition (either already allocated as of the rebuild, or allocated since the rebuild).  _capacity[p] and _used[p]
  // are denoted in bytes.  Note that some regions that had been assigned to a particular partition at rebuild time
  // may have been retired following the rebuild.  The tallies for these regions are still reflected in _capacity[p]
  // and _used[p], even though the region may have been removed from the free set.
  size_t _capacity[UIntNumPartitions];
  size_t _used[UIntNumPartitions];
  size_t _region_counts[UIntNumPartitions];

  // For each partition p, _left_to_right_bias is true iff allocations are normally made from lower indexed regions
  // before higher indexed regions.
  bool _left_to_right_bias[UIntNumPartitions];

  // Shrink the intervals associated with partition when region idx is removed from this free set
  inline void shrink_interval_if_boundary_modified(ShenandoahFreeSetPartitionId partition, ssize_t idx);

  // Shrink the intervals associated with partition when regions low_idx through high_idx inclusive are removed from this free set
  inline void shrink_interval_if_range_modifies_either_boundary(ShenandoahFreeSetPartitionId partition,
                                                                ssize_t low_idx, ssize_t high_idx);
  inline void expand_interval_if_boundary_modified(ShenandoahFreeSetPartitionId partition, ssize_t idx, size_t capacity);

  inline bool is_mutator_partition(ShenandoahFreeSetPartitionId p);
  inline bool is_young_collector_partition(ShenandoahFreeSetPartitionId p);
  inline bool is_old_collector_partition(ShenandoahFreeSetPartitionId p);
  inline bool available_implies_empty(size_t available);

#ifndef PRODUCT
  void dump_bitmap_row(ssize_t region_idx) const;
  void dump_bitmap_range(ssize_t start_region_idx, ssize_t end_region_idx) const;
  void dump_bitmap() const;
#endif
public:
  ShenandoahRegionPartitions(size_t max_regions, ShenandoahFreeSet* free_set);
  ~ShenandoahRegionPartitions() {}

  // Remove all regions from all partitions and reset all bounds
  void make_all_regions_unavailable();

  // Set the partition id for a particular region without adjusting interval bounds or usage/capacity tallies
  inline void raw_assign_membership(size_t idx, ShenandoahFreeSetPartitionId p) {
    _membership[int(p)].set_bit(idx);
  }

  // Set the Mutator intervals, usage, and capacity according to arguments.  Reset the Collector intervals, used, capacity
  // to represent empty Collector free set.  We use this at the end of rebuild_free_set() to avoid the overhead of making
  // many redundant incremental adjustments to the mutator intervals as the free set is being rebuilt.
  void establish_mutator_intervals(ssize_t mutator_leftmost, ssize_t mutator_rightmost,
                                   ssize_t mutator_leftmost_empty, ssize_t mutator_rightmost_empty,
                                   size_t mutator_region_count, size_t mutator_used);

  // Set the OldCollector intervals, usage, and capacity according to arguments.  We use this at the end of rebuild_free_set()
  // to avoid the overhead of making many redundant incremental adjustments to the mutator intervals as the free set is being
  // rebuilt.
  void establish_old_collector_intervals(ssize_t old_collector_leftmost, ssize_t old_collector_rightmost,
                                         ssize_t old_collector_leftmost_empty, ssize_t old_collector_rightmost_empty,
                                         size_t old_collector_region_count, size_t old_collector_used);

  // Retire region idx from within partition, , leaving its capacity and used as part of the original free partition's totals.
  // Requires that region idx is in in the Mutator or Collector partitions.  Hereafter, identifies this region as NotFree.
  // Any remnant of available memory at the time of retirement is added to the original partition's total of used bytes.
  void retire_from_partition(ShenandoahFreeSetPartitionId p, ssize_t idx, size_t used_bytes);

  // Retire all regions between low_idx and high_idx inclusive from within partition.  Requires that each region idx is
  // in the same Mutator or Collector partition.  Hereafter, identifies each region as NotFree.   Assumes that each region
  // is now considered fully used, since the region is presumably used to represent a humongous object.
  void retire_range_from_partition(ShenandoahFreeSetPartitionId partition, ssize_t low_idx, ssize_t high_idx);

  // Place region idx into free set which_partition.  Requires that idx is currently NotFree.
  void make_free(ssize_t idx, ShenandoahFreeSetPartitionId which_partition, size_t region_capacity);

  // Place region idx into free partition new_partition, adjusting used and capacity totals for the original and new partition
  // given that available bytes can still be allocated within this region.  Requires that idx is currently not NotFree.
  void move_from_partition_to_partition(ssize_t idx, ShenandoahFreeSetPartitionId orig_partition,
                                        ShenandoahFreeSetPartitionId new_partition, size_t available);

  // In case recycled region r is in the OldCollector partition but not within the interval for empty OldCollector regions, expand
  // the empty interval to include this region.  If recycled region r is not in the OldCollector partition, do nothing.
  inline void adjust_interval_for_recycled_old_region(ShenandoahHeapRegion* r);

  const char* partition_membership_name(ssize_t idx) const;

  // Return the index of the next available region >= start_index, or maximum_regions if not found.
  inline ssize_t find_index_of_next_available_region(ShenandoahFreeSetPartitionId which_partition, ssize_t start_index) const;

  // Return the index of the previous available region <= last_index, or -1 if not found.
  inline ssize_t find_index_of_previous_available_region(ShenandoahFreeSetPartitionId which_partition, ssize_t last_index) const;

  // Return the index of the next available cluster of cluster_size regions >= start_index, or maximum_regions if not found.
  inline ssize_t find_index_of_next_available_cluster_of_regions(ShenandoahFreeSetPartitionId which_partition,
                                                                 ssize_t start_index, size_t cluster_size) const;

  // Return the index of the previous available cluster of cluster_size regions <= last_index, or -1 if not found.
  inline ssize_t find_index_of_previous_available_cluster_of_regions(ShenandoahFreeSetPartitionId which_partition,
                                                                     ssize_t last_index, size_t cluster_size) const;

  inline bool in_free_set(ShenandoahFreeSetPartitionId which_partition, ssize_t idx) const {
    return _membership[int(which_partition)].is_set(idx);
  }

  // Returns the ShenandoahFreeSetPartitionId affiliation of region idx, NotFree if this region is not currently in any partition.
  // This does not enforce that free_set membership implies allocation capacity.
  inline ShenandoahFreeSetPartitionId membership(ssize_t idx) const;

#ifdef ASSERT
  // Returns true iff region idx's membership is which_partition.  If which_partition represents a free set, asserts
  // that the region has allocation capacity.
  inline bool partition_id_matches(ssize_t idx, ShenandoahFreeSetPartitionId which_partition) const;
#endif

  inline size_t max_regions() const { return _max; }

  inline size_t region_size_bytes() const { return _region_size_bytes; };

  // The following four methods return the left-most and right-most bounds on ranges of regions representing
  // the requested set.  The _empty variants represent bounds on the range that holds completely empty
  // regions, which are required for humongous allocations and desired for "very large" allocations.
  //   if the requested which_partition is empty:
  //     leftmost() and leftmost_empty() return _max, rightmost() and rightmost_empty() return 0
  //   otherwise, expect the following:
  //     0 <= leftmost <= leftmost_empty <= rightmost_empty <= rightmost < _max
  inline ssize_t leftmost(ShenandoahFreeSetPartitionId which_partition) const;
  inline ssize_t rightmost(ShenandoahFreeSetPartitionId which_partition) const;
  ssize_t leftmost_empty(ShenandoahFreeSetPartitionId which_partition);
  ssize_t rightmost_empty(ShenandoahFreeSetPartitionId which_partition);

  inline bool is_empty(ShenandoahFreeSetPartitionId which_partition) const;

  inline void increase_used(ShenandoahFreeSetPartitionId which_partition, size_t bytes);

  inline void set_bias_from_left_to_right(ShenandoahFreeSetPartitionId which_partition, bool value) {
    assert (which_partition < NumPartitions, "selected free set must be valid");
    _left_to_right_bias[int(which_partition)] = value;
  }

  inline bool alloc_from_left_bias(ShenandoahFreeSetPartitionId which_partition) const {
    assert (which_partition < NumPartitions, "selected free set must be valid");
    return _left_to_right_bias[int(which_partition)];
  }

  inline size_t capacity_of(ShenandoahFreeSetPartitionId which_partition) const {
    assert (which_partition < NumPartitions, "selected free set must be valid");
    return _capacity[int(which_partition)];
  }

  inline size_t used_by(ShenandoahFreeSetPartitionId which_partition) const {
    assert (which_partition < NumPartitions, "selected free set must be valid");
    return _used[int(which_partition)];
  }

  inline size_t available_in(ShenandoahFreeSetPartitionId which_partition) const {
    assert (which_partition < NumPartitions, "selected free set must be valid");
    return _capacity[int(which_partition)] - _used[int(which_partition)];
  }

  inline void set_capacity_of(ShenandoahFreeSetPartitionId which_partition, size_t value) {
    assert (which_partition < NumPartitions, "selected free set must be valid");
    _capacity[int(which_partition)] = value;
  }

  inline void set_used_by(ShenandoahFreeSetPartitionId which_partition, size_t value) {
    assert (which_partition < NumPartitions, "selected free set must be valid");
    _used[int(which_partition)] = value;
  }

  inline size_t count(ShenandoahFreeSetPartitionId which_partition) const { return _region_counts[int(which_partition)]; }

#ifdef ASSERT
  // Assure leftmost, rightmost, leftmost_empty, and rightmost_empty bounds are valid for all free sets.
  // Valid bounds honor all of the following (where max is the number of heap regions):
  //   if the set is empty, leftmost equals max and rightmost equals 0
  //   Otherwise (the set is not empty):
  //     0 <= leftmost < max and 0 <= rightmost < max
  //     the region at leftmost is in the set
  //     the region at rightmost is in the set
  //     rightmost >= leftmost
  //     for every idx that is in the set {
  //       idx >= leftmost &&
  //       idx <= rightmost
  //     }
  //   if the set has no empty regions, leftmost_empty equals max and rightmost_empty equals 0
  //   Otherwise (the region has empty regions):
  //     0 <= leftmost_empty < max and 0 <= rightmost_empty < max
  //     rightmost_empty >= leftmost_empty
  //     for every idx that is in the set and is empty {
  //       idx >= leftmost &&
  //       idx <= rightmost
  //     }
  //
  // If old_trash_not_in_bounds, do not require old-generation trashed regions to be within the OldCollector bounds.
  void assert_bounds(bool old_trash_not_in_bounds) NOT_DEBUG_RETURN;
#endif
};

// Publicly, ShenandoahFreeSet represents memory that is available to mutator threads.  The public capacity(), used(),
// and available() methods represent this public notion of memory that is under control of the mutator.  Separately,
// ShenandoahFreeSet also represents memory available to garbage collection activities for compaction purposes.
//
// The Shenandoah garbage collector evacuates live objects out of specific regions that are identified as members of the
// collection set (cset).
//
// The ShenandoahFreeSet tries to colocate survivor objects (objects that have been evacuated at least once) at the
// high end of memory.  New mutator allocations are taken from the low end of memory.  Within the mutator's range of regions,
// humongous allocations are taken from the lowest addresses, and LAB (local allocation buffers) and regular shared allocations
// are taken from the higher address of the mutator's range of regions.  This approach allows longer lasting survivor regions
// to congregate at the top of the heap and longer lasting humongous regions to congregate at the bottom of the heap, with
// short-lived frequently evacuated regions occupying the middle of the heap.
//
// Mutator and garbage collection activities tend to scramble the content of regions.  Twice, during each GC pass, we rebuild
// the free set in an effort to restore the efficient segregation of Collector and Mutator regions:
//
//  1. At the start of evacuation, we know exactly how much memory is going to be evacuated, and this guides our
//     sizing of the Collector free set.
//
//  2. At the end of GC, we have reclaimed all of the memory that was spanned by the cset.  We rebuild here to make
//     sure there is enough memory reserved at the high end of memory to hold the objects that might need to be evacuated
//     during the next GC pass.

class ShenandoahFreeSet : public CHeapObj<mtGC> {
private:
  ShenandoahHeap* const _heap;
  ShenandoahRegionPartitions _partitions;
  ShenandoahHeapRegion** _trash_regions;
  size_t _retired_old_regions;

  HeapWord* allocate_aligned_plab(size_t size, ShenandoahAllocRequest& req, ShenandoahHeapRegion* r);

  // Return the address of memory allocated, setting in_new_region to true iff the allocation is taken
  // from a region that was previously empty.  Return nullptr if memory could not be allocated.
  inline HeapWord* allocate_from_partition_with_affiliation(ShenandoahFreeSetPartitionId which_partition,
                                                            ShenandoahAffiliation affiliation,
                                                            ShenandoahAllocRequest& req, bool& in_new_region);
#ifdef ASSERT
  bool _old_trash_not_in_bounds;
#endif
  // We re-evaluate the left-to-right allocation bias whenever _alloc_bias_weight is less than zero.  Each time
  // we allocate an object, we decrement the count of this value.  Each time we re-evaluate whether to allocate
  // from right-to-left or left-to-right, we reset the value of this counter to _InitialAllocBiasWeight.
  ssize_t _alloc_bias_weight;

  const ssize_t _InitialAllocBiasWeight = 256;

  HeapWord* try_allocate_in(ShenandoahHeapRegion* region, ShenandoahAllocRequest& req, bool& in_new_region);

  // While holding the heap lock, allocate memory for a single object or LAB  which is to be entirely contained
  // within a single HeapRegion as characterized by req.
  //
  // Precondition: req.size() <= ShenandoahHeapRegion::humongous_threshold_words().
  HeapWord* allocate_single(ShenandoahAllocRequest& req, bool& in_new_region);

  // While holding the heap lock, allocate memory for a humongous object which spans one or more regions that
  // were previously empty.  Regions that represent humongous objects are entirely dedicated to the humongous
  // object.  No other objects are packed into these regions.
  //
  // Precondition: req.size() > ShenandoahHeapRegion::humongous_threshold_words().
  HeapWord* allocate_contiguous(ShenandoahAllocRequest& req);

  // Change region r from the Mutator partition to the GC's Collector or OldCollector partition.  This requires that the
  // region is entirely empty.
  //
  // Typical usage: During evacuation, the GC may find it needs more memory than had been reserved at the start of evacuation to
  // hold evacuated objects.  If this occurs and memory is still available in the Mutator's free set, we will flip a region from
  // the Mutator free set into the Collector or OldCollector free set.
  void flip_to_gc(ShenandoahHeapRegion* r);
  void flip_to_old_gc(ShenandoahHeapRegion* r);

  void clear_internal();
  void try_recycle_trashed(ShenandoahHeapRegion *r);

  // Returns true iff this region is entirely available, either because it is empty() or because it has been found to represent
  // immediate trash and we'll be able to immediately recycle it.  Note that we cannot recycle immediate trash if
  // concurrent weak root processing is in progress.
  inline bool can_allocate_from(ShenandoahHeapRegion *r) const;
  inline bool can_allocate_from(size_t idx) const;

  inline bool has_alloc_capacity(ShenandoahHeapRegion *r) const;

  size_t transfer_empty_regions_from_collector_set_to_mutator_set(ShenandoahFreeSetPartitionId which_collector,
                                                                  size_t max_xfer_regions,
                                                                  size_t& bytes_transferred);
  size_t transfer_non_empty_regions_from_collector_set_to_mutator_set(ShenandoahFreeSetPartitionId collector_id,
                                                                      size_t max_xfer_regions,
                                                                      size_t& bytes_transferred);


  // Determine whether we prefer to allocate from left to right or from right to left within the OldCollector free-set.
  void establish_old_collector_alloc_bias();

  // Set max_capacity for young and old generations
  void establish_generation_sizes(size_t young_region_count, size_t old_region_count);
  size_t get_usable_free_words(size_t free_bytes) const;

<<<<<<< HEAD
  void reduce_young_reserve(size_t adjusted_young_reserve, size_t requested_young_reserve);
  void reduce_old_reserve(size_t adjusted_old_reserve, size_t requested_old_reserve);
=======
  // log status, assuming lock has already been acquired by the caller.
  void log_status();
>>>>>>> ff99de75

public:
  ShenandoahFreeSet(ShenandoahHeap* heap, size_t max_regions);

  // Public because ShenandoahRegionPartitions assertions require access.
  inline size_t alloc_capacity(ShenandoahHeapRegion *r) const;
  inline size_t alloc_capacity(size_t idx) const;

  void clear();

  // Rebuild the free set.  This combines the effects of prepare_to_rebuild() and finish_rebuild() with no intervening
  // efforts to rebalance generation sizes.  When the free set is rebuild, we reserve sufficient memory within the
  // collector partition (and, for generational mode, the old collector partition) based on the amount reserved
  // by heuristics to support the next planned evacuation effort.
  void rebuild();

  // Examine the existing free set representation, capturing the current state into var arguments:
  //
  // young_cset_regions is the number of regions currently in the young cset if we are starting to evacuate, or zero
  //   old_cset_regions is the number of regions currently in the old cset if we are starting a mixed evacuation, or zero
  //   first_old_region is the index of the first region that is part of the OldCollector set
  //    last_old_region is the index of the last region that is part of the OldCollector set
  //   old_region_count is the number of regions in the OldCollector set that have memory available to be allocated
  void prepare_to_rebuild(size_t &young_cset_regions, size_t &old_cset_regions,
                          size_t &first_old_region, size_t &last_old_region, size_t &old_region_count);

  // At the end of final mark, but before we begin evacuating, heuristics calculate how much memory is required to
  // hold the results of evacuating to young-gen and to old-gen.  These quantities, stored in reserves for their,
  // respective generations, are consulted prior to rebuilding the free set (ShenandoahFreeSet) in preparation for
  // evacuation.  When the free set is rebuilt, we make sure to reserve sufficient memory in the collector and
  // old_collector sets to hold evacuations.
  //
  // young_cset_regions is the number of regions currently in the young cset if we are starting to evacuate, or zero
  //   old_cset_regions is the number of regions currently in the old cset if we are starting a mixed evacuation, or zero
  //    num_old_regions is the number of old-gen regions that have available memory for further allocations (excluding old cset)
  void finish_rebuild(size_t young_cset_regions, size_t old_cset_regions, size_t num_old_regions);

  // When a region is promoted in place, we add the region's available memory if it is greater than plab_min_size()
  // into the old collector partition by invoking this method.
  void add_promoted_in_place_region_to_old_collector(ShenandoahHeapRegion* region);

  // Move up to cset_regions number of regions from being available to the collector to being available to the mutator.
  //
  // Typical usage: At the end of evacuation, when the collector no longer needs the regions that had been reserved
  // for evacuation, invoke this to make regions available for mutator allocations.
  void move_regions_from_collector_to_mutator(size_t cset_regions);

#ifdef ASSERT
  // Advise FreeSet that old trash regions have not yet been accounted for in OldCollector partition bounds
  void advise_of_old_trash() {
    shenandoah_assert_heaplocked();
    _old_trash_not_in_bounds = true;
  }
#endif
  void recycle_trash();

  // Acquire heap lock and log status, assuming heap lock is not acquired by the caller.
  void log_status_under_lock();

  inline size_t capacity()  const { return _partitions.capacity_of(ShenandoahFreeSetPartitionId::Mutator); }
  inline size_t used()      const { return _partitions.used_by(ShenandoahFreeSetPartitionId::Mutator);     }
  inline size_t available() const {
    assert(used() <= capacity(), "must use less than capacity");
    return capacity() - used();
  }

  HeapWord* allocate(ShenandoahAllocRequest& req, bool& in_new_region);
  size_t unsafe_peek_free() const;

  /*
   * Internal fragmentation metric: describes how fragmented the heap regions are.
   *
   * It is derived as:
   *
   *               sum(used[i]^2, i=0..k)
   *   IF = 1 - ------------------------------
   *              C * sum(used[i], i=0..k)
   *
   * ...where k is the number of regions in computation, C is the region capacity, and
   * used[i] is the used space in the region.
   *
   * The non-linearity causes IF to be lower for the cases where the same total heap
   * used is densely packed. For example:
   *   a) Heap is completely full  => IF = 0
   *   b) Heap is half full, first 50% regions are completely full => IF = 0
   *   c) Heap is half full, each region is 50% full => IF = 1/2
   *   d) Heap is quarter full, first 50% regions are completely full => IF = 0
   *   e) Heap is quarter full, each region is 25% full => IF = 3/4
   *   f) Heap has one small object per each region => IF =~ 1
   */
  double internal_fragmentation();

  /*
   * External fragmentation metric: describes how fragmented the heap is.
   *
   * It is derived as:
   *
   *   EF = 1 - largest_contiguous_free / total_free
   *
   * For example:
   *   a) Heap is completely empty => EF = 0
   *   b) Heap is completely full => EF = 0
   *   c) Heap is first-half full => EF = 1/2
   *   d) Heap is half full, full and empty regions interleave => EF =~ 1
   */
  double external_fragmentation();

  void print_on(outputStream* out) const;

  // This function places all regions that have allocation capacity into the mutator partition, or if the region
  // is already affiliated with old, into the old collector partition, identifying regions that have no allocation
  // capacity as NotFree.  Capture the modified state of the freeset into var arguments:
  //
  // young_cset_regions is the number of regions currently in the young cset if we are starting to evacuate, or zero
  //   old_cset_regions is the number of regions currently in the old cset if we are starting a mixed evacuation, or zero
  //   first_old_region is the index of the first region that is part of the OldCollector set
  //    last_old_region is the index of the last region that is part of the OldCollector set
  //   old_region_count is the number of regions in the OldCollector set that have memory available to be allocated
  void find_regions_with_alloc_capacity(size_t &young_cset_regions, size_t &old_cset_regions,
                                        size_t &first_old_region, size_t &last_old_region, size_t &old_region_count);

  // Ensure that Collector has at least to_reserve bytes of available memory, and OldCollector has at least old_reserve
  // bytes of available memory.  On input, old_region_count holds the number of regions already present in the
  // OldCollector partition.  Upon return, old_region_count holds the updated number of regions in the OldCollector partition.
  void reserve_regions(size_t to_reserve, size_t old_reserve, size_t &old_region_count);

  // Reserve space for evacuations, with regions reserved for old evacuations placed to the right
  // of regions reserved of young evacuations.
  void compute_young_and_old_reserves(size_t young_cset_regions, size_t old_cset_regions,
                                      size_t &young_reserve_result, size_t &old_reserve_result) const;
};

#endif // SHARE_GC_SHENANDOAH_SHENANDOAHFREESET_HPP<|MERGE_RESOLUTION|>--- conflicted
+++ resolved
@@ -365,13 +365,11 @@
   void establish_generation_sizes(size_t young_region_count, size_t old_region_count);
   size_t get_usable_free_words(size_t free_bytes) const;
 
-<<<<<<< HEAD
   void reduce_young_reserve(size_t adjusted_young_reserve, size_t requested_young_reserve);
   void reduce_old_reserve(size_t adjusted_old_reserve, size_t requested_old_reserve);
-=======
+
   // log status, assuming lock has already been acquired by the caller.
   void log_status();
->>>>>>> ff99de75
 
 public:
   ShenandoahFreeSet(ShenandoahHeap* heap, size_t max_regions);
