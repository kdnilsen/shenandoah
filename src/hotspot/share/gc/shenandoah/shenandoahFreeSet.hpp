/*
 * Copyright (c) 2016, 2019, Red Hat, Inc. All rights reserved.
 * Copyright Amazon.com Inc. or its affiliates. All Rights Reserved.
 * DO NOT ALTER OR REMOVE COPYRIGHT NOTICES OR THIS FILE HEADER.
 *
 * This code is free software; you can redistribute it and/or modify it
 * under the terms of the GNU General Public License version 2 only, as
 * published by the Free Software Foundation.
 *
 * This code is distributed in the hope that it will be useful, but WITHOUT
 * ANY WARRANTY; without even the implied warranty of MERCHANTABILITY or
 * FITNESS FOR A PARTICULAR PURPOSE.  See the GNU General Public License
 * version 2 for more details (a copy is included in the LICENSE file that
 * accompanied this code).
 *
 * You should have received a copy of the GNU General Public License version
 * 2 along with this work; if not, write to the Free Software Foundation,
 * Inc., 51 Franklin St, Fifth Floor, Boston, MA 02110-1301 USA.
 *
 * Please contact Oracle, 500 Oracle Parkway, Redwood Shores, CA 94065 USA
 * or visit www.oracle.com if you need additional information or have any
 * questions.
 *
 */

#ifndef SHARE_GC_SHENANDOAH_SHENANDOAHFREESET_HPP
#define SHARE_GC_SHENANDOAH_SHENANDOAHFREESET_HPP

#include "gc/shenandoah/shenandoahHeapRegionSet.hpp"
#include "gc/shenandoah/shenandoahHeap.hpp"

enum MemoryReserve : uint8_t {
  NotFree,
  Mutator,
  Collector,
  OldCollector,
  NumFreeSets
};

class ShenandoahSetsOfFree {
  friend class ShenandoahFreeSet;

private:
  size_t _max;
  ShenandoahFreeSet* _free_set;
  size_t _region_size_bytes;
  MemoryReserve* _membership;
  size_t _left_mosts[NumFreeSets];
  size_t _right_mosts[NumFreeSets];
  size_t _left_mosts_empty[NumFreeSets];
  size_t _right_mosts_empty[NumFreeSets];
  size_t _capacity_of[NumFreeSets];
  size_t _used_by[NumFreeSets];
  bool _left_to_right_bias[NumFreeSets];
  size_t _region_counts[NumFreeSets];

  inline void shrink_bounds_if_touched(MemoryReserve set, size_t idx);
  inline void expand_bounds_maybe(MemoryReserve set, size_t idx, size_t capacity);

  // Restore all state variables to initial default state.
  void clear_internal();

public:
  ShenandoahSetsOfFree(size_t max_regions, ShenandoahFreeSet* free_set);
  ~ShenandoahSetsOfFree();

  // Make all regions NotFree and reset all bounds
  void clear_all();

  // Remove or retire region idx from all free sets.  Requires that idx is in a free set.  This does not affect capacity.
  void remove_from_free_sets(size_t idx);

  // Place region idx into free set which_set.  Requires that idx is currently NotFree.
  void make_free(size_t idx, MemoryReserve which_set, size_t region_capacity);

  // Place region idx into free set new_set.  Requires that idx is currently not NotFRee.
  void move_to_set(size_t idx, MemoryReserve new_set, size_t region_capacity);

  // Returns the MemoryReserve affiliation of region idx, or NotFree if this region is not currently free.  This does
  // not enforce that free_set membership implies allocation capacity.
  inline MemoryReserve membership(size_t idx) const;

  // Returns true iff region idx is in the test_set free_set.  Before returning true, asserts that the free
  // set is not empty.  Requires that test_set != NotFree or NumFreeSets.
  inline bool in_free_set(size_t idx, MemoryReserve which_set) const;

  // Each of the following four methods returns _max to indicate absence of requested region.
  inline size_t left_most(MemoryReserve which_set) const;
  inline size_t right_most(MemoryReserve which_set) const;
  size_t left_most_empty(MemoryReserve which_set);
  size_t right_most_empty(MemoryReserve which_set);

  inline void increase_used(MemoryReserve which_set, size_t bytes);

  inline size_t capacity_of(MemoryReserve which_set) const {
    assert (which_set > NotFree && which_set < NumFreeSets, "selected free set must be valid");
    return _capacity_of[which_set];
  }

  inline size_t used_by(MemoryReserve which_set) const {
    assert (which_set > NotFree && which_set < NumFreeSets, "selected free set must be valid");
    return _used_by[which_set];
  }

  inline size_t max() const { return _max; }

  inline size_t count(MemoryReserve which_set) const { return _region_counts[which_set]; }

  // Return true iff regions for allocation from this set should be peformed left to right.  Otherwise, allocate
  // from right to left.
  inline bool alloc_from_left_bias(MemoryReserve which_set);

  // Determine whether we prefer to allocate from left to right or from right to left for this free-set.
  void establish_alloc_bias(MemoryReserve which_set);

  // Assure leftmost, rightmost, leftmost_empty, and rightmost_empty bounds are valid for all free sets.
  // valid bounds honor all of the following (where max is the number of heap regions):
  //   if the set is empty, leftmost equals max and rightmost equals 0
  //   Otherwise (the set is not empty):
  //     0 <= leftmost < max and 0 <= rightmost < max
  //     the region at leftmost is in the set
  //     the region at rightmost is in the set
  //     rightmost >= leftmost
  //     for every idx that is in the set {
  //       idx >= leftmost &&
  //       idx <= rightmost
  //     }
  //   if the set has no empty regions, leftmost_empty equals max and right_most_empty equals 0
  //   Otherwise (the region has empty regions):
  //     0 <= lefmost_empty < max and 0 <= rightmost_empty < max
  //     rightmost_empty >= leftmost_empty
  //     for every idx that is in the set and is empty {
  //       idx >= leftmost &&
  //       idx <= rightmost
  //     }
  void assert_bounds() NOT_DEBUG_RETURN;
};

class ShenandoahFreeSet : public CHeapObj<mtGC> {
private:
  ShenandoahHeap* const _heap;
  ShenandoahSetsOfFree _free_sets;

  HeapWord* try_allocate_in(ShenandoahHeapRegion* region, ShenandoahAllocRequest& req, bool& in_new_region);
<<<<<<< HEAD

  // Satisfy young-generation or single-generation collector allocation request req by finding memory that matches
  // affiliation, which either equals req.affiliation or FREE.  We know req.is_young().
=======
  HeapWord* allocate_aligned_plab(size_t size, ShenandoahAllocRequest& req, ShenandoahHeapRegion* r);
>>>>>>> b442302c
  HeapWord* allocate_with_affiliation(ShenandoahAffiliation affiliation, ShenandoahAllocRequest& req, bool& in_new_region);

  // Satisfy allocation request req by finding memory that matches affiliation, which either equals req.affiliation
  // or FREE. We know req.is_old().
  HeapWord* allocate_old_with_affiliation(ShenandoahAffiliation affiliation, ShenandoahAllocRequest& req, bool& in_new_region);

  // While holding the heap lock, allocate memory for a single object which is to be entirely contained
  // within a single HeapRegion as characterized by req.  The req.size() value is known to be less than or
  // equal to ShenandoahHeapRegion::humongous_threshold_words().  The caller of allocate_single is responsible
  // for registering the resulting object and setting the remembered set card values as appropriate.  The
  // most common case is that we are allocating a PLAB in which case object registering and card dirtying
  // is managed after the PLAB is divided into individual objects.
  HeapWord* allocate_single(ShenandoahAllocRequest& req, bool& in_new_region);
  HeapWord* allocate_contiguous(ShenandoahAllocRequest& req);

  void flip_to_gc(ShenandoahHeapRegion* r);
  void flip_to_old_gc(ShenandoahHeapRegion* r);

  void clear_internal();

  void try_recycle_trashed(ShenandoahHeapRegion *r);

  bool can_allocate_from(ShenandoahHeapRegion *r) const;
  bool has_alloc_capacity(size_t idx) const;
  bool has_alloc_capacity(ShenandoahHeapRegion *r) const;
  bool has_no_alloc_capacity(ShenandoahHeapRegion *r) const;

public:
  ShenandoahFreeSet(ShenandoahHeap* heap, size_t max_regions);

  size_t alloc_capacity(ShenandoahHeapRegion *r) const;
  size_t alloc_capacity(size_t idx) const;

  void clear();
  void rebuild();

  void recycle_trash();

  void log_status();

  inline size_t capacity()  const { return _free_sets.capacity_of(Mutator); }
  inline size_t used()      const { return _free_sets.used_by(Mutator);     }
  inline size_t available() const {
    assert(used() <= capacity(), "must use less than capacity");
    return capacity() - used();
  }

  HeapWord* allocate(ShenandoahAllocRequest& req, bool& in_new_region);
  size_t unsafe_peek_free() const;

  double internal_fragmentation();
  double external_fragmentation();

  void print_on(outputStream* out) const;

  void find_regions_with_alloc_capacity();
  void reserve_regions(size_t young_reserve, size_t old_reserve);
};

#endif // SHARE_GC_SHENANDOAH_SHENANDOAHFREESET_HPP<|MERGE_RESOLUTION|>--- conflicted
+++ resolved
@@ -142,13 +142,11 @@
   ShenandoahSetsOfFree _free_sets;
 
   HeapWord* try_allocate_in(ShenandoahHeapRegion* region, ShenandoahAllocRequest& req, bool& in_new_region);
-<<<<<<< HEAD
+
+  HeapWord* allocate_aligned_plab(size_t size, ShenandoahAllocRequest& req, ShenandoahHeapRegion* r);
 
   // Satisfy young-generation or single-generation collector allocation request req by finding memory that matches
   // affiliation, which either equals req.affiliation or FREE.  We know req.is_young().
-=======
-  HeapWord* allocate_aligned_plab(size_t size, ShenandoahAllocRequest& req, ShenandoahHeapRegion* r);
->>>>>>> b442302c
   HeapWord* allocate_with_affiliation(ShenandoahAffiliation affiliation, ShenandoahAllocRequest& req, bool& in_new_region);
 
   // Satisfy allocation request req by finding memory that matches affiliation, which either equals req.affiliation
