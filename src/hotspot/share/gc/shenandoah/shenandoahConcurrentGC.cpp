--- conflicted
+++ resolved
@@ -245,66 +245,7 @@
   // We defer generation resizing actions until after cset regions have been recycled.  We do this even following an
   // abbreviated cycle.
   if (heap->mode()->is_generational()) {
-<<<<<<< HEAD
-    if (!heap->old_generation()->is_parseable()) {
-      // Class unloading may render the card offsets unusable, so we must rebuild them before
-      // the next remembered set scan. We _could_ let the control thread do this sometime after
-      // the global cycle has completed and before the next young collection, but under memory
-      // pressure the control thread may not have the time (that is, because it's running back
-      // to back GCs). In that scenario, we would have to make the old regions parsable before
-      // we could start a young collection. This could delay the start of the young cycle and
-      // throw off the heuristics.
-      entry_global_coalesce_and_fill();
-      // Finish global coalesce and fill before we initiate further GC efforts.
-    }
-
-    bool success;
-    size_t region_xfer;
-    const char* region_destination;
-    ShenandoahYoungGeneration* young_gen = heap->young_generation();
-    ShenandoahOldGeneration* old_gen = heap->old_generation();
-    {
-      ShenandoahGenerationalHeap* gen_heap = ShenandoahGenerationalHeap::heap();
-      ShenandoahHeapLocker locker(gen_heap->lock());
-      ssize_t region_imbalance = old_gen->get_region_balance();
-      if (region_imbalance > 0) {
-        const size_t old_region_surplus = region_imbalance;
-        success = heap->generation_sizer()->transfer_to_young(old_region_surplus);
-        region_destination = "young";
-        region_xfer = old_region_surplus;
-      } else if (region_imbalance < 0) {
-        const size_t old_region_deficit = -region_imbalance;
-        success = heap->generation_sizer()->transfer_to_old(old_region_deficit);
-        region_destination = "old";
-        region_xfer = old_region_deficit;
-        if (!success) {
-          ((ShenandoahOldHeuristics *) old_gen->heuristics())->trigger_cannot_expand();
-        }
-      } else {
-        region_destination = "none";
-        region_xfer = 0;
-        success = true;
-      }
-      old_gen->set_region_balance(0);
-    }
-
-    ShenandoahGenerationalHeap::TransferResult result;
-    {
-      ShenandoahGenerationalHeap* gen_heap = ShenandoahGenerationalHeap::heap();
-      ShenandoahHeapLocker locker(gen_heap->lock());
-
-      result = gen_heap->balance_generations();
-      gen_heap->reset_generation_reserves();
-    }
-
-    LogTarget(Info, gc, ergo) lt;
-    if (lt.is_enabled()) {
-      LogStream ls(lt);
-      result.print_on("Concurrent GC", &ls);
-    }
-=======
     ShenandoahGenerationalHeap::heap()->complete_concurrent_cycle();
->>>>>>> 118f5b10
   }
   return true;
 }
