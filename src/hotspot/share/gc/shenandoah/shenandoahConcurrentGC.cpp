--- conflicted
+++ resolved
@@ -49,12 +49,7 @@
 ShenandoahConcurrentGC::ShenandoahConcurrentGC(ShenandoahGeneration* generation, bool do_old_gc_bootstrap) :
   _mark(generation),
   _degen_point(ShenandoahDegenPoint::_degenerated_unset),
-<<<<<<< HEAD
-  _mixed_evac (false),
-  _do_old_gc_bootstrap (false),
-=======
   _do_old_gc_bootstrap(do_old_gc_bootstrap),
->>>>>>> ded735f0
   _generation(generation) {
 }
 
@@ -454,21 +449,16 @@
   op_cleanup_complete();
 }
 
-void ShenandoahConcurrentGC::op_reset(bool do_old_gc_bootstrap) {
+void ShenandoahConcurrentGC::op_reset() {
   ShenandoahHeap* const heap = ShenandoahHeap::heap();
   if (ShenandoahPacing) {
     heap->pacer()->setup_for_reset();
   }
-<<<<<<< HEAD
-  _generation->prepare_gc(do_old_gc_bootstrap);
-=======
-
   if (_do_old_gc_bootstrap) {
     heap->global_generation()->prepare_gc();
   } else {
     _generation->prepare_gc();
   }
->>>>>>> ded735f0
 }
 
 class ShenandoahInitMarkUpdateRegionStateClosure : public ShenandoahHeapRegionClosure {
@@ -495,7 +485,7 @@
   bool is_thread_safe() { return true; }
 };
 
-void ShenandoahConcurrentGC::op_init_mark(bool do_old_gc_bootstrap) {
+void ShenandoahConcurrentGC::op_init_mark() {
   ShenandoahHeap* const heap = ShenandoahHeap::heap();
   assert(ShenandoahSafepoint::is_at_shenandoah_safepoint(), "Should be at safepoint");
   assert(Thread::current()->is_VM_thread(), "can only do this in VMThread");
@@ -514,24 +504,11 @@
 
   _generation->set_concurrent_mark_in_progress(true);
 
-<<<<<<< HEAD
-  if (do_old_gc_bootstrap) {
-    // Update region state for both young and old regions
-    ShenandoahGCPhase phase(ShenandoahPhaseTimings::init_update_region_states);
-    ShenandoahInitMarkUpdateRegionStateClosure cl;
-
-    assert(_generation->is_bitmap_clear(), "need clear marking bitmap");
-    assert(!_generation->is_mark_complete(), "should not be complete");
-
-    _generation->parallel_heap_region_iterate(&cl);
-    heap->old_generation()->parallel_heap_region_iterate(&cl);
-=======
   if (_do_old_gc_bootstrap) {
     // Update region state for both young and old regions
     ShenandoahGCPhase phase(ShenandoahPhaseTimings::init_update_region_states);
     ShenandoahInitMarkUpdateRegionStateClosure cl;
     heap->parallel_heap_region_iterate(&cl);
->>>>>>> ded735f0
   } else {
     // Update region state for only young regions
     ShenandoahGCPhase phase(ShenandoahPhaseTimings::init_update_region_states);
