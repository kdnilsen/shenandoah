/*
 * Copyright (c) 2014, 2021, Red Hat, Inc. All rights reserved.
 * Copyright Amazon.com Inc. or its affiliates. All Rights Reserved.
 * DO NOT ALTER OR REMOVE COPYRIGHT NOTICES OR THIS FILE HEADER.
 *
 * This code is free software; you can redistribute it and/or modify it
 * under the terms of the GNU General Public License version 2 only, as
 * published by the Free Software Foundation.
 *
 * This code is distributed in the hope that it will be useful, but WITHOUT
 * ANY WARRANTY; without even the implied warranty of MERCHANTABILITY or
 * FITNESS FOR A PARTICULAR PURPOSE.  See the GNU General Public License
 * version 2 for more details (a copy is included in the LICENSE file that
 * accompanied this code).
 *
 * You should have received a copy of the GNU General Public License version
 * 2 along with this work; if not, write to the Free Software Foundation,
 * Inc., 51 Franklin St, Fifth Floor, Boston, MA 02110-1301 USA.
 *
 * Please contact Oracle, 500 Oracle Parkway, Redwood Shores, CA 94065 USA
 * or visit www.oracle.com if you need additional information or have any
 * questions.
 *
 */

#include "precompiled.hpp"

#include "compiler/oopMap.hpp"
#include "gc/shared/continuationGCSupport.hpp"
#include "gc/shared/gcTraceTime.inline.hpp"
#include "gc/shared/preservedMarks.inline.hpp"
#include "gc/shared/tlab_globals.hpp"
#include "gc/shared/workerThread.hpp"
#include "gc/shenandoah/heuristics/shenandoahHeuristics.hpp"
#include "gc/shenandoah/shenandoahConcurrentGC.hpp"
#include "gc/shenandoah/shenandoahCollectionSet.hpp"
#include "gc/shenandoah/shenandoahFreeSet.hpp"
#include "gc/shenandoah/shenandoahFullGC.hpp"
#include "gc/shenandoah/shenandoahGlobalGeneration.hpp"
#include "gc/shenandoah/shenandoahPhaseTimings.hpp"
#include "gc/shenandoah/shenandoahMark.inline.hpp"
#include "gc/shenandoah/shenandoahMonitoringSupport.hpp"
#include "gc/shenandoah/shenandoahHeapRegionSet.hpp"
#include "gc/shenandoah/shenandoahHeap.inline.hpp"
#include "gc/shenandoah/shenandoahHeapRegion.inline.hpp"
#include "gc/shenandoah/shenandoahMarkingContext.inline.hpp"
#include "gc/shenandoah/shenandoahMetrics.hpp"
#include "gc/shenandoah/shenandoahOldGeneration.hpp"
#include "gc/shenandoah/shenandoahOopClosures.inline.hpp"
#include "gc/shenandoah/shenandoahReferenceProcessor.hpp"
#include "gc/shenandoah/shenandoahRootProcessor.inline.hpp"
#include "gc/shenandoah/shenandoahSTWMark.hpp"
#include "gc/shenandoah/shenandoahUtils.hpp"
#include "gc/shenandoah/shenandoahVerifier.hpp"
#include "gc/shenandoah/shenandoahVMOperations.hpp"
#include "gc/shenandoah/shenandoahWorkerPolicy.hpp"
#include "gc/shenandoah/shenandoahYoungGeneration.hpp"
#include "memory/metaspaceUtils.hpp"
#include "memory/universe.hpp"
#include "oops/compressedOops.inline.hpp"
#include "oops/oop.inline.hpp"
#include "runtime/javaThread.hpp"
#include "runtime/orderAccess.hpp"
#include "runtime/vmThread.hpp"
#include "utilities/copy.hpp"
#include "utilities/events.hpp"
#include "utilities/growableArray.hpp"

// After Full GC is done, reconstruct the remembered set by iterating over OLD regions,
// registering all objects between bottom() and top(), and setting remembered set cards to
// DIRTY if they hold interesting pointers.
class ShenandoahReconstructRememberedSetTask : public WorkerTask {
private:
  ShenandoahRegionIterator _regions;

public:
  ShenandoahReconstructRememberedSetTask() :
    WorkerTask("Shenandoah Reset Bitmap") { }

  void work(uint worker_id) {
    ShenandoahParallelWorkerSession worker_session(worker_id);
    ShenandoahHeapRegion* r = _regions.next();
    ShenandoahHeap* heap = ShenandoahHeap::heap();
    RememberedScanner* scanner = heap->card_scan();
    ShenandoahSetRememberedCardsToDirtyClosure dirty_cards_for_interesting_pointers;

    while (r != nullptr) {
      if (r->is_old() && r->is_active()) {
        HeapWord* obj_addr = r->bottom();
        if (r->is_humongous_start()) {
          // First, clear the remembered set
          oop obj = cast_to_oop(obj_addr);
          size_t size = obj->size();

          // First, clear the remembered set for all spanned humongous regions
          size_t num_regions = ShenandoahHeapRegion::required_regions(size * HeapWordSize);
          size_t region_span = num_regions * ShenandoahHeapRegion::region_size_words();
          scanner->reset_remset(r->bottom(), region_span);
          size_t region_index = r->index();
          ShenandoahHeapRegion* humongous_region = heap->get_region(region_index);
          while (num_regions-- != 0) {
            scanner->reset_object_range(humongous_region->bottom(), humongous_region->end());
            region_index++;
            humongous_region = heap->get_region(region_index);
          }

          // Then register the humongous object and DIRTY relevant remembered set cards
          scanner->register_object_without_lock(obj_addr);
          obj->oop_iterate(&dirty_cards_for_interesting_pointers);
        } else if (!r->is_humongous()) {
          // First, clear the remembered set
          scanner->reset_remset(r->bottom(), ShenandoahHeapRegion::region_size_words());
          scanner->reset_object_range(r->bottom(), r->end());

          // Then iterate over all objects, registering object and DIRTYing relevant remembered set cards
          HeapWord* t = r->top();
          while (obj_addr < t) {
            oop obj = cast_to_oop(obj_addr);
            size_t size = obj->size();
            scanner->register_object_without_lock(obj_addr);
            obj_addr += obj->oop_iterate_size(&dirty_cards_for_interesting_pointers);
          }
        } // else, ignore humongous continuation region
      }
      // else, this region is FREE or YOUNG or inactive and we can ignore it.
      // TODO: Assert this.
      r = _regions.next();
    }
  }
};

ShenandoahFullGC::ShenandoahFullGC() :
  _gc_timer(ShenandoahHeap::heap()->gc_timer()),
  _preserved_marks(new PreservedMarksSet(true)) {}

ShenandoahFullGC::~ShenandoahFullGC() {
  delete _preserved_marks;
}

bool ShenandoahFullGC::collect(GCCause::Cause cause) {
  vmop_entry_full(cause);
  // Always success
  return true;
}

void ShenandoahFullGC::vmop_entry_full(GCCause::Cause cause) {
  ShenandoahHeap* const heap = ShenandoahHeap::heap();
  TraceCollectorStats tcs(heap->monitoring_support()->full_stw_collection_counters());
  ShenandoahTimingsTracker timing(ShenandoahPhaseTimings::full_gc_gross);

  heap->try_inject_alloc_failure();
  VM_ShenandoahFullGC op(cause, this);
  VMThread::execute(&op);
}

void ShenandoahFullGC::entry_full(GCCause::Cause cause) {
  static const char* msg = "Pause Full";
  ShenandoahPausePhase gc_phase(msg, ShenandoahPhaseTimings::full_gc, true /* log_heap_usage */);
  EventMark em("%s", msg);

  ShenandoahWorkerScope scope(ShenandoahHeap::heap()->workers(),
                              ShenandoahWorkerPolicy::calc_workers_for_fullgc(),
                              "full gc");

  op_full(cause);
}

void ShenandoahFullGC::op_full(GCCause::Cause cause) {
  ShenandoahHeap* const heap = ShenandoahHeap::heap();
  ShenandoahMetricsSnapshot metrics;
  metrics.snap_before();

  // Perform full GC
  do_it(cause);

  metrics.snap_after();
  if (heap->mode()->is_generational()) {
    heap->mmu_tracker()->record_full(heap->global_generation(), GCId::current());
    heap->log_heap_status("At end of Full GC");

    // Since we allow temporary violation of these constraints during Full GC, we want to enforce that the assertions are
    // made valid by the time Full GC completes.
    assert(heap->old_generation()->used_regions_size() <= heap->old_generation()->soft_max_capacity(),
           "Old generation affiliated regions must be less than capacity");
    assert(heap->young_generation()->used_regions_size() <= heap->young_generation()->soft_max_capacity(),
           "Young generation affiliated regions must be less than capacity");

    assert((heap->young_generation()->used() + heap->young_generation()->get_humongous_waste())
           <= heap->young_generation()->used_regions_size(), "Young consumed can be no larger than span of affiliated regions");
    assert((heap->old_generation()->used() + heap->old_generation()->get_humongous_waste())
           <= heap->old_generation()->used_regions_size(), "Old consumed can be no larger than span of affiliated regions");

  }
  if (metrics.is_good_progress()) {
    ShenandoahHeap::heap()->notify_gc_progress();
  } else {
    // Nothing to do. Tell the allocation path that we have failed to make
    // progress, and it can finally fail.
    ShenandoahHeap::heap()->notify_gc_no_progress();
  }
}

void ShenandoahFullGC::do_it(GCCause::Cause gc_cause) {
  ShenandoahHeap* heap = ShenandoahHeap::heap();
  // Since we may arrive here from degenerated GC failure of either young or old, establish generation as GLOBAL.
  heap->set_gc_generation(heap->global_generation());

  if (heap->mode()->is_generational()) {
<<<<<<< HEAD
    // No need for old_gen->increase_used() as this was done when plabs were allocated.
=======
    // Defer unadjust_available() invocations until after Full GC finishes its efforts because Full GC makes use
    // of young-gen memory that may have been loaned from old-gen.

    // No need for old_gen->increase_used() as this was done when plabs were allocated.
    heap->set_alloc_supplement_reserve(0);
>>>>>>> 016bf071
    heap->set_young_evac_reserve(0);
    heap->set_old_evac_reserve(0);
    heap->reset_old_evac_expended();
    heap->set_promoted_reserve(0);

    // Full GC supersedes any marking or coalescing in old generation.
    heap->cancel_old_gc();
  }

  if (ShenandoahVerify) {
    heap->verifier()->verify_before_fullgc();
  }

  if (VerifyBeforeGC) {
    Universe::verify();
  }

  // Degenerated GC may carry concurrent root flags when upgrading to
  // full GC. We need to reset it before mutators resume.
  heap->set_concurrent_strong_root_in_progress(false);
  heap->set_concurrent_weak_root_in_progress(false);

  heap->set_full_gc_in_progress(true);

  assert(ShenandoahSafepoint::is_at_shenandoah_safepoint(), "must be at a safepoint");
  assert(Thread::current()->is_VM_thread(), "Do full GC only while world is stopped");

  {
    ShenandoahGCPhase phase(ShenandoahPhaseTimings::full_gc_heapdump_pre);
    heap->pre_full_gc_dump(_gc_timer);
  }

  {
    ShenandoahGCPhase prepare_phase(ShenandoahPhaseTimings::full_gc_prepare);
    // Full GC is supposed to recover from any GC state:

    // a0. Remember if we have forwarded objects
    bool has_forwarded_objects = heap->has_forwarded_objects();

    // a1. Cancel evacuation, if in progress
    if (heap->is_evacuation_in_progress()) {
      heap->set_evacuation_in_progress(false);
    }
    assert(!heap->is_evacuation_in_progress(), "sanity");

    // a2. Cancel update-refs, if in progress
    if (heap->is_update_refs_in_progress()) {
      heap->set_update_refs_in_progress(false);
    }
    assert(!heap->is_update_refs_in_progress(), "sanity");

    // b. Cancel all concurrent marks, if in progress
    if (heap->is_concurrent_mark_in_progress()) {
      heap->cancel_concurrent_mark();
    }
    assert(!heap->is_concurrent_mark_in_progress(), "sanity");

    // c. Update roots if this full GC is due to evac-oom, which may carry from-space pointers in roots.
    if (has_forwarded_objects) {
      update_roots(true /*full_gc*/);
    }

    // d. Reset the bitmaps for new marking
    heap->global_generation()->reset_mark_bitmap();
    assert(heap->marking_context()->is_bitmap_clear(), "sanity");
    assert(!heap->global_generation()->is_mark_complete(), "sanity");

    // e. Abandon reference discovery and clear all discovered references.
    ShenandoahReferenceProcessor* rp = heap->global_generation()->ref_processor();
    rp->abandon_partial_discovery();

    // f. Sync pinned region status from the CP marks
    heap->sync_pinned_region_status();

    // The rest of prologue:
    _preserved_marks->init(heap->workers()->active_workers());

    assert(heap->has_forwarded_objects() == has_forwarded_objects, "This should not change");
  }

  if (UseTLAB) {
    // TODO: Do we need to explicitly retire PLABs?
    heap->gclabs_retire(ResizeTLAB);
    heap->tlabs_retire(ResizeTLAB);
  }

  OrderAccess::fence();

  phase1_mark_heap();

  // Once marking is done, which may have fixed up forwarded objects, we can drop it.
  // Coming out of Full GC, we would not have any forwarded objects.
  // This also prevents resolves with fwdptr from kicking in while adjusting pointers in phase3.
  heap->set_has_forwarded_objects(false);

  heap->set_full_gc_move_in_progress(true);

  // Setup workers for the rest
  OrderAccess::fence();

  // Initialize worker slices
  ShenandoahHeapRegionSet** worker_slices = NEW_C_HEAP_ARRAY(ShenandoahHeapRegionSet*, heap->max_workers(), mtGC);
  for (uint i = 0; i < heap->max_workers(); i++) {
    worker_slices[i] = new ShenandoahHeapRegionSet();
  }

  {
    // The rest of code performs region moves, where region status is undefined
    // until all phases run together.
    ShenandoahHeapLocker lock(heap->lock());

    phase2_calculate_target_addresses(worker_slices);

    OrderAccess::fence();

    phase3_update_references();

    phase4_compact_objects(worker_slices);

    phase5_epilog();
  }

  {
    // Epilogue
    // TODO: Merge with phase5_epilog?
    _preserved_marks->restore(heap->workers());
    _preserved_marks->reclaim();

    if (heap->mode()->is_generational()) {
      ShenandoahGCPhase phase(ShenandoahPhaseTimings::full_gc_reconstruct_remembered_set);
      ShenandoahReconstructRememberedSetTask task;
      heap->workers()->run_task(&task);
    }
  }

  // Resize metaspace
  MetaspaceGC::compute_new_size();

  // Free worker slices
  for (uint i = 0; i < heap->max_workers(); i++) {
    delete worker_slices[i];
  }
  FREE_C_HEAP_ARRAY(ShenandoahHeapRegionSet*, worker_slices);

  heap->set_full_gc_move_in_progress(false);
  heap->set_full_gc_in_progress(false);

  if (ShenandoahVerify) {
    if (heap->mode()->is_generational()) {
      heap->verifier()->verify_after_generational_fullgc();
    } else {
      heap->verifier()->verify_after_fullgc();
    }
  }

  // Humongous regions are promoted on demand and are accounted for by normal Full GC mechanisms.
  if (VerifyAfterGC) {
    Universe::verify();
  }

  {
    ShenandoahGCPhase phase(ShenandoahPhaseTimings::full_gc_heapdump_post);
    heap->post_full_gc_dump(_gc_timer);
  }
}

class ShenandoahPrepareForMarkClosure: public ShenandoahHeapRegionClosure {
private:
  ShenandoahMarkingContext* const _ctx;

public:
  ShenandoahPrepareForMarkClosure() : _ctx(ShenandoahHeap::heap()->marking_context()) {}

  void heap_region_do(ShenandoahHeapRegion *r) {
    if (r->affiliation() != FREE) {
      _ctx->capture_top_at_mark_start(r);
      r->clear_live_data();
    }
  }

  bool is_thread_safe() { return true; }
};

void ShenandoahFullGC::phase1_mark_heap() {
  GCTraceTime(Info, gc, phases) time("Phase 1: Mark live objects", _gc_timer);
  ShenandoahGCPhase mark_phase(ShenandoahPhaseTimings::full_gc_mark);

  ShenandoahHeap* heap = ShenandoahHeap::heap();

  ShenandoahPrepareForMarkClosure cl;
  heap->parallel_heap_region_iterate(&cl);

  heap->set_unload_classes(heap->global_generation()->heuristics()->can_unload_classes());

  ShenandoahReferenceProcessor* rp = heap->global_generation()->ref_processor();
  // enable ("weak") refs discovery
  rp->set_soft_reference_policy(true); // forcefully purge all soft references

  ShenandoahSTWMark mark(heap->global_generation(), true /*full_gc*/);
  mark.mark();
  heap->parallel_cleaning(true /* full_gc */);
}

class ShenandoahPrepareForCompactionTask : public WorkerTask {
private:
  PreservedMarksSet*        const _preserved_marks;
  ShenandoahHeap*           const _heap;
  ShenandoahHeapRegionSet** const _worker_slices;
  size_t                    const _num_workers;

public:
  ShenandoahPrepareForCompactionTask(PreservedMarksSet *preserved_marks,
                                     ShenandoahHeapRegionSet **worker_slices,
                                     size_t num_workers);

  static bool is_candidate_region(ShenandoahHeapRegion* r) {
    // Empty region: get it into the slice to defragment the slice itself.
    // We could have skipped this without violating correctness, but we really
    // want to compact all live regions to the start of the heap, which sometimes
    // means moving them into the fully empty regions.
    if (r->is_empty()) return true;

    // Can move the region, and this is not the humongous region. Humongous
    // moves are special cased here, because their moves are handled separately.
    return r->is_stw_move_allowed() && !r->is_humongous();
  }

  void work(uint worker_id);
};

class ShenandoahPrepareForGenerationalCompactionObjectClosure : public ObjectClosure {
private:
  PreservedMarks*          const _preserved_marks;
  ShenandoahHeap*          const _heap;

  // _empty_regions is a thread-local list of heap regions that have been completely emptied by this worker thread's
  // compaction efforts.  The worker thread that drives these efforts adds compacted regions to this list if the
  // region has not been compacted onto itself.
  GrowableArray<ShenandoahHeapRegion*>& _empty_regions;
  int _empty_regions_pos;
  ShenandoahHeapRegion*          _old_to_region;
  ShenandoahHeapRegion*          _young_to_region;
  ShenandoahHeapRegion*          _from_region;
  ShenandoahAffiliation          _from_affiliation;
  HeapWord*                      _old_compact_point;
  HeapWord*                      _young_compact_point;
  uint                           _worker_id;

public:
  ShenandoahPrepareForGenerationalCompactionObjectClosure(PreservedMarks* preserved_marks,
                                                          GrowableArray<ShenandoahHeapRegion*>& empty_regions,
                                                          ShenandoahHeapRegion* old_to_region,
                                                          ShenandoahHeapRegion* young_to_region, uint worker_id) :
      _preserved_marks(preserved_marks),
      _heap(ShenandoahHeap::heap()),
      _empty_regions(empty_regions),
      _empty_regions_pos(0),
      _old_to_region(old_to_region),
      _young_to_region(young_to_region),
      _from_region(nullptr),
      _old_compact_point((old_to_region != nullptr)? old_to_region->bottom(): nullptr),
      _young_compact_point((young_to_region != nullptr)? young_to_region->bottom(): nullptr),
      _worker_id(worker_id) {}

  void set_from_region(ShenandoahHeapRegion* from_region) {
    _from_region = from_region;
    _from_affiliation = from_region->affiliation();
    if (_from_region->has_live()) {
      if (_from_affiliation == ShenandoahAffiliation::OLD_GENERATION) {
        if (_old_to_region == nullptr) {
          _old_to_region = from_region;
          _old_compact_point = from_region->bottom();
        }
      } else {
        assert(_from_affiliation == ShenandoahAffiliation::YOUNG_GENERATION, "from_region must be OLD or YOUNG");
        if (_young_to_region == nullptr) {
          _young_to_region = from_region;
          _young_compact_point = from_region->bottom();
        }
      }
    } // else, we won't iterate over this _from_region so we don't need to set up to region to hold copies
  }

  void finish() {
    finish_old_region();
    finish_young_region();
  }

  void finish_old_region() {
    if (_old_to_region != nullptr) {
      log_debug(gc)("Planned compaction into Old Region " SIZE_FORMAT ", used: " SIZE_FORMAT " tabulated by worker %u",
                    _old_to_region->index(), _old_compact_point - _old_to_region->bottom(), _worker_id);
      _old_to_region->set_new_top(_old_compact_point);
      _old_to_region = nullptr;
    }
  }

  void finish_young_region() {
    if (_young_to_region != nullptr) {
      log_debug(gc)("Worker %u planned compaction into Young Region " SIZE_FORMAT ", used: " SIZE_FORMAT,
                    _worker_id, _young_to_region->index(), _young_compact_point - _young_to_region->bottom());
      _young_to_region->set_new_top(_young_compact_point);
      _young_to_region = nullptr;
    }
  }

  bool is_compact_same_region() {
    return (_from_region == _old_to_region) || (_from_region == _young_to_region);
  }

  int empty_regions_pos() {
    return _empty_regions_pos;
  }

  void do_object(oop p) {
    assert(_from_region != nullptr, "must set before work");
    assert((_from_region->bottom() <= cast_from_oop<HeapWord*>(p)) && (cast_from_oop<HeapWord*>(p) < _from_region->top()),
           "Object must reside in _from_region");
    assert(_heap->complete_marking_context()->is_marked(p), "must be marked");
    assert(!_heap->complete_marking_context()->allocated_after_mark_start(p), "must be truly marked");

    size_t obj_size = p->size();
    uint from_region_age = _from_region->age();
    uint object_age = p->age();

    bool promote_object = false;
    if ((_from_affiliation == ShenandoahAffiliation::YOUNG_GENERATION) &&
        (from_region_age + object_age >= InitialTenuringThreshold)) {
      if ((_old_to_region != nullptr) && (_old_compact_point + obj_size > _old_to_region->end())) {
        finish_old_region();
        _old_to_region = nullptr;
      }
      if (_old_to_region == nullptr) {
        if (_empty_regions_pos < _empty_regions.length()) {
          ShenandoahHeapRegion* new_to_region = _empty_regions.at(_empty_regions_pos);
          _empty_regions_pos++;
          new_to_region->set_affiliation(OLD_GENERATION, false);
          _old_to_region = new_to_region;
          _old_compact_point = _old_to_region->bottom();
          promote_object = true;
        }
        // Else this worker thread does not yet have any empty regions into which this aged object can be promoted so
        // we leave promote_object as false, deferring the promotion.
      } else {
        promote_object = true;
      }
    }

    if (promote_object || (_from_affiliation == ShenandoahAffiliation::OLD_GENERATION)) {
      assert(_old_to_region != nullptr, "_old_to_region should not be nullptr when evacuating to OLD region");
      if (_old_compact_point + obj_size > _old_to_region->end()) {
        ShenandoahHeapRegion* new_to_region;

        log_debug(gc)("Worker %u finishing old region " SIZE_FORMAT ", compact_point: " PTR_FORMAT ", obj_size: " SIZE_FORMAT
                      ", &compact_point[obj_size]: " PTR_FORMAT ", region end: " PTR_FORMAT,  _worker_id, _old_to_region->index(),
                      p2i(_old_compact_point), obj_size, p2i(_old_compact_point + obj_size), p2i(_old_to_region->end()));

        // Object does not fit.  Get a new _old_to_region.
        finish_old_region();
        if (_empty_regions_pos < _empty_regions.length()) {
          new_to_region = _empty_regions.at(_empty_regions_pos);
          _empty_regions_pos++;
          new_to_region->set_affiliation(OLD_GENERATION, false);
        } else {
          // If we've exhausted the previously selected _old_to_region, we know that the _old_to_region is distinct
          // from _from_region.  That's because there is always room for _from_region to be compacted into itself.
          // Since we're out of empty regions, let's use _from_region to hold the results of its own compaction.
          new_to_region = _from_region;
        }

        assert(new_to_region != _old_to_region, "must not reuse same OLD to-region");
        assert(new_to_region != nullptr, "must not be nullptr");
        _old_to_region = new_to_region;
        _old_compact_point = _old_to_region->bottom();
      }

      // Object fits into current region, record new location:
      assert(_old_compact_point + obj_size <= _old_to_region->end(), "must fit");
      shenandoah_assert_not_forwarded(nullptr, p);
      _preserved_marks->push_if_necessary(p, p->mark());
      p->forward_to(cast_to_oop(_old_compact_point));
      _old_compact_point += obj_size;
    } else {
      assert(_from_affiliation == ShenandoahAffiliation::YOUNG_GENERATION,
             "_from_region must be OLD_GENERATION or YOUNG_GENERATION");
      assert(_young_to_region != nullptr, "_young_to_region should not be nullptr when compacting YOUNG _from_region");

      // After full gc compaction, all regions have age 0.  Embed the region's age into the object's age in order to preserve
      // tenuring progress.
      if (_heap->is_aging_cycle()) {
        _heap->increase_object_age(p, from_region_age + 1);
      } else {
        _heap->increase_object_age(p, from_region_age);
      }

      if (_young_compact_point + obj_size > _young_to_region->end()) {
        ShenandoahHeapRegion* new_to_region;

        log_debug(gc)("Worker %u finishing young region " SIZE_FORMAT ", compact_point: " PTR_FORMAT ", obj_size: " SIZE_FORMAT
                      ", &compact_point[obj_size]: " PTR_FORMAT ", region end: " PTR_FORMAT,  _worker_id, _young_to_region->index(),
                      p2i(_young_compact_point), obj_size, p2i(_young_compact_point + obj_size), p2i(_young_to_region->end()));

        // Object does not fit.  Get a new _young_to_region.
        finish_young_region();
        if (_empty_regions_pos < _empty_regions.length()) {
          new_to_region = _empty_regions.at(_empty_regions_pos);
          _empty_regions_pos++;
          new_to_region->set_affiliation(YOUNG_GENERATION, false);
        } else {
          // If we've exhausted the previously selected _young_to_region, we know that the _young_to_region is distinct
          // from _from_region.  That's because there is always room for _from_region to be compacted into itself.
          // Since we're out of empty regions, let's use _from_region to hold the results of its own compaction.
          new_to_region = _from_region;
        }

        assert(new_to_region != _young_to_region, "must not reuse same OLD to-region");
        assert(new_to_region != nullptr, "must not be nullptr");
        _young_to_region = new_to_region;
        _young_compact_point = _young_to_region->bottom();
      }

      // Object fits into current region, record new location:
      assert(_young_compact_point + obj_size <= _young_to_region->end(), "must fit");
      shenandoah_assert_not_forwarded(nullptr, p);
      _preserved_marks->push_if_necessary(p, p->mark());
      p->forward_to(cast_to_oop(_young_compact_point));
      _young_compact_point += obj_size;
    }
  }
};


class ShenandoahPrepareForCompactionObjectClosure : public ObjectClosure {
private:
  PreservedMarks*          const _preserved_marks;
  ShenandoahHeap*          const _heap;
  GrowableArray<ShenandoahHeapRegion*>& _empty_regions;
  int _empty_regions_pos;
  ShenandoahHeapRegion*          _to_region;
  ShenandoahHeapRegion*          _from_region;
  HeapWord* _compact_point;

public:
  ShenandoahPrepareForCompactionObjectClosure(PreservedMarks* preserved_marks,
                                              GrowableArray<ShenandoahHeapRegion*>& empty_regions,
                                              ShenandoahHeapRegion* to_region) :
    _preserved_marks(preserved_marks),
    _heap(ShenandoahHeap::heap()),
    _empty_regions(empty_regions),
    _empty_regions_pos(0),
    _to_region(to_region),
    _from_region(nullptr),
    _compact_point(to_region->bottom()) {}

  void set_from_region(ShenandoahHeapRegion* from_region) {
    _from_region = from_region;
  }

  void finish_region() {
    assert(_to_region != nullptr, "should not happen");
    assert(!_heap->mode()->is_generational(), "Generational GC should use different Closure");
    _to_region->set_new_top(_compact_point);
  }

  bool is_compact_same_region() {
    return _from_region == _to_region;
  }

  int empty_regions_pos() {
    return _empty_regions_pos;
  }

  void do_object(oop p) {
    assert(_from_region != nullptr, "must set before work");
    assert(_heap->complete_marking_context()->is_marked(p), "must be marked");
    assert(!_heap->complete_marking_context()->allocated_after_mark_start(p), "must be truly marked");

    size_t obj_size = p->size();
    if (_compact_point + obj_size > _to_region->end()) {
      finish_region();

      // Object doesn't fit. Pick next empty region and start compacting there.
      ShenandoahHeapRegion* new_to_region;
      if (_empty_regions_pos < _empty_regions.length()) {
        new_to_region = _empty_regions.at(_empty_regions_pos);
        _empty_regions_pos++;
      } else {
        // Out of empty region? Compact within the same region.
        new_to_region = _from_region;
      }

      assert(new_to_region != _to_region, "must not reuse same to-region");
      assert(new_to_region != nullptr, "must not be null");
      _to_region = new_to_region;
      _compact_point = _to_region->bottom();
    }

    // Object fits into current region, record new location:
    assert(_compact_point + obj_size <= _to_region->end(), "must fit");
    shenandoah_assert_not_forwarded(nullptr, p);
    _preserved_marks->push_if_necessary(p, p->mark());
    p->forward_to(cast_to_oop(_compact_point));
    _compact_point += obj_size;
  }
};


ShenandoahPrepareForCompactionTask::ShenandoahPrepareForCompactionTask(PreservedMarksSet *preserved_marks,
                                                                       ShenandoahHeapRegionSet **worker_slices,
                                                                       size_t num_workers) :
    WorkerTask("Shenandoah Prepare For Compaction"),
    _preserved_marks(preserved_marks), _heap(ShenandoahHeap::heap()),
    _worker_slices(worker_slices), _num_workers(num_workers) { }


void ShenandoahPrepareForCompactionTask::work(uint worker_id) {
  ShenandoahParallelWorkerSession worker_session(worker_id);
  ShenandoahHeapRegionSet* slice = _worker_slices[worker_id];
  ShenandoahHeapRegionSetIterator it(slice);
  ShenandoahHeapRegion* from_region = it.next();
  // No work?
  if (from_region == nullptr) {
    return;
  }

  // Sliding compaction. Walk all regions in the slice, and compact them.
  // Remember empty regions and reuse them as needed.
  ResourceMark rm;

  GrowableArray<ShenandoahHeapRegion*> empty_regions((int)_heap->num_regions());

  if (_heap->mode()->is_generational()) {
    ShenandoahHeapRegion* old_to_region = (from_region->is_old())? from_region: nullptr;
    ShenandoahHeapRegion* young_to_region = (from_region->is_young())? from_region: nullptr;
    ShenandoahPrepareForGenerationalCompactionObjectClosure cl(_preserved_marks->get(worker_id),
                                                               empty_regions,
                                                               old_to_region, young_to_region,
                                                               worker_id);
    while (from_region != nullptr) {
      assert(is_candidate_region(from_region), "Sanity");
      log_debug(gc)("Worker %u compacting %s Region " SIZE_FORMAT " which had used " SIZE_FORMAT " and %s live",
                    worker_id, from_region->affiliation_name(),
                    from_region->index(), from_region->used(), from_region->has_live()? "has": "does not have");
      cl.set_from_region(from_region);
      if (from_region->has_live()) {
        _heap->marked_object_iterate(from_region, &cl);
      }
      // Compacted the region to somewhere else? From-region is empty then.
      if (!cl.is_compact_same_region()) {
        empty_regions.append(from_region);
      }
      from_region = it.next();
    }
    cl.finish();

    // Mark all remaining regions as empty
    for (int pos = cl.empty_regions_pos(); pos < empty_regions.length(); ++pos) {
      ShenandoahHeapRegion* r = empty_regions.at(pos);
      r->set_new_top(r->bottom());
    }
  } else {
    ShenandoahPrepareForCompactionObjectClosure cl(_preserved_marks->get(worker_id), empty_regions, from_region);
    while (from_region != nullptr) {
      assert(is_candidate_region(from_region), "Sanity");
      cl.set_from_region(from_region);
      if (from_region->has_live()) {
        _heap->marked_object_iterate(from_region, &cl);
      }

      // Compacted the region to somewhere else? From-region is empty then.
      if (!cl.is_compact_same_region()) {
        empty_regions.append(from_region);
      }
      from_region = it.next();
    }
    cl.finish_region();

    // Mark all remaining regions as empty
    for (int pos = cl.empty_regions_pos(); pos < empty_regions.length(); ++pos) {
      ShenandoahHeapRegion* r = empty_regions.at(pos);
      r->set_new_top(r->bottom());
    }
  }
}

void ShenandoahFullGC::calculate_target_humongous_objects() {
  ShenandoahHeap* heap = ShenandoahHeap::heap();

  // Compute the new addresses for humongous objects. We need to do this after addresses
  // for regular objects are calculated, and we know what regions in heap suffix are
  // available for humongous moves.
  //
  // Scan the heap backwards, because we are compacting humongous regions towards the end.
  // Maintain the contiguous compaction window in [to_begin; to_end), so that we can slide
  // humongous start there.
  //
  // The complication is potential non-movable regions during the scan. If such region is
  // detected, then sliding restarts towards that non-movable region.

  size_t to_begin = heap->num_regions();
  size_t to_end = heap->num_regions();

  log_debug(gc)("Full GC calculating target humongous objects from end " SIZE_FORMAT, to_end);
  for (size_t c = heap->num_regions(); c > 0; c--) {
    ShenandoahHeapRegion *r = heap->get_region(c - 1);
    if (r->is_humongous_continuation() || (r->new_top() == r->bottom())) {
      // To-region candidate: record this, and continue scan
      to_begin = r->index();
      continue;
    }

    if (r->is_humongous_start() && r->is_stw_move_allowed()) {
      // From-region candidate: movable humongous region
      oop old_obj = cast_to_oop(r->bottom());
      size_t words_size = old_obj->size();
      size_t num_regions = ShenandoahHeapRegion::required_regions(words_size * HeapWordSize);

      size_t start = to_end - num_regions;

      if (start >= to_begin && start != r->index()) {
        // Fits into current window, and the move is non-trivial. Record the move then, and continue scan.
        _preserved_marks->get(0)->push_if_necessary(old_obj, old_obj->mark());
        old_obj->forward_to(cast_to_oop(heap->get_region(start)->bottom()));
        to_end = start;
        continue;
      }
    }

    // Failed to fit. Scan starting from current region.
    to_begin = r->index();
    to_end = r->index();
  }
}

class ShenandoahEnsureHeapActiveClosure: public ShenandoahHeapRegionClosure {
private:
  ShenandoahHeap* const _heap;

public:
  ShenandoahEnsureHeapActiveClosure() : _heap(ShenandoahHeap::heap()) {}
  void heap_region_do(ShenandoahHeapRegion* r) {
    if (r->is_trash()) {
      r->recycle();
    }
    if (r->is_cset()) {
      // Leave affiliation unchanged
      r->make_regular_bypass();
    }
    if (r->is_empty_uncommitted()) {
      r->make_committed_bypass();
    }
    assert (r->is_committed(), "only committed regions in heap now, see region " SIZE_FORMAT, r->index());

    // Record current region occupancy: this communicates empty regions are free
    // to the rest of Full GC code.
    r->set_new_top(r->top());
  }
};

class ShenandoahTrashImmediateGarbageClosure: public ShenandoahHeapRegionClosure {
private:
  ShenandoahHeap* const _heap;
  ShenandoahMarkingContext* const _ctx;

public:
  ShenandoahTrashImmediateGarbageClosure() :
    _heap(ShenandoahHeap::heap()),
    _ctx(ShenandoahHeap::heap()->complete_marking_context()) {}

  void heap_region_do(ShenandoahHeapRegion* r) {
    if (!r->is_affiliated()) {
      // Ignore free regions
      // TODO: change iterators so they do not process FREE regions.
      return;
    }

    if (r->is_humongous_start()) {
      oop humongous_obj = cast_to_oop(r->bottom());
      if (!_ctx->is_marked(humongous_obj)) {
        assert(!r->has_live(),
               "Humongous Start %s Region " SIZE_FORMAT " is not marked, should not have live",
               r->affiliation_name(),  r->index());
        log_debug(gc)("Trashing immediate humongous region " SIZE_FORMAT " because not marked", r->index());
        _heap->trash_humongous_region_at(r);
      } else {
        assert(r->has_live(),
               "Humongous Start %s Region " SIZE_FORMAT " should have live", r->affiliation_name(),  r->index());
      }
    } else if (r->is_humongous_continuation()) {
      // If we hit continuation, the non-live humongous starts should have been trashed already
      assert(r->humongous_start_region()->has_live(),
             "Humongous Continuation %s Region " SIZE_FORMAT " should have live", r->affiliation_name(),  r->index());
    } else if (r->is_regular()) {
      if (!r->has_live()) {
        log_debug(gc)("Trashing immediate regular region " SIZE_FORMAT " because has no live", r->index());
        r->make_trash_immediate();
      }
    }
  }
};

void ShenandoahFullGC::distribute_slices(ShenandoahHeapRegionSet** worker_slices) {
  ShenandoahHeap* heap = ShenandoahHeap::heap();

  uint n_workers = heap->workers()->active_workers();
  size_t n_regions = heap->num_regions();

  // What we want to accomplish: have the dense prefix of data, while still balancing
  // out the parallel work.
  //
  // Assuming the amount of work is driven by the live data that needs moving, we can slice
  // the entire heap into equal-live-sized prefix slices, and compact into them. So, each
  // thread takes all regions in its prefix subset, and then it takes some regions from
  // the tail.
  //
  // Tail region selection becomes interesting.
  //
  // First, we want to distribute the regions fairly between the workers, and those regions
  // might have different amount of live data. So, until we sure no workers need live data,
  // we need to only take what the worker needs.
  //
  // Second, since we slide everything to the left in each slice, the most busy regions
  // would be the ones on the left. Which means we want to have all workers have their after-tail
  // regions as close to the left as possible.
  //
  // The easiest way to do this is to distribute after-tail regions in round-robin between
  // workers that still need live data.
  //
  // Consider parallel workers A, B, C, then the target slice layout would be:
  //
  //  AAAAAAAABBBBBBBBCCCCCCCC|ABCABCABCABCABCABCABCABABABABABABABABABABAAAAA
  //
  //  (.....dense-prefix.....) (.....................tail...................)
  //  [all regions fully live] [left-most regions are fuller that right-most]
  //

  // Compute how much live data is there. This would approximate the size of dense prefix
  // we target to create.
  size_t total_live = 0;
  for (size_t idx = 0; idx < n_regions; idx++) {
    ShenandoahHeapRegion *r = heap->get_region(idx);
    if (ShenandoahPrepareForCompactionTask::is_candidate_region(r)) {
      total_live += r->get_live_data_words();
    }
  }

  // Estimate the size for the dense prefix. Note that we specifically count only the
  // "full" regions, so there would be some non-full regions in the slice tail.
  size_t live_per_worker = total_live / n_workers;
  size_t prefix_regions_per_worker = live_per_worker / ShenandoahHeapRegion::region_size_words();
  size_t prefix_regions_total = prefix_regions_per_worker * n_workers;
  prefix_regions_total = MIN2(prefix_regions_total, n_regions);
  assert(prefix_regions_total <= n_regions, "Sanity");

  // There might be non-candidate regions in the prefix. To compute where the tail actually
  // ends up being, we need to account those as well.
  size_t prefix_end = prefix_regions_total;
  for (size_t idx = 0; idx < prefix_regions_total; idx++) {
    ShenandoahHeapRegion *r = heap->get_region(idx);
    if (!ShenandoahPrepareForCompactionTask::is_candidate_region(r)) {
      prefix_end++;
    }
  }
  prefix_end = MIN2(prefix_end, n_regions);
  assert(prefix_end <= n_regions, "Sanity");

  // Distribute prefix regions per worker: each thread definitely gets its own same-sized
  // subset of dense prefix.
  size_t prefix_idx = 0;

  size_t* live = NEW_C_HEAP_ARRAY(size_t, n_workers, mtGC);

  for (size_t wid = 0; wid < n_workers; wid++) {
    ShenandoahHeapRegionSet* slice = worker_slices[wid];

    live[wid] = 0;
    size_t regs = 0;

    // Add all prefix regions for this worker
    while (prefix_idx < prefix_end && regs < prefix_regions_per_worker) {
      ShenandoahHeapRegion *r = heap->get_region(prefix_idx);
      if (ShenandoahPrepareForCompactionTask::is_candidate_region(r)) {
        slice->add_region(r);
        live[wid] += r->get_live_data_words();
        regs++;
      }
      prefix_idx++;
    }
  }

  // Distribute the tail among workers in round-robin fashion.
  size_t wid = n_workers - 1;

  for (size_t tail_idx = prefix_end; tail_idx < n_regions; tail_idx++) {
    ShenandoahHeapRegion *r = heap->get_region(tail_idx);
    if (ShenandoahPrepareForCompactionTask::is_candidate_region(r)) {
      assert(wid < n_workers, "Sanity");

      size_t live_region = r->get_live_data_words();

      // Select next worker that still needs live data.
      size_t old_wid = wid;
      do {
        wid++;
        if (wid == n_workers) wid = 0;
      } while (live[wid] + live_region >= live_per_worker && old_wid != wid);

      if (old_wid == wid) {
        // Circled back to the same worker? This means liveness data was
        // miscalculated. Bump the live_per_worker limit so that
        // everyone gets a piece of the leftover work.
        live_per_worker += ShenandoahHeapRegion::region_size_words();
      }

      worker_slices[wid]->add_region(r);
      live[wid] += live_region;
    }
  }

  FREE_C_HEAP_ARRAY(size_t, live);

#ifdef ASSERT
  ResourceBitMap map(n_regions);
  for (size_t wid = 0; wid < n_workers; wid++) {
    ShenandoahHeapRegionSetIterator it(worker_slices[wid]);
    ShenandoahHeapRegion* r = it.next();
    while (r != nullptr) {
      size_t idx = r->index();
      assert(ShenandoahPrepareForCompactionTask::is_candidate_region(r), "Sanity: " SIZE_FORMAT, idx);
      assert(!map.at(idx), "No region distributed twice: " SIZE_FORMAT, idx);
      map.at_put(idx, true);
      r = it.next();
    }
  }

  for (size_t rid = 0; rid < n_regions; rid++) {
    bool is_candidate = ShenandoahPrepareForCompactionTask::is_candidate_region(heap->get_region(rid));
    bool is_distributed = map.at(rid);
    assert(is_distributed || !is_candidate, "All candidates are distributed: " SIZE_FORMAT, rid);
  }
#endif
}

void ShenandoahFullGC::phase2_calculate_target_addresses(ShenandoahHeapRegionSet** worker_slices) {
  GCTraceTime(Info, gc, phases) time("Phase 2: Compute new object addresses", _gc_timer);
  ShenandoahGCPhase calculate_address_phase(ShenandoahPhaseTimings::full_gc_calculate_addresses);

  ShenandoahHeap* heap = ShenandoahHeap::heap();

  // About to figure out which regions can be compacted, make sure pinning status
  // had been updated in GC prologue.
  heap->assert_pinned_region_status();

  {
    // Trash the immediately collectible regions before computing addresses
    ShenandoahTrashImmediateGarbageClosure tigcl;
    heap->heap_region_iterate(&tigcl);

    // Make sure regions are in good state: committed, active, clean.
    // This is needed because we are potentially sliding the data through them.
    ShenandoahEnsureHeapActiveClosure ecl;
    heap->heap_region_iterate(&ecl);
  }

  // Compute the new addresses for regular objects
  {
    ShenandoahGCPhase phase(ShenandoahPhaseTimings::full_gc_calculate_addresses_regular);

    distribute_slices(worker_slices);

    size_t num_workers = heap->max_workers();

    ResourceMark rm;
    ShenandoahPrepareForCompactionTask task(_preserved_marks, worker_slices, num_workers);
    heap->workers()->run_task(&task);
  }

  // Compute the new addresses for humongous objects
  {
    ShenandoahGCPhase phase(ShenandoahPhaseTimings::full_gc_calculate_addresses_humong);
    calculate_target_humongous_objects();
  }
}

class ShenandoahAdjustPointersClosure : public MetadataVisitingOopIterateClosure {
private:
  ShenandoahHeap* const _heap;
  ShenandoahMarkingContext* const _ctx;

  template <class T>
  inline void do_oop_work(T* p) {
    T o = RawAccess<>::oop_load(p);
    if (!CompressedOops::is_null(o)) {
      oop obj = CompressedOops::decode_not_null(o);
      assert(_ctx->is_marked(obj), "must be marked");
      if (obj->is_forwarded()) {
        oop forw = obj->forwardee();
        RawAccess<IS_NOT_NULL>::oop_store(p, forw);
      }
    }
  }

public:
  ShenandoahAdjustPointersClosure() :
    _heap(ShenandoahHeap::heap()),
    _ctx(ShenandoahHeap::heap()->complete_marking_context()) {}

  void do_oop(oop* p)       { do_oop_work(p); }
  void do_oop(narrowOop* p) { do_oop_work(p); }
  void do_method(Method* m) {}
  void do_nmethod(nmethod* nm) {}
};

class ShenandoahAdjustPointersObjectClosure : public ObjectClosure {
private:
  ShenandoahHeap* const _heap;
  ShenandoahAdjustPointersClosure _cl;

public:
  ShenandoahAdjustPointersObjectClosure() :
    _heap(ShenandoahHeap::heap()) {
  }
  void do_object(oop p) {
    assert(_heap->complete_marking_context()->is_marked(p), "must be marked");
    p->oop_iterate(&_cl);
  }
};

class ShenandoahAdjustPointersTask : public WorkerTask {
private:
  ShenandoahHeap*          const _heap;
  ShenandoahRegionIterator       _regions;

public:
  ShenandoahAdjustPointersTask() :
    WorkerTask("Shenandoah Adjust Pointers"),
    _heap(ShenandoahHeap::heap()) {
  }

  void work(uint worker_id) {
    ShenandoahParallelWorkerSession worker_session(worker_id);
    ShenandoahAdjustPointersObjectClosure obj_cl;
    ShenandoahHeapRegion* r = _regions.next();
    while (r != nullptr) {
      if (!r->is_humongous_continuation() && r->has_live()) {
        _heap->marked_object_iterate(r, &obj_cl);
      }
      if (r->is_pinned() && r->is_old() && r->is_active() && !r->is_humongous()) {
        // Pinned regions are not compacted so they may still hold unmarked objects with
        // reference to reclaimed memory. Remembered set scanning will crash if it attempts
        // to iterate the oops in these objects.
        r->begin_preemptible_coalesce_and_fill();
        r->oop_fill_and_coalesce_without_cancel();
      }
      r = _regions.next();
    }
  }
};

class ShenandoahAdjustRootPointersTask : public WorkerTask {
private:
  ShenandoahRootAdjuster* _rp;
  PreservedMarksSet* _preserved_marks;
public:
  ShenandoahAdjustRootPointersTask(ShenandoahRootAdjuster* rp, PreservedMarksSet* preserved_marks) :
    WorkerTask("Shenandoah Adjust Root Pointers"),
    _rp(rp),
    _preserved_marks(preserved_marks) {}

  void work(uint worker_id) {
    ShenandoahParallelWorkerSession worker_session(worker_id);
    ShenandoahAdjustPointersClosure cl;
    _rp->roots_do(worker_id, &cl);
    _preserved_marks->get(worker_id)->adjust_during_full_gc();
  }
};

void ShenandoahFullGC::phase3_update_references() {
  GCTraceTime(Info, gc, phases) time("Phase 3: Adjust pointers", _gc_timer);
  ShenandoahGCPhase adjust_pointer_phase(ShenandoahPhaseTimings::full_gc_adjust_pointers);

  ShenandoahHeap* heap = ShenandoahHeap::heap();

  WorkerThreads* workers = heap->workers();
  uint nworkers = workers->active_workers();
  {
#if COMPILER2_OR_JVMCI
    DerivedPointerTable::clear();
#endif
    ShenandoahRootAdjuster rp(nworkers, ShenandoahPhaseTimings::full_gc_adjust_roots);
    ShenandoahAdjustRootPointersTask task(&rp, _preserved_marks);
    workers->run_task(&task);
#if COMPILER2_OR_JVMCI
    DerivedPointerTable::update_pointers();
#endif
  }

  ShenandoahAdjustPointersTask adjust_pointers_task;
  workers->run_task(&adjust_pointers_task);
}

class ShenandoahCompactObjectsClosure : public ObjectClosure {
private:
  ShenandoahHeap* const _heap;
  uint            const _worker_id;

public:
  ShenandoahCompactObjectsClosure(uint worker_id) :
    _heap(ShenandoahHeap::heap()), _worker_id(worker_id) {}

  void do_object(oop p) {
    assert(_heap->complete_marking_context()->is_marked(p), "must be marked");
    size_t size = p->size();
    if (p->is_forwarded()) {
      HeapWord* compact_from = cast_from_oop<HeapWord*>(p);
      HeapWord* compact_to = cast_from_oop<HeapWord*>(p->forwardee());
      Copy::aligned_conjoint_words(compact_from, compact_to, size);
      oop new_obj = cast_to_oop(compact_to);

      ContinuationGCSupport::relativize_stack_chunk(new_obj);
      new_obj->init_mark();
    }
  }
};

class ShenandoahCompactObjectsTask : public WorkerTask {
private:
  ShenandoahHeap* const _heap;
  ShenandoahHeapRegionSet** const _worker_slices;

public:
  ShenandoahCompactObjectsTask(ShenandoahHeapRegionSet** worker_slices) :
    WorkerTask("Shenandoah Compact Objects"),
    _heap(ShenandoahHeap::heap()),
    _worker_slices(worker_slices) {
  }

  void work(uint worker_id) {
    ShenandoahParallelWorkerSession worker_session(worker_id);
    ShenandoahHeapRegionSetIterator slice(_worker_slices[worker_id]);

    ShenandoahCompactObjectsClosure cl(worker_id);
    ShenandoahHeapRegion* r = slice.next();
    while (r != nullptr) {
      assert(!r->is_humongous(), "must not get humongous regions here");
      if (r->has_live()) {
        _heap->marked_object_iterate(r, &cl);
      }
      r->set_top(r->new_top());
      r = slice.next();
    }
  }
};

static void account_for_region(ShenandoahHeapRegion* r, size_t &region_count, size_t &region_usage, size_t &humongous_waste) {
  region_count++;
  region_usage += r->used();
  if (r->is_humongous_start()) {
    // For each humongous object, we take this path once regardless of how many regions it spans.
    HeapWord* obj_addr = r->bottom();
    oop obj = cast_to_oop(obj_addr);
    size_t word_size = obj->size();
    size_t region_size_words = ShenandoahHeapRegion::region_size_words();
    size_t overreach = word_size % region_size_words;
    if (overreach != 0) {
      humongous_waste += (region_size_words - overreach) * HeapWordSize;
    }
    // else, this humongous object aligns exactly on region size, so no waste.
  }
}

class ShenandoahPostCompactClosure : public ShenandoahHeapRegionClosure {
private:
  ShenandoahHeap* const _heap;
  size_t _live;
  bool _is_generational;
  size_t _young_regions, _young_usage, _young_humongous_waste;
  size_t _old_regions, _old_usage, _old_humongous_waste;

public:
  ShenandoahPostCompactClosure() : _heap(ShenandoahHeap::heap()),
                                   _live(0),
                                   _is_generational(_heap->mode()->is_generational()),
                                   _young_regions(0),
                                   _young_usage(0),
                                   _young_humongous_waste(0),
                                   _old_regions(0),
                                   _old_usage(0),
                                   _old_humongous_waste(0)
  {
    _heap->free_set()->clear();
  }

  void heap_region_do(ShenandoahHeapRegion* r) {
    assert (!r->is_cset(), "cset regions should have been demoted already");

    // Need to reset the complete-top-at-mark-start pointer here because
    // the complete marking bitmap is no longer valid. This ensures
    // size-based iteration in marked_object_iterate().
    // NOTE: See blurb at ShenandoahMCResetCompleteBitmapTask on why we need to skip
    // pinned regions.
    if (!r->is_pinned()) {
      _heap->complete_marking_context()->reset_top_at_mark_start(r);
    }

    size_t live = r->used();

    // Make empty regions that have been allocated into regular
    if (r->is_empty() && live > 0) {
      if (!_is_generational) {
        r->make_young_maybe();
      }
      // else, generational mode compaction has already established affiliation.
      r->make_regular_bypass();
    }

    // Reclaim regular regions that became empty
    if (r->is_regular() && live == 0) {
      r->make_trash();
    }

    // Recycle all trash regions
    if (r->is_trash()) {
      live = 0;
      r->recycle();
    } else if (_is_generational) {
      if (r->is_old()) {
        account_for_region(r, _old_regions, _old_usage, _old_humongous_waste);
      } else if (r->is_young()) {
        account_for_region(r, _young_regions, _young_usage, _young_humongous_waste);
      } else {
        // TODO: Assert here?
      }
    }
    r->set_live_data(live);
    r->reset_alloc_metadata();
    _live += live;
  }

  size_t get_live() {
    return _live;
  }

  void update_generation_usage() {
    assert(_is_generational, "Only update generation usage if generational");
    _heap->old_generation()->establish_usage(_old_regions, _old_usage, _old_humongous_waste);
    _heap->young_generation()->establish_usage(_young_regions, _young_usage, _young_humongous_waste);
  }
};

void ShenandoahFullGC::compact_humongous_objects() {
  // Compact humongous regions, based on their fwdptr objects.
  //
  // This code is serial, because doing the in-slice parallel sliding is tricky. In most cases,
  // humongous regions are already compacted, and do not require further moves, which alleviates
  // sliding costs. We may consider doing this in parallel in future.

  ShenandoahHeap* heap = ShenandoahHeap::heap();

  for (size_t c = heap->num_regions(); c > 0; c--) {
    ShenandoahHeapRegion* r = heap->get_region(c - 1);
    if (r->is_humongous_start()) {
      oop old_obj = cast_to_oop(r->bottom());
      if (!old_obj->is_forwarded()) {
        // No need to move the object, it stays at the same slot
        continue;
      }
      size_t words_size = old_obj->size();
      size_t num_regions = ShenandoahHeapRegion::required_regions(words_size * HeapWordSize);

      size_t old_start = r->index();
      size_t old_end   = old_start + num_regions - 1;
      size_t new_start = heap->heap_region_index_containing(old_obj->forwardee());
      size_t new_end   = new_start + num_regions - 1;
      assert(old_start != new_start, "must be real move");
      assert(r->is_stw_move_allowed(), "Region " SIZE_FORMAT " should be movable", r->index());

      ContinuationGCSupport::relativize_stack_chunk(cast_to_oop<HeapWord*>(heap->get_region(old_start)->bottom()));
      log_debug(gc)("Full GC compaction moves humongous object from region " SIZE_FORMAT " to region " SIZE_FORMAT,
                    old_start, new_start);

      Copy::aligned_conjoint_words(heap->get_region(old_start)->bottom(),
                                   heap->get_region(new_start)->bottom(),
                                   words_size);

      oop new_obj = cast_to_oop(heap->get_region(new_start)->bottom());
      new_obj->init_mark();

      {
        ShenandoahAffiliation original_affiliation = r->affiliation();
        for (size_t c = old_start; c <= old_end; c++) {
          ShenandoahHeapRegion* r = heap->get_region(c);
          // Leave humongous region affiliation unchanged.
          r->make_regular_bypass();
          r->set_top(r->bottom());
        }

        for (size_t c = new_start; c <= new_end; c++) {
          ShenandoahHeapRegion* r = heap->get_region(c);
          if (c == new_start) {
            r->make_humongous_start_bypass(original_affiliation);
          } else {
            r->make_humongous_cont_bypass(original_affiliation);
          }

          // Trailing region may be non-full, record the remainder there
          size_t remainder = words_size & ShenandoahHeapRegion::region_size_words_mask();
          if ((c == new_end) && (remainder != 0)) {
            r->set_top(r->bottom() + remainder);
          } else {
            r->set_top(r->end());
          }

          r->reset_alloc_metadata();
        }
      }
    }
  }
}

// This is slightly different to ShHeap::reset_next_mark_bitmap:
// we need to remain able to walk pinned regions.
// Since pinned region do not move and don't get compacted, we will get holes with
// unreachable objects in them (which may have pointers to unloaded Klasses and thus
// cannot be iterated over using oop->size(). The only way to safely iterate over those is using
// a valid marking bitmap and valid TAMS pointer. This class only resets marking
// bitmaps for un-pinned regions, and later we only reset TAMS for unpinned regions.
class ShenandoahMCResetCompleteBitmapTask : public WorkerTask {
private:
  ShenandoahRegionIterator _regions;

public:
  ShenandoahMCResetCompleteBitmapTask() :
    WorkerTask("Shenandoah Reset Bitmap") {
  }

  void work(uint worker_id) {
    ShenandoahParallelWorkerSession worker_session(worker_id);
    ShenandoahHeapRegion* region = _regions.next();
    ShenandoahHeap* heap = ShenandoahHeap::heap();
    ShenandoahMarkingContext* const ctx = heap->complete_marking_context();
    while (region != nullptr) {
      if (heap->is_bitmap_slice_committed(region) && !region->is_pinned() && region->has_live()) {
        ctx->clear_bitmap(region);
      }
      region = _regions.next();
    }
  }
};

void ShenandoahFullGC::phase4_compact_objects(ShenandoahHeapRegionSet** worker_slices) {
  GCTraceTime(Info, gc, phases) time("Phase 4: Move objects", _gc_timer);
  ShenandoahGCPhase compaction_phase(ShenandoahPhaseTimings::full_gc_copy_objects);

  ShenandoahHeap* heap = ShenandoahHeap::heap();

  // Compact regular objects first
  {
    ShenandoahGCPhase phase(ShenandoahPhaseTimings::full_gc_copy_objects_regular);
    ShenandoahCompactObjectsTask compact_task(worker_slices);
    heap->workers()->run_task(&compact_task);
  }

  // Compact humongous objects after regular object moves
  {
    ShenandoahGCPhase phase(ShenandoahPhaseTimings::full_gc_copy_objects_humong);
    compact_humongous_objects();
  }
}

void ShenandoahFullGC::phase5_epilog() {
  GCTraceTime(Info, gc, phases) time("Phase 5: Full GC epilog", _gc_timer);
  ShenandoahHeap* heap = ShenandoahHeap::heap();

  // Reset complete bitmap. We're about to reset the complete-top-at-mark-start pointer
  // and must ensure the bitmap is in sync.
  {
    ShenandoahGCPhase phase(ShenandoahPhaseTimings::full_gc_copy_objects_reset_complete);
    ShenandoahMCResetCompleteBitmapTask task;
    heap->workers()->run_task(&task);
  }

  // Bring regions in proper states after the collection, and set heap properties.
  {
    ShenandoahGCPhase phase(ShenandoahPhaseTimings::full_gc_copy_objects_rebuild);
    ShenandoahPostCompactClosure post_compact;
    heap->heap_region_iterate(&post_compact);
    heap->set_used(post_compact.get_live());
    if (heap->mode()->is_generational()) {
      post_compact.update_generation_usage();

      size_t old_usage = heap->old_generation()->used_regions_size();
      size_t old_capacity = heap->old_generation()->max_capacity();

      assert(old_usage % ShenandoahHeapRegion::region_size_bytes() == 0, "Old usage must aligh with region size");
      assert(old_capacity % ShenandoahHeapRegion::region_size_bytes() == 0, "Old capacity must aligh with region size");

      if (old_capacity > old_usage) {
        size_t excess_old_regions = (old_capacity - old_usage) / ShenandoahHeapRegion::region_size_bytes();
        heap->generation_sizer()->transfer_to_young(excess_old_regions);
      } else if (old_capacity < old_usage) {
        size_t old_regions_deficit = (old_usage - old_capacity) / ShenandoahHeapRegion::region_size_bytes();
        heap->generation_sizer()->transfer_to_old(old_regions_deficit);
      }

      log_info(gc)("FullGC done: GLOBAL usage: " SIZE_FORMAT "%s, young usage: " SIZE_FORMAT "%s, old usage: " SIZE_FORMAT "%s",
                   byte_size_in_proper_unit(post_compact.get_live()),          proper_unit_for_byte_size(post_compact.get_live()),
                   byte_size_in_proper_unit(heap->young_generation()->used()), proper_unit_for_byte_size(heap->young_generation()->used()),
                   byte_size_in_proper_unit(heap->old_generation()->used()),   proper_unit_for_byte_size(heap->old_generation()->used()));
    }
    heap->collection_set()->clear();
<<<<<<< HEAD
    size_t young_cset_regions, old_cset_regions;
    heap->free_set()->prepare_to_rebuild(young_cset_regions, old_cset_regions);

    // We do not separately promote humongous after Full GC.  These have been handled by separate mechanism.

    // We also do not expand old generation size following Full GC because we have scrambled age populations and
    // no longer have object separted by age into distinct regions.

    // TODO: Do we need to fix FullGC so that it maintains aged segregation of objects into distinct regions?
    //       A partial solution would be to remember how many objects are of tenure age following Full GC, but
    //       this is probably suboptimal, because most of these objects will not reside in a region that will be
    //       selected for the next evacuation phase.

    // In case this Full GC resulted from degeneration, clear the tally on anticipated promotion.
    heap->clear_promotion_potential();
    heap->clear_promotion_in_place_potential();

    if (heap->mode()->is_generational()) {
      // Invoke this in case we are able to transfer memory from OLD to YOUNG.
      heap->adjust_generation_sizes_for_next_cycle(0, 0, 0);
    }
    heap->free_set()->rebuild(0);
=======
    heap->free_set()->rebuild();
>>>>>>> 016bf071
  }
  heap->clear_cancelled_gc(true /* clear oom handler */);
}
<|MERGE_RESOLUTION|>--- conflicted
+++ resolved
@@ -206,15 +206,7 @@
   heap->set_gc_generation(heap->global_generation());
 
   if (heap->mode()->is_generational()) {
-<<<<<<< HEAD
     // No need for old_gen->increase_used() as this was done when plabs were allocated.
-=======
-    // Defer unadjust_available() invocations until after Full GC finishes its efforts because Full GC makes use
-    // of young-gen memory that may have been loaned from old-gen.
-
-    // No need for old_gen->increase_used() as this was done when plabs were allocated.
-    heap->set_alloc_supplement_reserve(0);
->>>>>>> 016bf071
     heap->set_young_evac_reserve(0);
     heap->set_old_evac_reserve(0);
     heap->reset_old_evac_expended();
@@ -1526,14 +1518,13 @@
                    byte_size_in_proper_unit(heap->old_generation()->used()),   proper_unit_for_byte_size(heap->old_generation()->used()));
     }
     heap->collection_set()->clear();
-<<<<<<< HEAD
     size_t young_cset_regions, old_cset_regions;
     heap->free_set()->prepare_to_rebuild(young_cset_regions, old_cset_regions);
 
     // We do not separately promote humongous after Full GC.  These have been handled by separate mechanism.
 
     // We also do not expand old generation size following Full GC because we have scrambled age populations and
-    // no longer have object separted by age into distinct regions.
+    // no longer have objects separated by age into distinct regions.
 
     // TODO: Do we need to fix FullGC so that it maintains aged segregation of objects into distinct regions?
     //       A partial solution would be to remember how many objects are of tenure age following Full GC, but
@@ -1549,9 +1540,6 @@
       heap->adjust_generation_sizes_for_next_cycle(0, 0, 0);
     }
     heap->free_set()->rebuild(0);
-=======
-    heap->free_set()->rebuild();
->>>>>>> 016bf071
   }
   heap->clear_cancelled_gc(true /* clear oom handler */);
 }
