--- conflicted
+++ resolved
@@ -1497,8 +1497,6 @@
     ShenandoahGCPhase phase(ShenandoahPhaseTimings::full_gc_copy_objects_rebuild);
     ShenandoahPostCompactClosure post_compact;
     heap->heap_region_iterate(&post_compact);
-<<<<<<< HEAD
-    heap->set_used(post_compact.get_live());
     if (heap->mode()->is_generational()) {
       post_compact.update_generation_usage();
 
@@ -1516,18 +1514,10 @@
         heap->generation_sizer()->transfer_to_old(old_regions_deficit);
       }
 
-      log_info(gc)("FullGC done: GLOBAL usage: " SIZE_FORMAT "%s, young usage: " SIZE_FORMAT "%s, old usage: " SIZE_FORMAT "%s",
-                   byte_size_in_proper_unit(post_compact.get_live()),          proper_unit_for_byte_size(post_compact.get_live()),
+      log_info(gc)("FullGC done: young usage: " SIZE_FORMAT "%s, old usage: " SIZE_FORMAT "%s",
                    byte_size_in_proper_unit(heap->young_generation()->used()), proper_unit_for_byte_size(heap->young_generation()->used()),
                    byte_size_in_proper_unit(heap->old_generation()->used()),   proper_unit_for_byte_size(heap->old_generation()->used()));
     }
-=======
-    post_compact.update_generation_usage();
-    log_info(gc)("FullGC done: global usage: " SIZE_FORMAT "%s, young usage: " SIZE_FORMAT "%s, old usage: " SIZE_FORMAT "%s",
-                 byte_size_in_proper_unit(heap->global_generation()->used()), proper_unit_for_byte_size(heap->global_generation()->used()),
-                 byte_size_in_proper_unit(heap->young_generation()->used()),  proper_unit_for_byte_size(heap->young_generation()->used()),
-                 byte_size_in_proper_unit(heap->old_generation()->used()),    proper_unit_for_byte_size(heap->old_generation()->used()));
->>>>>>> 21982fc5
     heap->collection_set()->clear();
     size_t young_cset_regions, old_cset_regions;
     heap->free_set()->prepare_to_rebuild(young_cset_regions, old_cset_regions);
@@ -1550,7 +1540,7 @@
       // Invoke this in case we are able to transfer memory from OLD to YOUNG.
       heap->adjust_generation_sizes_for_next_cycle(0, 0, 0);
     }
-    heap->free_set()->rebuild(0);
+    heap->free_set()->rebuild();
   }
   heap->clear_cancelled_gc(true /* clear oom handler */);
 }