/*
 * Copyright (c) 2014, 2021, Red Hat, Inc. All rights reserved.
 * Copyright Amazon.com Inc. or its affiliates. All Rights Reserved.
 * DO NOT ALTER OR REMOVE COPYRIGHT NOTICES OR THIS FILE HEADER.
 *
 * This code is free software; you can redistribute it and/or modify it
 * under the terms of the GNU General Public License version 2 only, as
 * published by the Free Software Foundation.
 *
 * This code is distributed in the hope that it will be useful, but WITHOUT
 * ANY WARRANTY; without even the implied warranty of MERCHANTABILITY or
 * FITNESS FOR A PARTICULAR PURPOSE.  See the GNU General Public License
 * version 2 for more details (a copy is included in the LICENSE file that
 * accompanied this code).
 *
 * You should have received a copy of the GNU General Public License version
 * 2 along with this work; if not, write to the Free Software Foundation,
 * Inc., 51 Franklin St, Fifth Floor, Boston, MA 02110-1301 USA.
 *
 * Please contact Oracle, 500 Oracle Parkway, Redwood Shores, CA 94065 USA
 * or visit www.oracle.com if you need additional information or have any
 * questions.
 *
 */

#include "precompiled.hpp"

#include "compiler/oopMap.hpp"
#include "gc/shared/continuationGCSupport.hpp"
#include "gc/shared/gcTraceTime.inline.hpp"
#include "gc/shared/preservedMarks.inline.hpp"
#include "gc/shared/tlab_globals.hpp"
#include "gc/shared/workerThread.hpp"
#include "gc/shenandoah/heuristics/shenandoahHeuristics.hpp"
#include "gc/shenandoah/shenandoahConcurrentGC.hpp"
#include "gc/shenandoah/shenandoahCollectionSet.hpp"
#include "gc/shenandoah/shenandoahFreeSet.hpp"
#include "gc/shenandoah/shenandoahFullGC.hpp"
#include "gc/shenandoah/shenandoahGlobalGeneration.hpp"
#include "gc/shenandoah/shenandoahPhaseTimings.hpp"
#include "gc/shenandoah/shenandoahMark.inline.hpp"
#include "gc/shenandoah/shenandoahMonitoringSupport.hpp"
#include "gc/shenandoah/shenandoahHeapRegionSet.hpp"
#include "gc/shenandoah/shenandoahHeap.inline.hpp"
#include "gc/shenandoah/shenandoahHeapRegion.inline.hpp"
#include "gc/shenandoah/shenandoahMarkingContext.inline.hpp"
#include "gc/shenandoah/shenandoahMetrics.hpp"
#include "gc/shenandoah/shenandoahOldGeneration.hpp"
#include "gc/shenandoah/shenandoahOopClosures.inline.hpp"
#include "gc/shenandoah/shenandoahReferenceProcessor.hpp"
#include "gc/shenandoah/shenandoahRootProcessor.inline.hpp"
#include "gc/shenandoah/shenandoahSTWMark.hpp"
#include "gc/shenandoah/shenandoahUtils.hpp"
#include "gc/shenandoah/shenandoahVerifier.hpp"
#include "gc/shenandoah/shenandoahVMOperations.hpp"
#include "gc/shenandoah/shenandoahWorkerPolicy.hpp"
#include "gc/shenandoah/shenandoahYoungGeneration.hpp"
#include "memory/metaspaceUtils.hpp"
#include "memory/universe.hpp"
#include "oops/compressedOops.inline.hpp"
#include "oops/oop.inline.hpp"
#include "runtime/javaThread.hpp"
#include "runtime/orderAccess.hpp"
#include "runtime/vmThread.hpp"
#include "utilities/copy.hpp"
#include "utilities/events.hpp"
#include "utilities/growableArray.hpp"

// After Full GC is done, reconstruct the remembered set by iterating over OLD regions,
// registering all objects between bottom() and top(), and setting remembered set cards to
// DIRTY if they hold interesting pointers.
class ShenandoahReconstructRememberedSetTask : public WorkerTask {
private:
  ShenandoahRegionIterator _regions;

public:
  ShenandoahReconstructRememberedSetTask() :
    WorkerTask("Shenandoah Reset Bitmap") { }

  void work(uint worker_id) {
    ShenandoahParallelWorkerSession worker_session(worker_id);
    ShenandoahHeapRegion* r = _regions.next();
    ShenandoahHeap* heap = ShenandoahHeap::heap();
    RememberedScanner* scanner = heap->card_scan();
    ShenandoahSetRememberedCardsToDirtyClosure dirty_cards_for_interesting_pointers;

    while (r != nullptr) {
      if (r->is_old() && r->is_active()) {
        HeapWord* obj_addr = r->bottom();
        if (r->is_humongous_start()) {
          // First, clear the remembered set
          oop obj = cast_to_oop(obj_addr);
          size_t size = obj->size();

          // First, clear the remembered set for all spanned humongous regions
          size_t num_regions = ShenandoahHeapRegion::required_regions(size * HeapWordSize);
          size_t region_span = num_regions * ShenandoahHeapRegion::region_size_words();
          scanner->reset_remset(r->bottom(), region_span);
          size_t region_index = r->index();
          ShenandoahHeapRegion* humongous_region = heap->get_region(region_index);
          while (num_regions-- != 0) {
            scanner->reset_object_range(humongous_region->bottom(), humongous_region->end());
            region_index++;
            humongous_region = heap->get_region(region_index);
          }

          // Then register the humongous object and DIRTY relevant remembered set cards
          scanner->register_object_without_lock(obj_addr);
          obj->oop_iterate(&dirty_cards_for_interesting_pointers);
        } else if (!r->is_humongous()) {
          // First, clear the remembered set
          scanner->reset_remset(r->bottom(), ShenandoahHeapRegion::region_size_words());
          scanner->reset_object_range(r->bottom(), r->end());

          // Then iterate over all objects, registering object and DIRTYing relevant remembered set cards
          HeapWord* t = r->top();
          while (obj_addr < t) {
            oop obj = cast_to_oop(obj_addr);
            size_t size = obj->size();
            scanner->register_object_without_lock(obj_addr);
            obj_addr += obj->oop_iterate_size(&dirty_cards_for_interesting_pointers);
          }
        } // else, ignore humongous continuation region
      }
      // else, this region is FREE or YOUNG or inactive and we can ignore it.
      // TODO: Assert this.
      r = _regions.next();
    }
  }
};

ShenandoahFullGC::ShenandoahFullGC() :
  _gc_timer(ShenandoahHeap::heap()->gc_timer()),
  _preserved_marks(new PreservedMarksSet(true)) {}

ShenandoahFullGC::~ShenandoahFullGC() {
  delete _preserved_marks;
}

bool ShenandoahFullGC::collect(GCCause::Cause cause) {
  vmop_entry_full(cause);
  // Always success
  return true;
}

void ShenandoahFullGC::vmop_entry_full(GCCause::Cause cause) {
  ShenandoahHeap* const heap = ShenandoahHeap::heap();
  TraceCollectorStats tcs(heap->monitoring_support()->full_stw_collection_counters());
  ShenandoahTimingsTracker timing(ShenandoahPhaseTimings::full_gc_gross);

  heap->try_inject_alloc_failure();
  VM_ShenandoahFullGC op(cause, this);
  VMThread::execute(&op);
}

void ShenandoahFullGC::entry_full(GCCause::Cause cause) {
  static const char* msg = "Pause Full";
  ShenandoahPausePhase gc_phase(msg, ShenandoahPhaseTimings::full_gc, true /* log_heap_usage */);
  EventMark em("%s", msg);

  ShenandoahWorkerScope scope(ShenandoahHeap::heap()->workers(),
                              ShenandoahWorkerPolicy::calc_workers_for_fullgc(),
                              "full gc");

  op_full(cause);
}

void ShenandoahFullGC::op_full(GCCause::Cause cause) {
  ShenandoahHeap* const heap = ShenandoahHeap::heap();
  ShenandoahMetricsSnapshot metrics;
  metrics.snap_before();

  // Perform full GC
  do_it(cause);

  metrics.snap_after();
  if (heap->mode()->is_generational()) {
    heap->mmu_tracker()->record_full(heap->global_generation(), GCId::current());
    heap->log_heap_status("At end of Full GC");

    // Since we allow temporary violation of these constraints during Full GC, we want to enforce that the assertions are
    // made valid by the time Full GC completes.
    assert(heap->old_generation()->used_regions_size() <= heap->old_generation()->max_capacity(),
           "Old generation affiliated regions must be less than capacity");
    assert(heap->young_generation()->used_regions_size() <= heap->young_generation()->max_capacity(),
           "Young generation affiliated regions must be less than capacity");

    assert((heap->young_generation()->used() + heap->young_generation()->get_humongous_waste())
           <= heap->young_generation()->used_regions_size(), "Young consumed can be no larger than span of affiliated regions");
    assert((heap->old_generation()->used() + heap->old_generation()->get_humongous_waste())
           <= heap->old_generation()->used_regions_size(), "Old consumed can be no larger than span of affiliated regions");

  }
  if (metrics.is_good_progress()) {
    ShenandoahHeap::heap()->notify_gc_progress();
  } else {
    // Nothing to do. Tell the allocation path that we have failed to make
    // progress, and it can finally fail.
    ShenandoahHeap::heap()->notify_gc_no_progress();
  }
}

void ShenandoahFullGC::do_it(GCCause::Cause gc_cause) {
  ShenandoahHeap* heap = ShenandoahHeap::heap();
  // Since we may arrive here from degenerated GC failure of either young or old, establish generation as GLOBAL.
  heap->set_gc_generation(heap->global_generation());

  if (heap->mode()->is_generational()) {
    // No need for old_gen->increase_used() as this was done when plabs were allocated.
    heap->set_young_evac_reserve(0);
    heap->set_old_evac_reserve(0);
    heap->set_promoted_reserve(0);

    // Full GC supersedes any marking or coalescing in old generation.
    heap->cancel_old_gc();
  }

  if (ShenandoahVerify) {
    heap->verifier()->verify_before_fullgc();
  }

  if (VerifyBeforeGC) {
    Universe::verify();
  }

  // Degenerated GC may carry concurrent root flags when upgrading to
  // full GC. We need to reset it before mutators resume.
  heap->set_concurrent_strong_root_in_progress(false);
  heap->set_concurrent_weak_root_in_progress(false);

  heap->set_full_gc_in_progress(true);

  assert(ShenandoahSafepoint::is_at_shenandoah_safepoint(), "must be at a safepoint");
  assert(Thread::current()->is_VM_thread(), "Do full GC only while world is stopped");

  {
    ShenandoahGCPhase phase(ShenandoahPhaseTimings::full_gc_heapdump_pre);
    heap->pre_full_gc_dump(_gc_timer);
  }

  {
    ShenandoahGCPhase prepare_phase(ShenandoahPhaseTimings::full_gc_prepare);
    // Full GC is supposed to recover from any GC state:

    // a0. Remember if we have forwarded objects
    bool has_forwarded_objects = heap->has_forwarded_objects();

    // a1. Cancel evacuation, if in progress
    if (heap->is_evacuation_in_progress()) {
      heap->set_evacuation_in_progress(false);
    }
    assert(!heap->is_evacuation_in_progress(), "sanity");

    // a2. Cancel update-refs, if in progress
    if (heap->is_update_refs_in_progress()) {
      heap->set_update_refs_in_progress(false);
    }
    assert(!heap->is_update_refs_in_progress(), "sanity");

    // b. Cancel all concurrent marks, if in progress
    if (heap->is_concurrent_mark_in_progress()) {
      heap->cancel_concurrent_mark();
    }
    assert(!heap->is_concurrent_mark_in_progress(), "sanity");

    // c. Update roots if this full GC is due to evac-oom, which may carry from-space pointers in roots.
    if (has_forwarded_objects) {
      update_roots(true /*full_gc*/);
    }

    // d. Reset the bitmaps for new marking
    heap->global_generation()->reset_mark_bitmap();
    assert(heap->marking_context()->is_bitmap_clear(), "sanity");
    assert(!heap->global_generation()->is_mark_complete(), "sanity");

    // e. Abandon reference discovery and clear all discovered references.
    ShenandoahReferenceProcessor* rp = heap->global_generation()->ref_processor();
    rp->abandon_partial_discovery();

    // f. Sync pinned region status from the CP marks
    heap->sync_pinned_region_status();

    if (heap->mode()->is_generational()) {
      for (size_t i = 0; i < heap->num_regions(); i++) {
        ShenandoahHeapRegion* r = heap->get_region(i);
        if (r->get_top_before_promote() != nullptr) {
          r->restore_top_before_promote();
        }
      }
    }

    // The rest of prologue:
    _preserved_marks->init(heap->workers()->active_workers());

    assert(heap->has_forwarded_objects() == has_forwarded_objects, "This should not change");
  }

  if (UseTLAB) {
    // TODO: Do we need to explicitly retire PLABs?
    heap->gclabs_retire(ResizeTLAB);
    heap->tlabs_retire(ResizeTLAB);
  }

  OrderAccess::fence();

  phase1_mark_heap();

  // Once marking is done, which may have fixed up forwarded objects, we can drop it.
  // Coming out of Full GC, we would not have any forwarded objects.
  // This also prevents resolves with fwdptr from kicking in while adjusting pointers in phase3.
  heap->set_has_forwarded_objects(false);

  heap->set_full_gc_move_in_progress(true);

  // Setup workers for the rest
  OrderAccess::fence();

  // Initialize worker slices
  ShenandoahHeapRegionSet** worker_slices = NEW_C_HEAP_ARRAY(ShenandoahHeapRegionSet*, heap->max_workers(), mtGC);
  for (uint i = 0; i < heap->max_workers(); i++) {
    worker_slices[i] = new ShenandoahHeapRegionSet();
  }

  {
    // The rest of code performs region moves, where region status is undefined
    // until all phases run together.
    ShenandoahHeapLocker lock(heap->lock());

    phase2_calculate_target_addresses(worker_slices);

    OrderAccess::fence();

    phase3_update_references();

    phase4_compact_objects(worker_slices);

    phase5_epilog();
  }

  {
    // Epilogue
    // TODO: Merge with phase5_epilog?
    _preserved_marks->restore(heap->workers());
    _preserved_marks->reclaim();

    if (heap->mode()->is_generational()) {
      ShenandoahGCPhase phase(ShenandoahPhaseTimings::full_gc_reconstruct_remembered_set);
      ShenandoahReconstructRememberedSetTask task;
      heap->workers()->run_task(&task);
    }
  }

  // Resize metaspace
  MetaspaceGC::compute_new_size();

  // Free worker slices
  for (uint i = 0; i < heap->max_workers(); i++) {
    delete worker_slices[i];
  }
  FREE_C_HEAP_ARRAY(ShenandoahHeapRegionSet*, worker_slices);

  heap->set_full_gc_move_in_progress(false);
  heap->set_full_gc_in_progress(false);

  if (ShenandoahVerify) {
    heap->verifier()->verify_after_fullgc();
  }

  // Humongous regions are promoted on demand and are accounted for by normal Full GC mechanisms.
  if (VerifyAfterGC) {
    Universe::verify();
  }

  {
    ShenandoahGCPhase phase(ShenandoahPhaseTimings::full_gc_heapdump_post);
    heap->post_full_gc_dump(_gc_timer);
  }
}

class ShenandoahPrepareForMarkClosure: public ShenandoahHeapRegionClosure {
private:
  ShenandoahMarkingContext* const _ctx;

public:
  ShenandoahPrepareForMarkClosure() : _ctx(ShenandoahHeap::heap()->marking_context()) {}

  void heap_region_do(ShenandoahHeapRegion *r) {
    if (r->affiliation() != FREE) {
      _ctx->capture_top_at_mark_start(r);
      r->clear_live_data();
    }
  }

  bool is_thread_safe() { return true; }
};

void ShenandoahFullGC::phase1_mark_heap() {
  GCTraceTime(Info, gc, phases) time("Phase 1: Mark live objects", _gc_timer);
  ShenandoahGCPhase mark_phase(ShenandoahPhaseTimings::full_gc_mark);

  ShenandoahHeap* heap = ShenandoahHeap::heap();

  ShenandoahPrepareForMarkClosure cl;
  heap->parallel_heap_region_iterate(&cl);

  heap->set_unload_classes(heap->global_generation()->heuristics()->can_unload_classes());

  ShenandoahReferenceProcessor* rp = heap->global_generation()->ref_processor();
  // enable ("weak") refs discovery
  rp->set_soft_reference_policy(true); // forcefully purge all soft references

  ShenandoahSTWMark mark(heap->global_generation(), true /*full_gc*/);
  mark.mark();
  heap->parallel_cleaning(true /* full_gc */);

  size_t live_bytes_in_old = 0;
  for (size_t i = 0; i < heap->num_regions(); i++) {
    ShenandoahHeapRegion* r = heap->get_region(i);
    if (r->is_old()) {
      live_bytes_in_old += r->get_live_data_bytes();
    }
  }
  log_info(gc)("Live bytes in old after STW mark: " PROPERFMT, PROPERFMTARGS(live_bytes_in_old));
  heap->old_generation()->set_live_bytes_after_last_mark(live_bytes_in_old);
}

class ShenandoahPrepareForCompactionTask : public WorkerTask {
private:
  PreservedMarksSet*        const _preserved_marks;
  ShenandoahHeap*           const _heap;
  ShenandoahHeapRegionSet** const _worker_slices;
  size_t                    const _num_workers;

public:
  ShenandoahPrepareForCompactionTask(PreservedMarksSet *preserved_marks,
                                     ShenandoahHeapRegionSet **worker_slices,
                                     size_t num_workers);

  static bool is_candidate_region(ShenandoahHeapRegion* r) {
    // Empty region: get it into the slice to defragment the slice itself.
    // We could have skipped this without violating correctness, but we really
    // want to compact all live regions to the start of the heap, which sometimes
    // means moving them into the fully empty regions.
    if (r->is_empty()) return true;

    // Can move the region, and this is not the humongous region. Humongous
    // moves are special cased here, because their moves are handled separately.
    return r->is_stw_move_allowed() && !r->is_humongous();
  }

  void work(uint worker_id);
};

class ShenandoahPrepareForGenerationalCompactionObjectClosure : public ObjectClosure {
private:
  PreservedMarks*          const _preserved_marks;
  ShenandoahHeap*          const _heap;
  uint                           _tenuring_threshold;

  // _empty_regions is a thread-local list of heap regions that have been completely emptied by this worker thread's
  // compaction efforts.  The worker thread that drives these efforts adds compacted regions to this list if the
  // region has not been compacted onto itself.
  GrowableArray<ShenandoahHeapRegion*>& _empty_regions;
  int _empty_regions_pos;
  ShenandoahHeapRegion*          _old_to_region;
  ShenandoahHeapRegion*          _young_to_region;
  ShenandoahHeapRegion*          _from_region;
  ShenandoahAffiliation          _from_affiliation;
  HeapWord*                      _old_compact_point;
  HeapWord*                      _young_compact_point;
  uint                           _worker_id;

public:
  ShenandoahPrepareForGenerationalCompactionObjectClosure(PreservedMarks* preserved_marks,
                                                          GrowableArray<ShenandoahHeapRegion*>& empty_regions,
                                                          ShenandoahHeapRegion* old_to_region,
                                                          ShenandoahHeapRegion* young_to_region, uint worker_id) :
      _preserved_marks(preserved_marks),
      _heap(ShenandoahHeap::heap()),
      _tenuring_threshold(0),
      _empty_regions(empty_regions),
      _empty_regions_pos(0),
      _old_to_region(old_to_region),
      _young_to_region(young_to_region),
      _from_region(nullptr),
      _old_compact_point((old_to_region != nullptr)? old_to_region->bottom(): nullptr),
      _young_compact_point((young_to_region != nullptr)? young_to_region->bottom(): nullptr),
      _worker_id(worker_id) {
    if (_heap->mode()->is_generational()) {
      _tenuring_threshold = _heap->age_census()->tenuring_threshold();
    }
  }

  void set_from_region(ShenandoahHeapRegion* from_region) {
    _from_region = from_region;
    _from_affiliation = from_region->affiliation();
    if (_from_region->has_live()) {
      if (_from_affiliation == ShenandoahAffiliation::OLD_GENERATION) {
        if (_old_to_region == nullptr) {
          _old_to_region = from_region;
          _old_compact_point = from_region->bottom();
        }
      } else {
        assert(_from_affiliation == ShenandoahAffiliation::YOUNG_GENERATION, "from_region must be OLD or YOUNG");
        if (_young_to_region == nullptr) {
          _young_to_region = from_region;
          _young_compact_point = from_region->bottom();
        }
      }
    } // else, we won't iterate over this _from_region so we don't need to set up to region to hold copies
  }

  void finish() {
    finish_old_region();
    finish_young_region();
  }

  void finish_old_region() {
    if (_old_to_region != nullptr) {
      log_debug(gc)("Planned compaction into Old Region " SIZE_FORMAT ", used: " SIZE_FORMAT " tabulated by worker %u",
                    _old_to_region->index(), _old_compact_point - _old_to_region->bottom(), _worker_id);
      _old_to_region->set_new_top(_old_compact_point);
      _old_to_region = nullptr;
    }
  }

  void finish_young_region() {
    if (_young_to_region != nullptr) {
      log_debug(gc)("Worker %u planned compaction into Young Region " SIZE_FORMAT ", used: " SIZE_FORMAT,
                    _worker_id, _young_to_region->index(), _young_compact_point - _young_to_region->bottom());
      _young_to_region->set_new_top(_young_compact_point);
      _young_to_region = nullptr;
    }
  }

  bool is_compact_same_region() {
    return (_from_region == _old_to_region) || (_from_region == _young_to_region);
  }

  int empty_regions_pos() {
    return _empty_regions_pos;
  }

  void do_object(oop p) {
    assert(_from_region != nullptr, "must set before work");
    assert((_from_region->bottom() <= cast_from_oop<HeapWord*>(p)) && (cast_from_oop<HeapWord*>(p) < _from_region->top()),
           "Object must reside in _from_region");
    assert(_heap->complete_marking_context()->is_marked(p), "must be marked");
    assert(!_heap->complete_marking_context()->allocated_after_mark_start(p), "must be truly marked");

    size_t obj_size = p->size();
    uint from_region_age = _from_region->age();
    uint object_age = p->age();

    bool promote_object = false;
    if ((_from_affiliation == ShenandoahAffiliation::YOUNG_GENERATION) &&
        (from_region_age + object_age >= _tenuring_threshold)) {
      if ((_old_to_region != nullptr) && (_old_compact_point + obj_size > _old_to_region->end())) {
        finish_old_region();
        _old_to_region = nullptr;
      }
      if (_old_to_region == nullptr) {
        if (_empty_regions_pos < _empty_regions.length()) {
          ShenandoahHeapRegion* new_to_region = _empty_regions.at(_empty_regions_pos);
          _empty_regions_pos++;
          new_to_region->set_affiliation(OLD_GENERATION);
          _old_to_region = new_to_region;
          _old_compact_point = _old_to_region->bottom();
          promote_object = true;
        }
        // Else this worker thread does not yet have any empty regions into which this aged object can be promoted so
        // we leave promote_object as false, deferring the promotion.
      } else {
        promote_object = true;
      }
    }

    if (promote_object || (_from_affiliation == ShenandoahAffiliation::OLD_GENERATION)) {
      assert(_old_to_region != nullptr, "_old_to_region should not be nullptr when evacuating to OLD region");
      if (_old_compact_point + obj_size > _old_to_region->end()) {
        ShenandoahHeapRegion* new_to_region;

        log_debug(gc)("Worker %u finishing old region " SIZE_FORMAT ", compact_point: " PTR_FORMAT ", obj_size: " SIZE_FORMAT
                      ", &compact_point[obj_size]: " PTR_FORMAT ", region end: " PTR_FORMAT,  _worker_id, _old_to_region->index(),
                      p2i(_old_compact_point), obj_size, p2i(_old_compact_point + obj_size), p2i(_old_to_region->end()));

        // Object does not fit.  Get a new _old_to_region.
        finish_old_region();
        if (_empty_regions_pos < _empty_regions.length()) {
          new_to_region = _empty_regions.at(_empty_regions_pos);
          _empty_regions_pos++;
          new_to_region->set_affiliation(OLD_GENERATION);
        } else {
          // If we've exhausted the previously selected _old_to_region, we know that the _old_to_region is distinct
          // from _from_region.  That's because there is always room for _from_region to be compacted into itself.
          // Since we're out of empty regions, let's use _from_region to hold the results of its own compaction.
          new_to_region = _from_region;
        }

        assert(new_to_region != _old_to_region, "must not reuse same OLD to-region");
        assert(new_to_region != nullptr, "must not be nullptr");
        _old_to_region = new_to_region;
        _old_compact_point = _old_to_region->bottom();
      }

      // Object fits into current region, record new location:
      assert(_old_compact_point + obj_size <= _old_to_region->end(), "must fit");
      shenandoah_assert_not_forwarded(nullptr, p);
      _preserved_marks->push_if_necessary(p, p->mark());
      p->forward_to(cast_to_oop(_old_compact_point));
      _old_compact_point += obj_size;
    } else {
      assert(_from_affiliation == ShenandoahAffiliation::YOUNG_GENERATION,
             "_from_region must be OLD_GENERATION or YOUNG_GENERATION");
      assert(_young_to_region != nullptr, "_young_to_region should not be nullptr when compacting YOUNG _from_region");

      // After full gc compaction, all regions have age 0.  Embed the region's age into the object's age in order to preserve
      // tenuring progress.
      if (_heap->is_aging_cycle()) {
        _heap->increase_object_age(p, from_region_age + 1);
      } else {
        _heap->increase_object_age(p, from_region_age);
      }

      if (_young_compact_point + obj_size > _young_to_region->end()) {
        ShenandoahHeapRegion* new_to_region;

        log_debug(gc)("Worker %u finishing young region " SIZE_FORMAT ", compact_point: " PTR_FORMAT ", obj_size: " SIZE_FORMAT
                      ", &compact_point[obj_size]: " PTR_FORMAT ", region end: " PTR_FORMAT,  _worker_id, _young_to_region->index(),
                      p2i(_young_compact_point), obj_size, p2i(_young_compact_point + obj_size), p2i(_young_to_region->end()));

        // Object does not fit.  Get a new _young_to_region.
        finish_young_region();
        if (_empty_regions_pos < _empty_regions.length()) {
          new_to_region = _empty_regions.at(_empty_regions_pos);
          _empty_regions_pos++;
          new_to_region->set_affiliation(YOUNG_GENERATION);
        } else {
          // If we've exhausted the previously selected _young_to_region, we know that the _young_to_region is distinct
          // from _from_region.  That's because there is always room for _from_region to be compacted into itself.
          // Since we're out of empty regions, let's use _from_region to hold the results of its own compaction.
          new_to_region = _from_region;
        }

        assert(new_to_region != _young_to_region, "must not reuse same OLD to-region");
        assert(new_to_region != nullptr, "must not be nullptr");
        _young_to_region = new_to_region;
        _young_compact_point = _young_to_region->bottom();
      }

      // Object fits into current region, record new location:
      assert(_young_compact_point + obj_size <= _young_to_region->end(), "must fit");
      shenandoah_assert_not_forwarded(nullptr, p);
      _preserved_marks->push_if_necessary(p, p->mark());
      p->forward_to(cast_to_oop(_young_compact_point));
      _young_compact_point += obj_size;
    }
  }
};


class ShenandoahPrepareForCompactionObjectClosure : public ObjectClosure {
private:
  PreservedMarks*          const _preserved_marks;
  ShenandoahHeap*          const _heap;
  GrowableArray<ShenandoahHeapRegion*>& _empty_regions;
  int _empty_regions_pos;
  ShenandoahHeapRegion*          _to_region;
  ShenandoahHeapRegion*          _from_region;
  HeapWord* _compact_point;

public:
  ShenandoahPrepareForCompactionObjectClosure(PreservedMarks* preserved_marks,
                                              GrowableArray<ShenandoahHeapRegion*>& empty_regions,
                                              ShenandoahHeapRegion* to_region) :
    _preserved_marks(preserved_marks),
    _heap(ShenandoahHeap::heap()),
    _empty_regions(empty_regions),
    _empty_regions_pos(0),
    _to_region(to_region),
    _from_region(nullptr),
    _compact_point(to_region->bottom()) {}

  void set_from_region(ShenandoahHeapRegion* from_region) {
    _from_region = from_region;
  }

  void finish_region() {
    assert(_to_region != nullptr, "should not happen");
    assert(!_heap->mode()->is_generational(), "Generational GC should use different Closure");
    _to_region->set_new_top(_compact_point);
  }

  bool is_compact_same_region() {
    return _from_region == _to_region;
  }

  int empty_regions_pos() {
    return _empty_regions_pos;
  }

  void do_object(oop p) {
    assert(_from_region != nullptr, "must set before work");
    assert(_heap->complete_marking_context()->is_marked(p), "must be marked");
    assert(!_heap->complete_marking_context()->allocated_after_mark_start(p), "must be truly marked");

    size_t obj_size = p->size();
    if (_compact_point + obj_size > _to_region->end()) {
      finish_region();

      // Object doesn't fit. Pick next empty region and start compacting there.
      ShenandoahHeapRegion* new_to_region;
      if (_empty_regions_pos < _empty_regions.length()) {
        new_to_region = _empty_regions.at(_empty_regions_pos);
        _empty_regions_pos++;
      } else {
        // Out of empty region? Compact within the same region.
        new_to_region = _from_region;
      }

      assert(new_to_region != _to_region, "must not reuse same to-region");
      assert(new_to_region != nullptr, "must not be null");
      _to_region = new_to_region;
      _compact_point = _to_region->bottom();
    }

    // Object fits into current region, record new location:
    assert(_compact_point + obj_size <= _to_region->end(), "must fit");
    shenandoah_assert_not_forwarded(nullptr, p);
    _preserved_marks->push_if_necessary(p, p->mark());
    p->forward_to(cast_to_oop(_compact_point));
    _compact_point += obj_size;
  }
};


ShenandoahPrepareForCompactionTask::ShenandoahPrepareForCompactionTask(PreservedMarksSet *preserved_marks,
                                                                       ShenandoahHeapRegionSet **worker_slices,
                                                                       size_t num_workers) :
    WorkerTask("Shenandoah Prepare For Compaction"),
    _preserved_marks(preserved_marks), _heap(ShenandoahHeap::heap()),
    _worker_slices(worker_slices), _num_workers(num_workers) { }


void ShenandoahPrepareForCompactionTask::work(uint worker_id) {
  ShenandoahParallelWorkerSession worker_session(worker_id);
  ShenandoahHeapRegionSet* slice = _worker_slices[worker_id];
  ShenandoahHeapRegionSetIterator it(slice);
  ShenandoahHeapRegion* from_region = it.next();
  // No work?
  if (from_region == nullptr) {
    return;
  }

  // Sliding compaction. Walk all regions in the slice, and compact them.
  // Remember empty regions and reuse them as needed.
  ResourceMark rm;

  GrowableArray<ShenandoahHeapRegion*> empty_regions((int)_heap->num_regions());

  if (_heap->mode()->is_generational()) {
    ShenandoahHeapRegion* old_to_region = (from_region->is_old())? from_region: nullptr;
    ShenandoahHeapRegion* young_to_region = (from_region->is_young())? from_region: nullptr;
    ShenandoahPrepareForGenerationalCompactionObjectClosure cl(_preserved_marks->get(worker_id),
                                                               empty_regions,
                                                               old_to_region, young_to_region,
                                                               worker_id);
    while (from_region != nullptr) {
      assert(is_candidate_region(from_region), "Sanity");
      log_debug(gc)("Worker %u compacting %s Region " SIZE_FORMAT " which had used " SIZE_FORMAT " and %s live",
                    worker_id, from_region->affiliation_name(),
                    from_region->index(), from_region->used(), from_region->has_live()? "has": "does not have");
      cl.set_from_region(from_region);
      if (from_region->has_live()) {
        _heap->marked_object_iterate(from_region, &cl);
      }
      // Compacted the region to somewhere else? From-region is empty then.
      if (!cl.is_compact_same_region()) {
        empty_regions.append(from_region);
      }
      from_region = it.next();
    }
    cl.finish();

    // Mark all remaining regions as empty
    for (int pos = cl.empty_regions_pos(); pos < empty_regions.length(); ++pos) {
      ShenandoahHeapRegion* r = empty_regions.at(pos);
      r->set_new_top(r->bottom());
    }
  } else {
    ShenandoahPrepareForCompactionObjectClosure cl(_preserved_marks->get(worker_id), empty_regions, from_region);
    while (from_region != nullptr) {
      assert(is_candidate_region(from_region), "Sanity");
      cl.set_from_region(from_region);
      if (from_region->has_live()) {
        _heap->marked_object_iterate(from_region, &cl);
      }

      // Compacted the region to somewhere else? From-region is empty then.
      if (!cl.is_compact_same_region()) {
        empty_regions.append(from_region);
      }
      from_region = it.next();
    }
    cl.finish_region();

    // Mark all remaining regions as empty
    for (int pos = cl.empty_regions_pos(); pos < empty_regions.length(); ++pos) {
      ShenandoahHeapRegion* r = empty_regions.at(pos);
      r->set_new_top(r->bottom());
    }
  }
}

void ShenandoahFullGC::calculate_target_humongous_objects() {
  ShenandoahHeap* heap = ShenandoahHeap::heap();

  // Compute the new addresses for humongous objects. We need to do this after addresses
  // for regular objects are calculated, and we know what regions in heap suffix are
  // available for humongous moves.
  //
  // Scan the heap backwards, because we are compacting humongous regions towards the end.
  // Maintain the contiguous compaction window in [to_begin; to_end), so that we can slide
  // humongous start there.
  //
  // The complication is potential non-movable regions during the scan. If such region is
  // detected, then sliding restarts towards that non-movable region.

  size_t to_begin = heap->num_regions();
  size_t to_end = heap->num_regions();

  log_debug(gc)("Full GC calculating target humongous objects from end " SIZE_FORMAT, to_end);
  for (size_t c = heap->num_regions(); c > 0; c--) {
    ShenandoahHeapRegion *r = heap->get_region(c - 1);
    if (r->is_humongous_continuation() || (r->new_top() == r->bottom())) {
      // To-region candidate: record this, and continue scan
      to_begin = r->index();
      continue;
    }

    if (r->is_humongous_start() && r->is_stw_move_allowed()) {
      // From-region candidate: movable humongous region
      oop old_obj = cast_to_oop(r->bottom());
      size_t words_size = old_obj->size();
      size_t num_regions = ShenandoahHeapRegion::required_regions(words_size * HeapWordSize);

      size_t start = to_end - num_regions;

      if (start >= to_begin && start != r->index()) {
        // Fits into current window, and the move is non-trivial. Record the move then, and continue scan.
        _preserved_marks->get(0)->push_if_necessary(old_obj, old_obj->mark());
        old_obj->forward_to(cast_to_oop(heap->get_region(start)->bottom()));
        to_end = start;
        continue;
      }
    }

    // Failed to fit. Scan starting from current region.
    to_begin = r->index();
    to_end = r->index();
  }
}

class ShenandoahEnsureHeapActiveClosure: public ShenandoahHeapRegionClosure {
private:
  ShenandoahHeap* const _heap;

public:
  ShenandoahEnsureHeapActiveClosure() : _heap(ShenandoahHeap::heap()) {}
  void heap_region_do(ShenandoahHeapRegion* r) {
    if (r->is_trash()) {
      r->recycle();
    }
    if (r->is_cset()) {
      // Leave affiliation unchanged
      r->make_regular_bypass();
    }
    if (r->is_empty_uncommitted()) {
      r->make_committed_bypass();
    }
    assert (r->is_committed(), "only committed regions in heap now, see region " SIZE_FORMAT, r->index());

    // Record current region occupancy: this communicates empty regions are free
    // to the rest of Full GC code.
    r->set_new_top(r->top());
  }
};

class ShenandoahTrashImmediateGarbageClosure: public ShenandoahHeapRegionClosure {
private:
  ShenandoahHeap* const _heap;
  ShenandoahMarkingContext* const _ctx;

public:
  ShenandoahTrashImmediateGarbageClosure() :
    _heap(ShenandoahHeap::heap()),
    _ctx(ShenandoahHeap::heap()->complete_marking_context()) {}

  void heap_region_do(ShenandoahHeapRegion* r) {
    if (!r->is_affiliated()) {
      // Ignore free regions
      // TODO: change iterators so they do not process FREE regions.
      return;
    }

    if (r->is_humongous_start()) {
      oop humongous_obj = cast_to_oop(r->bottom());
      if (!_ctx->is_marked(humongous_obj)) {
        assert(!r->has_live(),
               "Humongous Start %s Region " SIZE_FORMAT " is not marked, should not have live",
               r->affiliation_name(),  r->index());
        log_debug(gc)("Trashing immediate humongous region " SIZE_FORMAT " because not marked", r->index());
        _heap->trash_humongous_region_at(r);
      } else {
        assert(r->has_live(),
               "Humongous Start %s Region " SIZE_FORMAT " should have live", r->affiliation_name(),  r->index());
      }
    } else if (r->is_humongous_continuation()) {
      // If we hit continuation, the non-live humongous starts should have been trashed already
      assert(r->humongous_start_region()->has_live(),
             "Humongous Continuation %s Region " SIZE_FORMAT " should have live", r->affiliation_name(),  r->index());
    } else if (r->is_regular()) {
      if (!r->has_live()) {
        log_debug(gc)("Trashing immediate regular region " SIZE_FORMAT " because has no live", r->index());
        r->make_trash_immediate();
      }
    }
  }
};

void ShenandoahFullGC::distribute_slices(ShenandoahHeapRegionSet** worker_slices) {
  ShenandoahHeap* heap = ShenandoahHeap::heap();

  uint n_workers = heap->workers()->active_workers();
  size_t n_regions = heap->num_regions();

  // What we want to accomplish: have the dense prefix of data, while still balancing
  // out the parallel work.
  //
  // Assuming the amount of work is driven by the live data that needs moving, we can slice
  // the entire heap into equal-live-sized prefix slices, and compact into them. So, each
  // thread takes all regions in its prefix subset, and then it takes some regions from
  // the tail.
  //
  // Tail region selection becomes interesting.
  //
  // First, we want to distribute the regions fairly between the workers, and those regions
  // might have different amount of live data. So, until we sure no workers need live data,
  // we need to only take what the worker needs.
  //
  // Second, since we slide everything to the left in each slice, the most busy regions
  // would be the ones on the left. Which means we want to have all workers have their after-tail
  // regions as close to the left as possible.
  //
  // The easiest way to do this is to distribute after-tail regions in round-robin between
  // workers that still need live data.
  //
  // Consider parallel workers A, B, C, then the target slice layout would be:
  //
  //  AAAAAAAABBBBBBBBCCCCCCCC|ABCABCABCABCABCABCABCABABABABABABABABABABAAAAA
  //
  //  (.....dense-prefix.....) (.....................tail...................)
  //  [all regions fully live] [left-most regions are fuller that right-most]
  //

  // Compute how much live data is there. This would approximate the size of dense prefix
  // we target to create.
  size_t total_live = 0;
  for (size_t idx = 0; idx < n_regions; idx++) {
    ShenandoahHeapRegion *r = heap->get_region(idx);
    if (ShenandoahPrepareForCompactionTask::is_candidate_region(r)) {
      total_live += r->get_live_data_words();
    }
  }

  // Estimate the size for the dense prefix. Note that we specifically count only the
  // "full" regions, so there would be some non-full regions in the slice tail.
  size_t live_per_worker = total_live / n_workers;
  size_t prefix_regions_per_worker = live_per_worker / ShenandoahHeapRegion::region_size_words();
  size_t prefix_regions_total = prefix_regions_per_worker * n_workers;
  prefix_regions_total = MIN2(prefix_regions_total, n_regions);
  assert(prefix_regions_total <= n_regions, "Sanity");

  // There might be non-candidate regions in the prefix. To compute where the tail actually
  // ends up being, we need to account those as well.
  size_t prefix_end = prefix_regions_total;
  for (size_t idx = 0; idx < prefix_regions_total; idx++) {
    ShenandoahHeapRegion *r = heap->get_region(idx);
    if (!ShenandoahPrepareForCompactionTask::is_candidate_region(r)) {
      prefix_end++;
    }
  }
  prefix_end = MIN2(prefix_end, n_regions);
  assert(prefix_end <= n_regions, "Sanity");

  // Distribute prefix regions per worker: each thread definitely gets its own same-sized
  // subset of dense prefix.
  size_t prefix_idx = 0;

  size_t* live = NEW_C_HEAP_ARRAY(size_t, n_workers, mtGC);

  for (size_t wid = 0; wid < n_workers; wid++) {
    ShenandoahHeapRegionSet* slice = worker_slices[wid];

    live[wid] = 0;
    size_t regs = 0;

    // Add all prefix regions for this worker
    while (prefix_idx < prefix_end && regs < prefix_regions_per_worker) {
      ShenandoahHeapRegion *r = heap->get_region(prefix_idx);
      if (ShenandoahPrepareForCompactionTask::is_candidate_region(r)) {
        slice->add_region(r);
        live[wid] += r->get_live_data_words();
        regs++;
      }
      prefix_idx++;
    }
  }

  // Distribute the tail among workers in round-robin fashion.
  size_t wid = n_workers - 1;

  for (size_t tail_idx = prefix_end; tail_idx < n_regions; tail_idx++) {
    ShenandoahHeapRegion *r = heap->get_region(tail_idx);
    if (ShenandoahPrepareForCompactionTask::is_candidate_region(r)) {
      assert(wid < n_workers, "Sanity");

      size_t live_region = r->get_live_data_words();

      // Select next worker that still needs live data.
      size_t old_wid = wid;
      do {
        wid++;
        if (wid == n_workers) wid = 0;
      } while (live[wid] + live_region >= live_per_worker && old_wid != wid);

      if (old_wid == wid) {
        // Circled back to the same worker? This means liveness data was
        // miscalculated. Bump the live_per_worker limit so that
        // everyone gets a piece of the leftover work.
        live_per_worker += ShenandoahHeapRegion::region_size_words();
      }

      worker_slices[wid]->add_region(r);
      live[wid] += live_region;
    }
  }

  FREE_C_HEAP_ARRAY(size_t, live);

#ifdef ASSERT
  ResourceBitMap map(n_regions);
  for (size_t wid = 0; wid < n_workers; wid++) {
    ShenandoahHeapRegionSetIterator it(worker_slices[wid]);
    ShenandoahHeapRegion* r = it.next();
    while (r != nullptr) {
      size_t idx = r->index();
      assert(ShenandoahPrepareForCompactionTask::is_candidate_region(r), "Sanity: " SIZE_FORMAT, idx);
      assert(!map.at(idx), "No region distributed twice: " SIZE_FORMAT, idx);
      map.at_put(idx, true);
      r = it.next();
    }
  }

  for (size_t rid = 0; rid < n_regions; rid++) {
    bool is_candidate = ShenandoahPrepareForCompactionTask::is_candidate_region(heap->get_region(rid));
    bool is_distributed = map.at(rid);
    assert(is_distributed || !is_candidate, "All candidates are distributed: " SIZE_FORMAT, rid);
  }
#endif
}

// TODO:
//  Consider compacting old-gen objects toward the high end of memory and young-gen objects towards the low-end
//  of memory.  As currently implemented, all regions are compacted toward the low-end of memory.  This creates more
//  fragmentation of the heap, because old-gen regions get scattered among low-address regions such that it becomes
//  more difficult to find contiguous regions for humongous objects.
void ShenandoahFullGC::phase2_calculate_target_addresses(ShenandoahHeapRegionSet** worker_slices) {
  GCTraceTime(Info, gc, phases) time("Phase 2: Compute new object addresses", _gc_timer);
  ShenandoahGCPhase calculate_address_phase(ShenandoahPhaseTimings::full_gc_calculate_addresses);

  ShenandoahHeap* heap = ShenandoahHeap::heap();

  // About to figure out which regions can be compacted, make sure pinning status
  // had been updated in GC prologue.
  heap->assert_pinned_region_status();

  {
    // Trash the immediately collectible regions before computing addresses
    ShenandoahTrashImmediateGarbageClosure tigcl;
    heap->heap_region_iterate(&tigcl);

    // Make sure regions are in good state: committed, active, clean.
    // This is needed because we are potentially sliding the data through them.
    ShenandoahEnsureHeapActiveClosure ecl;
    heap->heap_region_iterate(&ecl);
  }

  // Compute the new addresses for regular objects
  {
    ShenandoahGCPhase phase(ShenandoahPhaseTimings::full_gc_calculate_addresses_regular);

    distribute_slices(worker_slices);

    size_t num_workers = heap->max_workers();

    ResourceMark rm;
    ShenandoahPrepareForCompactionTask task(_preserved_marks, worker_slices, num_workers);
    heap->workers()->run_task(&task);
  }

  // Compute the new addresses for humongous objects
  {
    ShenandoahGCPhase phase(ShenandoahPhaseTimings::full_gc_calculate_addresses_humong);
    calculate_target_humongous_objects();
  }
}

class ShenandoahAdjustPointersClosure : public MetadataVisitingOopIterateClosure {
private:
  ShenandoahHeap* const _heap;
  ShenandoahMarkingContext* const _ctx;

  template <class T>
  inline void do_oop_work(T* p) {
    T o = RawAccess<>::oop_load(p);
    if (!CompressedOops::is_null(o)) {
      oop obj = CompressedOops::decode_not_null(o);
      assert(_ctx->is_marked(obj), "must be marked");
      if (obj->is_forwarded()) {
        oop forw = obj->forwardee();
        RawAccess<IS_NOT_NULL>::oop_store(p, forw);
      }
    }
  }

public:
  ShenandoahAdjustPointersClosure() :
    _heap(ShenandoahHeap::heap()),
    _ctx(ShenandoahHeap::heap()->complete_marking_context()) {}

  void do_oop(oop* p)       { do_oop_work(p); }
  void do_oop(narrowOop* p) { do_oop_work(p); }
  void do_method(Method* m) {}
  void do_nmethod(nmethod* nm) {}
};

class ShenandoahAdjustPointersObjectClosure : public ObjectClosure {
private:
  ShenandoahHeap* const _heap;
  ShenandoahAdjustPointersClosure _cl;

public:
  ShenandoahAdjustPointersObjectClosure() :
    _heap(ShenandoahHeap::heap()) {
  }
  void do_object(oop p) {
    assert(_heap->complete_marking_context()->is_marked(p), "must be marked");
    p->oop_iterate(&_cl);
  }
};

class ShenandoahAdjustPointersTask : public WorkerTask {
private:
  ShenandoahHeap*          const _heap;
  ShenandoahRegionIterator       _regions;

public:
  ShenandoahAdjustPointersTask() :
    WorkerTask("Shenandoah Adjust Pointers"),
    _heap(ShenandoahHeap::heap()) {
  }

  void work(uint worker_id) {
    ShenandoahParallelWorkerSession worker_session(worker_id);
    ShenandoahAdjustPointersObjectClosure obj_cl;
    ShenandoahHeapRegion* r = _regions.next();
    while (r != nullptr) {
      if (!r->is_humongous_continuation() && r->has_live()) {
        _heap->marked_object_iterate(r, &obj_cl);
      }
      if (r->is_pinned() && r->is_old() && r->is_active() && !r->is_humongous()) {
        // Pinned regions are not compacted so they may still hold unmarked objects with
        // reference to reclaimed memory. Remembered set scanning will crash if it attempts
        // to iterate the oops in these objects.
        r->begin_preemptible_coalesce_and_fill();
        r->oop_fill_and_coalesce_without_cancel();
      }
      r = _regions.next();
    }
  }
};

class ShenandoahAdjustRootPointersTask : public WorkerTask {
private:
  ShenandoahRootAdjuster* _rp;
  PreservedMarksSet* _preserved_marks;
public:
  ShenandoahAdjustRootPointersTask(ShenandoahRootAdjuster* rp, PreservedMarksSet* preserved_marks) :
    WorkerTask("Shenandoah Adjust Root Pointers"),
    _rp(rp),
    _preserved_marks(preserved_marks) {}

  void work(uint worker_id) {
    ShenandoahParallelWorkerSession worker_session(worker_id);
    ShenandoahAdjustPointersClosure cl;
    _rp->roots_do(worker_id, &cl);
    _preserved_marks->get(worker_id)->adjust_during_full_gc();
  }
};

void ShenandoahFullGC::phase3_update_references() {
  GCTraceTime(Info, gc, phases) time("Phase 3: Adjust pointers", _gc_timer);
  ShenandoahGCPhase adjust_pointer_phase(ShenandoahPhaseTimings::full_gc_adjust_pointers);

  ShenandoahHeap* heap = ShenandoahHeap::heap();

  WorkerThreads* workers = heap->workers();
  uint nworkers = workers->active_workers();
  {
#if COMPILER2_OR_JVMCI
    DerivedPointerTable::clear();
#endif
    ShenandoahRootAdjuster rp(nworkers, ShenandoahPhaseTimings::full_gc_adjust_roots);
    ShenandoahAdjustRootPointersTask task(&rp, _preserved_marks);
    workers->run_task(&task);
#if COMPILER2_OR_JVMCI
    DerivedPointerTable::update_pointers();
#endif
  }

  ShenandoahAdjustPointersTask adjust_pointers_task;
  workers->run_task(&adjust_pointers_task);
}

class ShenandoahCompactObjectsClosure : public ObjectClosure {
private:
  ShenandoahHeap* const _heap;
  uint            const _worker_id;

public:
  ShenandoahCompactObjectsClosure(uint worker_id) :
    _heap(ShenandoahHeap::heap()), _worker_id(worker_id) {}

  void do_object(oop p) {
    assert(_heap->complete_marking_context()->is_marked(p), "must be marked");
    size_t size = p->size();
    if (p->is_forwarded()) {
      HeapWord* compact_from = cast_from_oop<HeapWord*>(p);
      HeapWord* compact_to = cast_from_oop<HeapWord*>(p->forwardee());
      Copy::aligned_conjoint_words(compact_from, compact_to, size);
      oop new_obj = cast_to_oop(compact_to);

      ContinuationGCSupport::relativize_stack_chunk(new_obj);
      new_obj->init_mark();
    }
  }
};

class ShenandoahCompactObjectsTask : public WorkerTask {
private:
  ShenandoahHeap* const _heap;
  ShenandoahHeapRegionSet** const _worker_slices;

public:
  ShenandoahCompactObjectsTask(ShenandoahHeapRegionSet** worker_slices) :
    WorkerTask("Shenandoah Compact Objects"),
    _heap(ShenandoahHeap::heap()),
    _worker_slices(worker_slices) {
  }

  void work(uint worker_id) {
    ShenandoahParallelWorkerSession worker_session(worker_id);
    ShenandoahHeapRegionSetIterator slice(_worker_slices[worker_id]);

    ShenandoahCompactObjectsClosure cl(worker_id);
    ShenandoahHeapRegion* r = slice.next();
    while (r != nullptr) {
      assert(!r->is_humongous(), "must not get humongous regions here");
      if (r->has_live()) {
        _heap->marked_object_iterate(r, &cl);
      }
      r->set_top(r->new_top());
      r = slice.next();
    }
  }
};

static void account_for_region(ShenandoahHeapRegion* r, size_t &region_count, size_t &region_usage, size_t &humongous_waste) {
  region_count++;
  region_usage += r->used();
  if (r->is_humongous_start()) {
    // For each humongous object, we take this path once regardless of how many regions it spans.
    HeapWord* obj_addr = r->bottom();
    oop obj = cast_to_oop(obj_addr);
    size_t word_size = obj->size();
    size_t region_size_words = ShenandoahHeapRegion::region_size_words();
    size_t overreach = word_size % region_size_words;
    if (overreach != 0) {
      humongous_waste += (region_size_words - overreach) * HeapWordSize;
    }
    // else, this humongous object aligns exactly on region size, so no waste.
  }
}

class ShenandoahPostCompactClosure : public ShenandoahHeapRegionClosure {
private:
  ShenandoahHeap* const _heap;
  bool _is_generational;
  size_t _young_regions, _young_usage, _young_humongous_waste;
  size_t _old_regions, _old_usage, _old_humongous_waste;

public:
  ShenandoahPostCompactClosure() : _heap(ShenandoahHeap::heap()),
                                   _is_generational(_heap->mode()->is_generational()),
                                   _young_regions(0),
                                   _young_usage(0),
                                   _young_humongous_waste(0),
                                   _old_regions(0),
                                   _old_usage(0),
                                   _old_humongous_waste(0)
  {
    _heap->free_set()->clear();
  }

  void heap_region_do(ShenandoahHeapRegion* r) {
    assert (!r->is_cset(), "cset regions should have been demoted already");

    // Need to reset the complete-top-at-mark-start pointer here because
    // the complete marking bitmap is no longer valid. This ensures
    // size-based iteration in marked_object_iterate().
    // NOTE: See blurb at ShenandoahMCResetCompleteBitmapTask on why we need to skip
    // pinned regions.
    if (!r->is_pinned()) {
      _heap->complete_marking_context()->reset_top_at_mark_start(r);
    }

    size_t live = r->used();

    // Make empty regions that have been allocated into regular
    if (r->is_empty() && live > 0) {
      if (!_is_generational) {
        r->make_young_maybe();
      }
      // else, generational mode compaction has already established affiliation.
      r->make_regular_bypass();
    }

    // Reclaim regular regions that became empty
    if (r->is_regular() && live == 0) {
      r->make_trash();
    }

    // Recycle all trash regions
    if (r->is_trash()) {
      live = 0;
      r->recycle();
    } else {
      if (r->is_old()) {
        account_for_region(r, _old_regions, _old_usage, _old_humongous_waste);
      } else if (r->is_young()) {
        account_for_region(r, _young_regions, _young_usage, _young_humongous_waste);
      }
    }
    r->set_live_data(live);
    r->reset_alloc_metadata();
  }

  void update_generation_usage() {
    if (_is_generational) {
      _heap->old_generation()->establish_usage(_old_regions, _old_usage, _old_humongous_waste);
      _heap->young_generation()->establish_usage(_young_regions, _young_usage, _young_humongous_waste);
    } else {
      assert(_old_regions == 0, "Old regions only expected in generational mode");
      assert(_old_usage == 0, "Old usage only expected in generational mode");
      assert(_old_humongous_waste == 0, "Old humongous waste only expected in generational mode");
    }

    // In generational mode, global usage should be the sum of young and old. This is also true
    // for non-generational modes except that there are no old regions.
    _heap->global_generation()->establish_usage(_old_regions + _young_regions,
                                                _old_usage + _young_usage,
                                                _old_humongous_waste + _young_humongous_waste);
  }
};

void ShenandoahFullGC::compact_humongous_objects() {
  // Compact humongous regions, based on their fwdptr objects.
  //
  // This code is serial, because doing the in-slice parallel sliding is tricky. In most cases,
  // humongous regions are already compacted, and do not require further moves, which alleviates
  // sliding costs. We may consider doing this in parallel in the future.

  ShenandoahHeap* heap = ShenandoahHeap::heap();

  for (size_t c = heap->num_regions(); c > 0; c--) {
    ShenandoahHeapRegion* r = heap->get_region(c - 1);
    if (r->is_humongous_start()) {
      oop old_obj = cast_to_oop(r->bottom());
      if (!old_obj->is_forwarded()) {
        // No need to move the object, it stays at the same slot
        continue;
      }
      size_t words_size = old_obj->size();
      size_t num_regions = ShenandoahHeapRegion::required_regions(words_size * HeapWordSize);

      size_t old_start = r->index();
      size_t old_end   = old_start + num_regions - 1;
      size_t new_start = heap->heap_region_index_containing(old_obj->forwardee());
      size_t new_end   = new_start + num_regions - 1;
      assert(old_start != new_start, "must be real move");
      assert(r->is_stw_move_allowed(), "Region " SIZE_FORMAT " should be movable", r->index());

      ContinuationGCSupport::relativize_stack_chunk(cast_to_oop<HeapWord*>(heap->get_region(old_start)->bottom()));
      log_debug(gc)("Full GC compaction moves humongous object from region " SIZE_FORMAT " to region " SIZE_FORMAT,
                    old_start, new_start);

      Copy::aligned_conjoint_words(heap->get_region(old_start)->bottom(),
                                   heap->get_region(new_start)->bottom(),
                                   words_size);

      oop new_obj = cast_to_oop(heap->get_region(new_start)->bottom());
      new_obj->init_mark();

      {
        ShenandoahAffiliation original_affiliation = r->affiliation();
        for (size_t c = old_start; c <= old_end; c++) {
          ShenandoahHeapRegion* r = heap->get_region(c);
          // Leave humongous region affiliation unchanged.
          r->make_regular_bypass();
          r->set_top(r->bottom());
        }

        for (size_t c = new_start; c <= new_end; c++) {
          ShenandoahHeapRegion* r = heap->get_region(c);
          if (c == new_start) {
            r->make_humongous_start_bypass(original_affiliation);
          } else {
            r->make_humongous_cont_bypass(original_affiliation);
          }

          // Trailing region may be non-full, record the remainder there
          size_t remainder = words_size & ShenandoahHeapRegion::region_size_words_mask();
          if ((c == new_end) && (remainder != 0)) {
            r->set_top(r->bottom() + remainder);
          } else {
            r->set_top(r->end());
          }

          r->reset_alloc_metadata();
        }
      }
    }
  }
}

// This is slightly different to ShHeap::reset_next_mark_bitmap:
// we need to remain able to walk pinned regions.
// Since pinned region do not move and don't get compacted, we will get holes with
// unreachable objects in them (which may have pointers to unloaded Klasses and thus
// cannot be iterated over using oop->size(). The only way to safely iterate over those is using
// a valid marking bitmap and valid TAMS pointer. This class only resets marking
// bitmaps for un-pinned regions, and later we only reset TAMS for unpinned regions.
class ShenandoahMCResetCompleteBitmapTask : public WorkerTask {
private:
  ShenandoahRegionIterator _regions;

public:
  ShenandoahMCResetCompleteBitmapTask() :
    WorkerTask("Shenandoah Reset Bitmap") {
  }

  void work(uint worker_id) {
    ShenandoahParallelWorkerSession worker_session(worker_id);
    ShenandoahHeapRegion* region = _regions.next();
    ShenandoahHeap* heap = ShenandoahHeap::heap();
    ShenandoahMarkingContext* const ctx = heap->complete_marking_context();
    while (region != nullptr) {
      if (heap->is_bitmap_slice_committed(region) && !region->is_pinned() && region->has_live()) {
        ctx->clear_bitmap(region);
      }
      region = _regions.next();
    }
  }
};

void ShenandoahFullGC::phase4_compact_objects(ShenandoahHeapRegionSet** worker_slices) {
  GCTraceTime(Info, gc, phases) time("Phase 4: Move objects", _gc_timer);
  ShenandoahGCPhase compaction_phase(ShenandoahPhaseTimings::full_gc_copy_objects);

  ShenandoahHeap* heap = ShenandoahHeap::heap();

  // Compact regular objects first
  {
    ShenandoahGCPhase phase(ShenandoahPhaseTimings::full_gc_copy_objects_regular);
    ShenandoahCompactObjectsTask compact_task(worker_slices);
    heap->workers()->run_task(&compact_task);
  }

  // Compact humongous objects after regular object moves
  {
    ShenandoahGCPhase phase(ShenandoahPhaseTimings::full_gc_copy_objects_humong);
    compact_humongous_objects();
  }
}

void ShenandoahFullGC::phase5_epilog() {
  GCTraceTime(Info, gc, phases) time("Phase 5: Full GC epilog", _gc_timer);
  ShenandoahHeap* heap = ShenandoahHeap::heap();

  // Reset complete bitmap. We're about to reset the complete-top-at-mark-start pointer
  // and must ensure the bitmap is in sync.
  {
    ShenandoahGCPhase phase(ShenandoahPhaseTimings::full_gc_copy_objects_reset_complete);
    ShenandoahMCResetCompleteBitmapTask task;
    heap->workers()->run_task(&task);
  }

  // Bring regions in proper states after the collection, and set heap properties.
  {
    ShenandoahGCPhase phase(ShenandoahPhaseTimings::full_gc_copy_objects_rebuild);
    ShenandoahPostCompactClosure post_compact;
    heap->heap_region_iterate(&post_compact);
    post_compact.update_generation_usage();
    if (heap->mode()->is_generational()) {
      size_t old_usage = heap->old_generation()->used_regions_size();
      size_t old_capacity = heap->old_generation()->max_capacity();

      assert(old_usage % ShenandoahHeapRegion::region_size_bytes() == 0, "Old usage must aligh with region size");
      assert(old_capacity % ShenandoahHeapRegion::region_size_bytes() == 0, "Old capacity must aligh with region size");

      if (old_capacity > old_usage) {
        size_t excess_old_regions = (old_capacity - old_usage) / ShenandoahHeapRegion::region_size_bytes();
        heap->generation_sizer()->transfer_to_young(excess_old_regions);
      } else if (old_capacity < old_usage) {
        size_t old_regions_deficit = (old_usage - old_capacity) / ShenandoahHeapRegion::region_size_bytes();
        heap->generation_sizer()->force_transfer_to_old(old_regions_deficit);
      }

      log_info(gc)("FullGC done: young usage: " SIZE_FORMAT "%s, old usage: " SIZE_FORMAT "%s",
                   byte_size_in_proper_unit(heap->young_generation()->used()), proper_unit_for_byte_size(heap->young_generation()->used()),
                   byte_size_in_proper_unit(heap->old_generation()->used()),   proper_unit_for_byte_size(heap->old_generation()->used()));
    }
    heap->collection_set()->clear();
    size_t young_cset_regions, old_cset_regions;
<<<<<<< HEAD

=======
>>>>>>> c584b481
    size_t first_old, last_old, num_old;
    heap->free_set()->prepare_to_rebuild(young_cset_regions, old_cset_regions, first_old, last_old, num_old);

    // We also do not expand old generation size following Full GC because we have scrambled age populations and
    // no longer have objects separated by age into distinct regions.

    // TODO: Do we need to fix FullGC so that it maintains aged segregation of objects into distinct regions?
    //       A partial solution would be to remember how many objects are of tenure age following Full GC, but
    //       this is probably suboptimal, because most of these objects will not reside in a region that will be
    //       selected for the next evacuation phase.

    // In case this Full GC resulted from degeneration, clear the tally on anticipated promotion.
    heap->clear_promotion_potential();

    if (heap->mode()->is_generational()) {
      // Invoke this in case we are able to transfer memory from OLD to YOUNG.
      heap->adjust_generation_sizes_for_next_cycle(0, 0, 0);
    }
    heap->free_set()->rebuild(young_cset_regions, old_cset_regions);

    // We defer generation resizing actions until after cset regions have been recycled.  We do this even following an
    // abbreviated cycle.
    if (heap->mode()->is_generational()) {
      bool success;
      size_t region_xfer;
      const char* region_destination;
      ShenandoahYoungGeneration* young_gen = heap->young_generation();
      ShenandoahGeneration* old_gen = heap->old_generation();

      size_t old_region_surplus = heap->get_old_region_surplus();
      size_t old_region_deficit = heap->get_old_region_deficit();
      if (old_region_surplus) {
        success = heap->generation_sizer()->transfer_to_young(old_region_surplus);
        region_destination = "young";
        region_xfer = old_region_surplus;
      } else if (old_region_deficit) {
        success = heap->generation_sizer()->transfer_to_old(old_region_deficit);
        region_destination = "old";
        region_xfer = old_region_deficit;
        if (!success) {
          ((ShenandoahOldHeuristics *) old_gen->heuristics())->trigger_cannot_expand();
        }
      } else {
        region_destination = "none";
        region_xfer = 0;
        success = true;
      }
      heap->set_old_region_surplus(0);
      heap->set_old_region_deficit(0);
      size_t young_available = young_gen->available();
      size_t old_available = old_gen->available();
      log_info(gc, ergo)("After cleanup, %s " SIZE_FORMAT " regions to %s to prepare for next gc, old available: "
                         SIZE_FORMAT "%s, young_available: " SIZE_FORMAT "%s",
                         success? "successfully transferred": "failed to transfer", region_xfer, region_destination,
                         byte_size_in_proper_unit(old_available), proper_unit_for_byte_size(old_available),
                         byte_size_in_proper_unit(young_available), proper_unit_for_byte_size(young_available));
    }
    heap->clear_cancelled_gc(true /* clear oom handler */);
  }
}<|MERGE_RESOLUTION|>--- conflicted
+++ resolved
@@ -1543,10 +1543,6 @@
     }
     heap->collection_set()->clear();
     size_t young_cset_regions, old_cset_regions;
-<<<<<<< HEAD
-
-=======
->>>>>>> c584b481
     size_t first_old, last_old, num_old;
     heap->free_set()->prepare_to_rebuild(young_cset_regions, old_cset_regions, first_old, last_old, num_old);
 
