/*
 * Copyright (c) 2014, 2021, Red Hat, Inc. All rights reserved.
 * Copyright Amazon.com Inc. or its affiliates. All Rights Reserved.
 * DO NOT ALTER OR REMOVE COPYRIGHT NOTICES OR THIS FILE HEADER.
 *
 * This code is free software; you can redistribute it and/or modify it
 * under the terms of the GNU General Public License version 2 only, as
 * published by the Free Software Foundation.
 *
 * This code is distributed in the hope that it will be useful, but WITHOUT
 * ANY WARRANTY; without even the implied warranty of MERCHANTABILITY or
 * FITNESS FOR A PARTICULAR PURPOSE.  See the GNU General Public License
 * version 2 for more details (a copy is included in the LICENSE file that
 * accompanied this code).
 *
 * You should have received a copy of the GNU General Public License version
 * 2 along with this work; if not, write to the Free Software Foundation,
 * Inc., 51 Franklin St, Fifth Floor, Boston, MA 02110-1301 USA.
 *
 * Please contact Oracle, 500 Oracle Parkway, Redwood Shores, CA 94065 USA
 * or visit www.oracle.com if you need additional information or have any
 * questions.
 *
 */

#include "precompiled.hpp"

#include "compiler/oopMap.hpp"
#include "gc/shared/continuationGCSupport.hpp"
#include "gc/shared/gcTraceTime.inline.hpp"
#include "gc/shared/preservedMarks.inline.hpp"
#include "gc/shared/tlab_globals.hpp"
#include "gc/shared/workerThread.hpp"
#include "gc/shenandoah/heuristics/shenandoahHeuristics.hpp"
#include "gc/shenandoah/shenandoahCollectorPolicy.hpp"
#include "gc/shenandoah/shenandoahConcurrentGC.hpp"
#include "gc/shenandoah/shenandoahCollectionSet.hpp"
#include "gc/shenandoah/shenandoahCollectorPolicy.hpp"
#include "gc/shenandoah/shenandoahFreeSet.hpp"
#include "gc/shenandoah/shenandoahFullGC.hpp"
#include "gc/shenandoah/shenandoahGenerationalFullGC.hpp"
#include "gc/shenandoah/shenandoahGlobalGeneration.hpp"
#include "gc/shenandoah/shenandoahPhaseTimings.hpp"
#include "gc/shenandoah/shenandoahMark.inline.hpp"
#include "gc/shenandoah/shenandoahMonitoringSupport.hpp"
#include "gc/shenandoah/shenandoahHeapRegionSet.hpp"
#include "gc/shenandoah/shenandoahHeap.inline.hpp"
#include "gc/shenandoah/shenandoahHeapRegion.inline.hpp"
#include "gc/shenandoah/shenandoahMarkingContext.inline.hpp"
#include "gc/shenandoah/shenandoahMetrics.hpp"
#include "gc/shenandoah/shenandoahOopClosures.inline.hpp"
#include "gc/shenandoah/shenandoahReferenceProcessor.hpp"
#include "gc/shenandoah/shenandoahRootProcessor.inline.hpp"
#include "gc/shenandoah/shenandoahSTWMark.hpp"
#include "gc/shenandoah/shenandoahUtils.hpp"
#include "gc/shenandoah/shenandoahVerifier.hpp"
#include "gc/shenandoah/shenandoahVMOperations.hpp"
#include "gc/shenandoah/shenandoahWorkerPolicy.hpp"
#include "memory/metaspaceUtils.hpp"
#include "memory/universe.hpp"
#include "oops/compressedOops.inline.hpp"
#include "oops/oop.inline.hpp"
#include "runtime/orderAccess.hpp"
#include "runtime/vmThread.hpp"
#include "utilities/copy.hpp"
#include "utilities/events.hpp"
#include "utilities/growableArray.hpp"

ShenandoahFullGC::ShenandoahFullGC() :
  _gc_timer(ShenandoahHeap::heap()->gc_timer()),
  _preserved_marks(new PreservedMarksSet(true)) {}

ShenandoahFullGC::~ShenandoahFullGC() {
  delete _preserved_marks;
}

bool ShenandoahFullGC::collect(GCCause::Cause cause) {
  vmop_entry_full(cause);
  // Always success
  return true;
}

void ShenandoahFullGC::vmop_entry_full(GCCause::Cause cause) {
  ShenandoahHeap* const heap = ShenandoahHeap::heap();
  TraceCollectorStats tcs(heap->monitoring_support()->full_stw_collection_counters());
  ShenandoahTimingsTracker timing(ShenandoahPhaseTimings::full_gc_gross);

  heap->try_inject_alloc_failure();
  VM_ShenandoahFullGC op(cause, this);
  VMThread::execute(&op);
}

void ShenandoahFullGC::entry_full(GCCause::Cause cause) {
  static const char* msg = "Pause Full";
  ShenandoahPausePhase gc_phase(msg, ShenandoahPhaseTimings::full_gc, true /* log_heap_usage */);
  EventMark em("%s", msg);

  ShenandoahWorkerScope scope(ShenandoahHeap::heap()->workers(),
                              ShenandoahWorkerPolicy::calc_workers_for_fullgc(),
                              "full gc");

  op_full(cause);
}

void ShenandoahFullGC::op_full(GCCause::Cause cause) {
  ShenandoahMetricsSnapshot metrics;
  metrics.snap_before();

  // Perform full GC
  do_it(cause);

  ShenandoahHeap* const heap = ShenandoahHeap::heap();

  if (heap->mode()->is_generational()) {
    ShenandoahGenerationalFullGC::handle_completion(heap);
  }

  metrics.snap_after();

  if (metrics.is_good_progress()) {
    heap->notify_gc_progress();
  } else {
    // Nothing to do. Tell the allocation path that we have failed to make
    // progress, and it can finally fail.
    heap->notify_gc_no_progress();
  }

  // Regardless if progress was made, we record that we completed a "successful" full GC.
  heap->global_generation()->heuristics()->record_success_full();
  heap->shenandoah_policy()->record_success_full();
}

void ShenandoahFullGC::do_it(GCCause::Cause gc_cause) {
  ShenandoahHeap* heap = ShenandoahHeap::heap();

  if (heap->mode()->is_generational()) {
    ShenandoahGenerationalFullGC::prepare();
  }

  if (ShenandoahVerify) {
    heap->verifier()->verify_before_fullgc();
  }

  if (VerifyBeforeGC) {
    Universe::verify();
  }

  // Degenerated GC may carry concurrent root flags when upgrading to
  // full GC. We need to reset it before mutators resume.
  heap->set_concurrent_strong_root_in_progress(false);
  heap->set_concurrent_weak_root_in_progress(false);

  heap->set_full_gc_in_progress(true);

  assert(ShenandoahSafepoint::is_at_shenandoah_safepoint(), "must be at a safepoint");
  assert(Thread::current()->is_VM_thread(), "Do full GC only while world is stopped");

  {
    ShenandoahGCPhase phase(ShenandoahPhaseTimings::full_gc_heapdump_pre);
    heap->pre_full_gc_dump(_gc_timer);
  }

  {
    ShenandoahGCPhase prepare_phase(ShenandoahPhaseTimings::full_gc_prepare);
    // Full GC is supposed to recover from any GC state:

    // a0. Remember if we have forwarded objects
    bool has_forwarded_objects = heap->has_forwarded_objects();

    // a1. Cancel evacuation, if in progress
    if (heap->is_evacuation_in_progress()) {
      heap->set_evacuation_in_progress(false);
    }
    assert(!heap->is_evacuation_in_progress(), "sanity");

    // a2. Cancel update-refs, if in progress
    if (heap->is_update_refs_in_progress()) {
      heap->set_update_refs_in_progress(false);
    }
    assert(!heap->is_update_refs_in_progress(), "sanity");

    // b. Cancel all concurrent marks, if in progress
    if (heap->is_concurrent_mark_in_progress()) {
      // TODO: Send cancel_concurrent_mark upstream? Does it really not have it already?
      heap->cancel_concurrent_mark();
    }
    assert(!heap->is_concurrent_mark_in_progress(), "sanity");

    // c. Update roots if this full GC is due to evac-oom, which may carry from-space pointers in roots.
    if (has_forwarded_objects) {
      update_roots(true /*full_gc*/);
    }

    // d. Reset the bitmaps for new marking
    heap->global_generation()->reset_mark_bitmap();
    assert(heap->marking_context()->is_bitmap_clear(), "sanity");
    assert(!heap->global_generation()->is_mark_complete(), "sanity");

    // e. Abandon reference discovery and clear all discovered references.
    ShenandoahReferenceProcessor* rp = heap->global_generation()->ref_processor();
    rp->abandon_partial_discovery();

    // f. Sync pinned region status from the CP marks
    heap->sync_pinned_region_status();

    if (heap->mode()->is_generational()) {
      ShenandoahGenerationalFullGC::restore_top_before_promote(heap);
    }

    // The rest of prologue:
    _preserved_marks->init(heap->workers()->active_workers());

    assert(heap->has_forwarded_objects() == has_forwarded_objects, "This should not change");
  }

  if (UseTLAB) {
    // TODO: Do we need to explicitly retire PLABs?
    heap->gclabs_retire(ResizeTLAB);
    heap->tlabs_retire(ResizeTLAB);
  }

  OrderAccess::fence();

  phase1_mark_heap();

  // Once marking is done, which may have fixed up forwarded objects, we can drop it.
  // Coming out of Full GC, we would not have any forwarded objects.
  // This also prevents resolves with fwdptr from kicking in while adjusting pointers in phase3.
  heap->set_has_forwarded_objects(false);

  heap->set_full_gc_move_in_progress(true);

  // Setup workers for the rest
  OrderAccess::fence();

  // Initialize worker slices
  ShenandoahHeapRegionSet** worker_slices = NEW_C_HEAP_ARRAY(ShenandoahHeapRegionSet*, heap->max_workers(), mtGC);
  for (uint i = 0; i < heap->max_workers(); i++) {
    worker_slices[i] = new ShenandoahHeapRegionSet();
  }

  {
    // The rest of code performs region moves, where region status is undefined
    // until all phases run together.
    ShenandoahHeapLocker lock(heap->lock());

    phase2_calculate_target_addresses(worker_slices);

    OrderAccess::fence();

    phase3_update_references();

    phase4_compact_objects(worker_slices);

    phase5_epilog();
  }

  // Resize metaspace
  MetaspaceGC::compute_new_size();

  // Free worker slices
  for (uint i = 0; i < heap->max_workers(); i++) {
    delete worker_slices[i];
  }
  FREE_C_HEAP_ARRAY(ShenandoahHeapRegionSet*, worker_slices);

  heap->set_full_gc_move_in_progress(false);
  heap->set_full_gc_in_progress(false);

  if (ShenandoahVerify) {
    heap->verifier()->verify_after_fullgc();
  }

  // Humongous regions are promoted on demand and are accounted for by normal Full GC mechanisms.
  if (VerifyAfterGC) {
    Universe::verify();
  }

  {
    ShenandoahGCPhase phase(ShenandoahPhaseTimings::full_gc_heapdump_post);
    heap->post_full_gc_dump(_gc_timer);
  }
}

class ShenandoahPrepareForMarkClosure: public ShenandoahHeapRegionClosure {
private:
  ShenandoahMarkingContext* const _ctx;

public:
  ShenandoahPrepareForMarkClosure() : _ctx(ShenandoahHeap::heap()->marking_context()) {}

  void heap_region_do(ShenandoahHeapRegion *r) {
    // TODO: Add API to heap to skip free regions
    if (r->is_affiliated()) {
      _ctx->capture_top_at_mark_start(r);
      r->clear_live_data();
    }
  }

  bool is_thread_safe() { return true; }
};

void ShenandoahFullGC::phase1_mark_heap() {
  GCTraceTime(Info, gc, phases) time("Phase 1: Mark live objects", _gc_timer);
  ShenandoahGCPhase mark_phase(ShenandoahPhaseTimings::full_gc_mark);

  ShenandoahHeap* heap = ShenandoahHeap::heap();

  ShenandoahPrepareForMarkClosure cl;
  heap->parallel_heap_region_iterate(&cl);

  heap->set_unload_classes(heap->global_generation()->heuristics()->can_unload_classes());

  ShenandoahReferenceProcessor* rp = heap->global_generation()->ref_processor();
  // enable ("weak") refs discovery
  rp->set_soft_reference_policy(true); // forcefully purge all soft references

  ShenandoahSTWMark mark(heap->global_generation(), true /*full_gc*/);
  mark.mark();
  heap->parallel_cleaning(true /* full_gc */);

  if (ShenandoahHeap::heap()->mode()->is_generational()) {
    ShenandoahGenerationalFullGC::log_live_in_old(heap);
  }
}

class ShenandoahPrepareForCompactionObjectClosure : public ObjectClosure {
private:
  PreservedMarks*          const _preserved_marks;
  ShenandoahHeap*          const _heap;
  GrowableArray<ShenandoahHeapRegion*>& _empty_regions;
  int _empty_regions_pos;
  ShenandoahHeapRegion*          _to_region;
  ShenandoahHeapRegion*          _from_region;
  HeapWord* _compact_point;

public:
  ShenandoahPrepareForCompactionObjectClosure(PreservedMarks* preserved_marks,
                                              GrowableArray<ShenandoahHeapRegion*>& empty_regions,
                                              ShenandoahHeapRegion* to_region) :
    _preserved_marks(preserved_marks),
    _heap(ShenandoahHeap::heap()),
    _empty_regions(empty_regions),
    _empty_regions_pos(0),
    _to_region(to_region),
    _from_region(nullptr),
    _compact_point(to_region->bottom()) {}

  void set_from_region(ShenandoahHeapRegion* from_region) {
    _from_region = from_region;
  }

  void finish() {
    assert(_to_region != nullptr, "should not happen");
    _to_region->set_new_top(_compact_point);
  }

  bool is_compact_same_region() {
    return _from_region == _to_region;
  }

  int empty_regions_pos() {
    return _empty_regions_pos;
  }

  void do_object(oop p) {
    assert(_from_region != nullptr, "must set before work");
    assert(_heap->complete_marking_context()->is_marked(p), "must be marked");
    assert(!_heap->complete_marking_context()->allocated_after_mark_start(p), "must be truly marked");

    size_t obj_size = p->size();
    if (_compact_point + obj_size > _to_region->end()) {
      finish();

      // Object doesn't fit. Pick next empty region and start compacting there.
      ShenandoahHeapRegion* new_to_region;
      if (_empty_regions_pos < _empty_regions.length()) {
        new_to_region = _empty_regions.at(_empty_regions_pos);
        _empty_regions_pos++;
      } else {
        // Out of empty region? Compact within the same region.
        new_to_region = _from_region;
      }

      assert(new_to_region != _to_region, "must not reuse same to-region");
      assert(new_to_region != nullptr, "must not be null");
      _to_region = new_to_region;
      _compact_point = _to_region->bottom();
    }

    // Object fits into current region, record new location, if object does not move:
    assert(_compact_point + obj_size <= _to_region->end(), "must fit");
    shenandoah_assert_not_forwarded(nullptr, p);
    if (_compact_point != cast_from_oop<HeapWord*>(p)) {
      _preserved_marks->push_if_necessary(p, p->mark());
      p->forward_to(cast_to_oop(_compact_point));
    }
    _compact_point += obj_size;
  }
};

class ShenandoahPrepareForCompactionTask : public WorkerTask {
private:
  PreservedMarksSet*        const _preserved_marks;
  ShenandoahHeap*           const _heap;
  ShenandoahHeapRegionSet** const _worker_slices;

public:
  ShenandoahPrepareForCompactionTask(PreservedMarksSet *preserved_marks, ShenandoahHeapRegionSet **worker_slices) :
    WorkerTask("Shenandoah Prepare For Compaction"),
    _preserved_marks(preserved_marks),
    _heap(ShenandoahHeap::heap()), _worker_slices(worker_slices) {
  }

  static bool is_candidate_region(ShenandoahHeapRegion* r) {
    // Empty region: get it into the slice to defragment the slice itself.
    // We could have skipped this without violating correctness, but we really
    // want to compact all live regions to the start of the heap, which sometimes
    // means moving them into the fully empty regions.
    if (r->is_empty()) return true;

    // Can move the region, and this is not the humongous region. Humongous
    // moves are special cased here, because their moves are handled separately.
    return r->is_stw_move_allowed() && !r->is_humongous();
  }

  void work(uint worker_id) override;
private:
  template<typename ClosureType>
  void prepare_for_compaction(ClosureType& cl,
                              GrowableArray<ShenandoahHeapRegion*>& empty_regions,
                              ShenandoahHeapRegionSetIterator& it,
                              ShenandoahHeapRegion* from_region);
};

void ShenandoahPrepareForCompactionTask::work(uint worker_id) {
  ShenandoahParallelWorkerSession worker_session(worker_id);
  ShenandoahHeapRegionSet* slice = _worker_slices[worker_id];
  ShenandoahHeapRegionSetIterator it(slice);
  ShenandoahHeapRegion* from_region = it.next();
  // No work?
  if (from_region == nullptr) {
    return;
  }

  // Sliding compaction. Walk all regions in the slice, and compact them.
  // Remember empty regions and reuse them as needed.
  ResourceMark rm;

  GrowableArray<ShenandoahHeapRegion*> empty_regions((int)_heap->num_regions());

  if (_heap->mode()->is_generational()) {
    ShenandoahPrepareForGenerationalCompactionObjectClosure cl(_preserved_marks->get(worker_id),
                                                               empty_regions, from_region, worker_id);
    prepare_for_compaction(cl, empty_regions, it, from_region);
  } else {
    ShenandoahPrepareForCompactionObjectClosure cl(_preserved_marks->get(worker_id), empty_regions, from_region);
    prepare_for_compaction(cl, empty_regions, it, from_region);
  }
}

template<typename ClosureType>
void ShenandoahPrepareForCompactionTask::prepare_for_compaction(ClosureType& cl,
                                                                GrowableArray<ShenandoahHeapRegion*>& empty_regions,
                                                                ShenandoahHeapRegionSetIterator& it,
                                                                ShenandoahHeapRegion* from_region) {
  while (from_region != nullptr) {
    assert(is_candidate_region(from_region), "Sanity");
    cl.set_from_region(from_region);
    if (from_region->has_live()) {
      _heap->marked_object_iterate(from_region, &cl);
    }

    // Compacted the region to somewhere else? From-region is empty then.
    if (!cl.is_compact_same_region()) {
      empty_regions.append(from_region);
    }
    from_region = it.next();
  }
  cl.finish();

  // Mark all remaining regions as empty
  for (int pos = cl.empty_regions_pos(); pos < empty_regions.length(); ++pos) {
    ShenandoahHeapRegion* r = empty_regions.at(pos);
    r->set_new_top(r->bottom());
  }
}

void ShenandoahFullGC::calculate_target_humongous_objects() {
  ShenandoahHeap* heap = ShenandoahHeap::heap();

  // Compute the new addresses for humongous objects. We need to do this after addresses
  // for regular objects are calculated, and we know what regions in heap suffix are
  // available for humongous moves.
  //
  // Scan the heap backwards, because we are compacting humongous regions towards the end.
  // Maintain the contiguous compaction window in [to_begin; to_end), so that we can slide
  // humongous start there.
  //
  // The complication is potential non-movable regions during the scan. If such region is
  // detected, then sliding restarts towards that non-movable region.

  size_t to_begin = heap->num_regions();
  size_t to_end = heap->num_regions();

  log_debug(gc)("Full GC calculating target humongous objects from end " SIZE_FORMAT, to_end);
  for (size_t c = heap->num_regions(); c > 0; c--) {
    ShenandoahHeapRegion *r = heap->get_region(c - 1);
    if (r->is_humongous_continuation() || (r->new_top() == r->bottom())) {
      // To-region candidate: record this, and continue scan
      to_begin = r->index();
      continue;
    }

    if (r->is_humongous_start() && r->is_stw_move_allowed()) {
      // From-region candidate: movable humongous region
      oop old_obj = cast_to_oop(r->bottom());
      size_t words_size = old_obj->size();
      size_t num_regions = ShenandoahHeapRegion::required_regions(words_size * HeapWordSize);

      size_t start = to_end - num_regions;

      if (start >= to_begin && start != r->index()) {
        // Fits into current window, and the move is non-trivial. Record the move then, and continue scan.
        _preserved_marks->get(0)->push_if_necessary(old_obj, old_obj->mark());
        old_obj->forward_to(cast_to_oop(heap->get_region(start)->bottom()));
        to_end = start;
        continue;
      }
    }

    // Failed to fit. Scan starting from current region.
    to_begin = r->index();
    to_end = r->index();
  }
}

class ShenandoahEnsureHeapActiveClosure: public ShenandoahHeapRegionClosure {
private:
  ShenandoahHeap* const _heap;

public:
  ShenandoahEnsureHeapActiveClosure() : _heap(ShenandoahHeap::heap()) {}
  void heap_region_do(ShenandoahHeapRegion* r) {
    if (r->is_trash()) {
      r->recycle();
    }
    if (r->is_cset()) {
      // Leave affiliation unchanged
      r->make_regular_bypass();
    }
    if (r->is_empty_uncommitted()) {
      r->make_committed_bypass();
    }
    assert (r->is_committed(), "only committed regions in heap now, see region " SIZE_FORMAT, r->index());

    // Record current region occupancy: this communicates empty regions are free
    // to the rest of Full GC code.
    r->set_new_top(r->top());
  }
};

class ShenandoahTrashImmediateGarbageClosure: public ShenandoahHeapRegionClosure {
private:
  ShenandoahHeap* const _heap;
  ShenandoahMarkingContext* const _ctx;

public:
  ShenandoahTrashImmediateGarbageClosure() :
    _heap(ShenandoahHeap::heap()),
    _ctx(ShenandoahHeap::heap()->complete_marking_context()) {}

  void heap_region_do(ShenandoahHeapRegion* r) {
    if (!r->is_affiliated()) {
      // Ignore free regions
      // TODO: change iterators so they do not process FREE regions.
      return;
    }

    if (r->is_humongous_start()) {
      oop humongous_obj = cast_to_oop(r->bottom());
      if (!_ctx->is_marked(humongous_obj)) {
        assert(!r->has_live(),
               "Region " SIZE_FORMAT " is not marked, should not have live", r->index());
        _heap->trash_humongous_region_at(r);
      } else {
        assert(r->has_live(),
               "Region " SIZE_FORMAT " should have live", r->index());
      }
    } else if (r->is_humongous_continuation()) {
      // If we hit continuation, the non-live humongous starts should have been trashed already
      assert(r->humongous_start_region()->has_live(),
             "Region " SIZE_FORMAT " should have live", r->index());
    } else if (r->is_regular()) {
      if (!r->has_live()) {
        r->make_trash_immediate();
      }
    }
  }
};

void ShenandoahFullGC::distribute_slices(ShenandoahHeapRegionSet** worker_slices) {
  ShenandoahHeap* heap = ShenandoahHeap::heap();

  uint n_workers = heap->workers()->active_workers();
  size_t n_regions = heap->num_regions();

  // What we want to accomplish: have the dense prefix of data, while still balancing
  // out the parallel work.
  //
  // Assuming the amount of work is driven by the live data that needs moving, we can slice
  // the entire heap into equal-live-sized prefix slices, and compact into them. So, each
  // thread takes all regions in its prefix subset, and then it takes some regions from
  // the tail.
  //
  // Tail region selection becomes interesting.
  //
  // First, we want to distribute the regions fairly between the workers, and those regions
  // might have different amount of live data. So, until we sure no workers need live data,
  // we need to only take what the worker needs.
  //
  // Second, since we slide everything to the left in each slice, the most busy regions
  // would be the ones on the left. Which means we want to have all workers have their after-tail
  // regions as close to the left as possible.
  //
  // The easiest way to do this is to distribute after-tail regions in round-robin between
  // workers that still need live data.
  //
  // Consider parallel workers A, B, C, then the target slice layout would be:
  //
  //  AAAAAAAABBBBBBBBCCCCCCCC|ABCABCABCABCABCABCABCABABABABABABABABABABAAAAA
  //
  //  (.....dense-prefix.....) (.....................tail...................)
  //  [all regions fully live] [left-most regions are fuller that right-most]
  //

  // Compute how much live data is there. This would approximate the size of dense prefix
  // we target to create.
  size_t total_live = 0;
  for (size_t idx = 0; idx < n_regions; idx++) {
    ShenandoahHeapRegion *r = heap->get_region(idx);
    if (ShenandoahPrepareForCompactionTask::is_candidate_region(r)) {
      total_live += r->get_live_data_words();
    }
  }

  // Estimate the size for the dense prefix. Note that we specifically count only the
  // "full" regions, so there would be some non-full regions in the slice tail.
  size_t live_per_worker = total_live / n_workers;
  size_t prefix_regions_per_worker = live_per_worker / ShenandoahHeapRegion::region_size_words();
  size_t prefix_regions_total = prefix_regions_per_worker * n_workers;
  prefix_regions_total = MIN2(prefix_regions_total, n_regions);
  assert(prefix_regions_total <= n_regions, "Sanity");

  // There might be non-candidate regions in the prefix. To compute where the tail actually
  // ends up being, we need to account those as well.
  size_t prefix_end = prefix_regions_total;
  for (size_t idx = 0; idx < prefix_regions_total; idx++) {
    ShenandoahHeapRegion *r = heap->get_region(idx);
    if (!ShenandoahPrepareForCompactionTask::is_candidate_region(r)) {
      prefix_end++;
    }
  }
  prefix_end = MIN2(prefix_end, n_regions);
  assert(prefix_end <= n_regions, "Sanity");

  // Distribute prefix regions per worker: each thread definitely gets its own same-sized
  // subset of dense prefix.
  size_t prefix_idx = 0;

  size_t* live = NEW_C_HEAP_ARRAY(size_t, n_workers, mtGC);

  for (size_t wid = 0; wid < n_workers; wid++) {
    ShenandoahHeapRegionSet* slice = worker_slices[wid];

    live[wid] = 0;
    size_t regs = 0;

    // Add all prefix regions for this worker
    while (prefix_idx < prefix_end && regs < prefix_regions_per_worker) {
      ShenandoahHeapRegion *r = heap->get_region(prefix_idx);
      if (ShenandoahPrepareForCompactionTask::is_candidate_region(r)) {
        slice->add_region(r);
        live[wid] += r->get_live_data_words();
        regs++;
      }
      prefix_idx++;
    }
  }

  // Distribute the tail among workers in round-robin fashion.
  size_t wid = n_workers - 1;

  for (size_t tail_idx = prefix_end; tail_idx < n_regions; tail_idx++) {
    ShenandoahHeapRegion *r = heap->get_region(tail_idx);
    if (ShenandoahPrepareForCompactionTask::is_candidate_region(r)) {
      assert(wid < n_workers, "Sanity");

      size_t live_region = r->get_live_data_words();

      // Select next worker that still needs live data.
      size_t old_wid = wid;
      do {
        wid++;
        if (wid == n_workers) wid = 0;
      } while (live[wid] + live_region >= live_per_worker && old_wid != wid);

      if (old_wid == wid) {
        // Circled back to the same worker? This means liveness data was
        // miscalculated. Bump the live_per_worker limit so that
        // everyone gets a piece of the leftover work.
        live_per_worker += ShenandoahHeapRegion::region_size_words();
      }

      worker_slices[wid]->add_region(r);
      live[wid] += live_region;
    }
  }

  FREE_C_HEAP_ARRAY(size_t, live);

#ifdef ASSERT
  ResourceBitMap map(n_regions);
  for (size_t wid = 0; wid < n_workers; wid++) {
    ShenandoahHeapRegionSetIterator it(worker_slices[wid]);
    ShenandoahHeapRegion* r = it.next();
    while (r != nullptr) {
      size_t idx = r->index();
      assert(ShenandoahPrepareForCompactionTask::is_candidate_region(r), "Sanity: " SIZE_FORMAT, idx);
      assert(!map.at(idx), "No region distributed twice: " SIZE_FORMAT, idx);
      map.at_put(idx, true);
      r = it.next();
    }
  }

  for (size_t rid = 0; rid < n_regions; rid++) {
    bool is_candidate = ShenandoahPrepareForCompactionTask::is_candidate_region(heap->get_region(rid));
    bool is_distributed = map.at(rid);
    assert(is_distributed || !is_candidate, "All candidates are distributed: " SIZE_FORMAT, rid);
  }
#endif
}

// TODO:
//  Consider compacting old-gen objects toward the high end of memory and young-gen objects towards the low-end
//  of memory.  As currently implemented, all regions are compacted toward the low-end of memory.  This creates more
//  fragmentation of the heap, because old-gen regions get scattered among low-address regions such that it becomes
//  more difficult to find contiguous regions for humongous objects.
void ShenandoahFullGC::phase2_calculate_target_addresses(ShenandoahHeapRegionSet** worker_slices) {
  GCTraceTime(Info, gc, phases) time("Phase 2: Compute new object addresses", _gc_timer);
  ShenandoahGCPhase calculate_address_phase(ShenandoahPhaseTimings::full_gc_calculate_addresses);

  ShenandoahHeap* heap = ShenandoahHeap::heap();

  // About to figure out which regions can be compacted, make sure pinning status
  // had been updated in GC prologue.
  heap->assert_pinned_region_status();

  {
    // Trash the immediately collectible regions before computing addresses
    ShenandoahTrashImmediateGarbageClosure tigcl;
    heap->heap_region_iterate(&tigcl);

    // Make sure regions are in good state: committed, active, clean.
    // This is needed because we are potentially sliding the data through them.
    ShenandoahEnsureHeapActiveClosure ecl;
    heap->heap_region_iterate(&ecl);
  }

  // Compute the new addresses for regular objects
  {
    ShenandoahGCPhase phase(ShenandoahPhaseTimings::full_gc_calculate_addresses_regular);

    distribute_slices(worker_slices);

    // TODO: This is ResourceMark is missing upstream.
    ResourceMark rm;
    ShenandoahPrepareForCompactionTask task(_preserved_marks, worker_slices);
    heap->workers()->run_task(&task);
  }

  // Compute the new addresses for humongous objects
  {
    ShenandoahGCPhase phase(ShenandoahPhaseTimings::full_gc_calculate_addresses_humong);
    calculate_target_humongous_objects();
  }
}

class ShenandoahAdjustPointersClosure : public MetadataVisitingOopIterateClosure {
private:
  ShenandoahHeap* const _heap;
  ShenandoahMarkingContext* const _ctx;

  template <class T>
  inline void do_oop_work(T* p) {
    T o = RawAccess<>::oop_load(p);
    if (!CompressedOops::is_null(o)) {
      oop obj = CompressedOops::decode_not_null(o);
      assert(_ctx->is_marked(obj), "must be marked");
      if (obj->is_forwarded()) {
        oop forw = obj->forwardee();
        RawAccess<IS_NOT_NULL>::oop_store(p, forw);
      }
    }
  }

public:
  ShenandoahAdjustPointersClosure() :
    _heap(ShenandoahHeap::heap()),
    _ctx(ShenandoahHeap::heap()->complete_marking_context()) {}

  void do_oop(oop* p)       { do_oop_work(p); }
  void do_oop(narrowOop* p) { do_oop_work(p); }
  void do_method(Method* m) {}
  void do_nmethod(nmethod* nm) {}
};

class ShenandoahAdjustPointersObjectClosure : public ObjectClosure {
private:
  ShenandoahHeap* const _heap;
  ShenandoahAdjustPointersClosure _cl;

public:
  ShenandoahAdjustPointersObjectClosure() :
    _heap(ShenandoahHeap::heap()) {
  }
  void do_object(oop p) {
    assert(_heap->complete_marking_context()->is_marked(p), "must be marked");
    p->oop_iterate(&_cl);
  }
};

class ShenandoahAdjustPointersTask : public WorkerTask {
private:
  ShenandoahHeap*          const _heap;
  ShenandoahRegionIterator       _regions;

public:
  ShenandoahAdjustPointersTask() :
    WorkerTask("Shenandoah Adjust Pointers"),
    _heap(ShenandoahHeap::heap()) {
  }

  void work(uint worker_id) {
    ShenandoahParallelWorkerSession worker_session(worker_id);
    ShenandoahAdjustPointersObjectClosure obj_cl;
    ShenandoahHeapRegion* r = _regions.next();
    while (r != nullptr) {
      if (!r->is_humongous_continuation() && r->has_live()) {
        _heap->marked_object_iterate(r, &obj_cl);
      }
      if (_heap->mode()->is_generational()) {
        ShenandoahGenerationalFullGC::maybe_coalesce_and_fill_region(r);
      }
      r = _regions.next();
    }
  }
};

class ShenandoahAdjustRootPointersTask : public WorkerTask {
private:
  ShenandoahRootAdjuster* _rp;
  PreservedMarksSet* _preserved_marks;
public:
  ShenandoahAdjustRootPointersTask(ShenandoahRootAdjuster* rp, PreservedMarksSet* preserved_marks) :
    WorkerTask("Shenandoah Adjust Root Pointers"),
    _rp(rp),
    _preserved_marks(preserved_marks) {}

  void work(uint worker_id) {
    ShenandoahParallelWorkerSession worker_session(worker_id);
    ShenandoahAdjustPointersClosure cl;
    _rp->roots_do(worker_id, &cl);
    _preserved_marks->get(worker_id)->adjust_during_full_gc();
  }
};

void ShenandoahFullGC::phase3_update_references() {
  GCTraceTime(Info, gc, phases) time("Phase 3: Adjust pointers", _gc_timer);
  ShenandoahGCPhase adjust_pointer_phase(ShenandoahPhaseTimings::full_gc_adjust_pointers);

  ShenandoahHeap* heap = ShenandoahHeap::heap();

  WorkerThreads* workers = heap->workers();
  uint nworkers = workers->active_workers();
  {
#if COMPILER2_OR_JVMCI
    DerivedPointerTable::clear();
#endif
    ShenandoahRootAdjuster rp(nworkers, ShenandoahPhaseTimings::full_gc_adjust_roots);
    ShenandoahAdjustRootPointersTask task(&rp, _preserved_marks);
    workers->run_task(&task);
#if COMPILER2_OR_JVMCI
    DerivedPointerTable::update_pointers();
#endif
  }

  ShenandoahAdjustPointersTask adjust_pointers_task;
  workers->run_task(&adjust_pointers_task);
}

class ShenandoahCompactObjectsClosure : public ObjectClosure {
private:
  ShenandoahHeap* const _heap;
  uint            const _worker_id;

public:
  ShenandoahCompactObjectsClosure(uint worker_id) :
    _heap(ShenandoahHeap::heap()), _worker_id(worker_id) {}

  void do_object(oop p) {
    assert(_heap->complete_marking_context()->is_marked(p), "must be marked");
    size_t size = p->size();
    if (p->is_forwarded()) {
      HeapWord* compact_from = cast_from_oop<HeapWord*>(p);
      HeapWord* compact_to = cast_from_oop<HeapWord*>(p->forwardee());
      assert(compact_from != compact_to, "Forwarded object should move");
      Copy::aligned_conjoint_words(compact_from, compact_to, size);
      oop new_obj = cast_to_oop(compact_to);

      ContinuationGCSupport::relativize_stack_chunk(new_obj);
      new_obj->init_mark();
    }
  }
};

class ShenandoahCompactObjectsTask : public WorkerTask {
private:
  ShenandoahHeap* const _heap;
  ShenandoahHeapRegionSet** const _worker_slices;

public:
  ShenandoahCompactObjectsTask(ShenandoahHeapRegionSet** worker_slices) :
    WorkerTask("Shenandoah Compact Objects"),
    _heap(ShenandoahHeap::heap()),
    _worker_slices(worker_slices) {
  }

  void work(uint worker_id) {
    ShenandoahParallelWorkerSession worker_session(worker_id);
    ShenandoahHeapRegionSetIterator slice(_worker_slices[worker_id]);

    ShenandoahCompactObjectsClosure cl(worker_id);
    ShenandoahHeapRegion* r = slice.next();
    while (r != nullptr) {
      assert(!r->is_humongous(), "must not get humongous regions here");
      if (r->has_live()) {
        _heap->marked_object_iterate(r, &cl);
      }
      r->set_top(r->new_top());
      r = slice.next();
    }
  }
};

class ShenandoahPostCompactClosure : public ShenandoahHeapRegionClosure {
private:
  ShenandoahHeap* const _heap;
  bool _is_generational;
  size_t _young_regions, _young_usage, _young_humongous_waste;
  size_t _old_regions, _old_usage, _old_humongous_waste;

public:
<<<<<<< HEAD
  ShenandoahPostCompactClosure() : _heap(ShenandoahHeap::heap()),
                                   _is_generational(_heap->mode()->is_generational()),
                                   _young_regions(0),
                                   _young_usage(0),
                                   _young_humongous_waste(0),
                                   _old_regions(0),
                                   _old_usage(0),
                                   _old_humongous_waste(0)
  {
    _heap->free_set()->clear();
=======
  ShenandoahPostCompactClosure() : _heap(ShenandoahHeap::heap()), _live(0) {
>>>>>>> da9c23ac
  }

  void heap_region_do(ShenandoahHeapRegion* r) {
    assert (!r->is_cset(), "cset regions should have been demoted already");

    // Need to reset the complete-top-at-mark-start pointer here because
    // the complete marking bitmap is no longer valid. This ensures
    // size-based iteration in marked_object_iterate().
    // NOTE: See blurb at ShenandoahMCResetCompleteBitmapTask on why we need to skip
    // pinned regions.
    if (!r->is_pinned()) {
      _heap->complete_marking_context()->reset_top_at_mark_start(r);
    }

    size_t live = r->used();

    // Make empty regions that have been allocated into regular
    if (r->is_empty() && live > 0) {
      if (!_is_generational) {
        r->make_young_maybe();
      }
      // else, generational mode compaction has already established affiliation.
      r->make_regular_bypass();
      if (ZapUnusedHeapArea) {
        SpaceMangler::mangle_region(MemRegion(r->top(), r->end()));
      }
    }

    // Reclaim regular regions that became empty
    if (r->is_regular() && live == 0) {
      r->make_trash();
    }

    // Recycle all trash regions
    if (r->is_trash()) {
      live = 0;
      r->recycle();
    } else {
      if (r->is_old()) {
        ShenandoahGenerationalFullGC::account_for_region(r, _old_regions, _old_usage, _old_humongous_waste);
      } else if (r->is_young()) {
        ShenandoahGenerationalFullGC::account_for_region(r, _young_regions, _young_usage, _young_humongous_waste);
      }
    }
    r->set_live_data(live);
    r->reset_alloc_metadata();
  }

  void update_generation_usage() {
    if (_is_generational) {
      _heap->old_generation()->establish_usage(_old_regions, _old_usage, _old_humongous_waste);
      _heap->young_generation()->establish_usage(_young_regions, _young_usage, _young_humongous_waste);
    } else {
      assert(_old_regions == 0, "Old regions only expected in generational mode");
      assert(_old_usage == 0, "Old usage only expected in generational mode");
      assert(_old_humongous_waste == 0, "Old humongous waste only expected in generational mode");
    }

    // In generational mode, global usage should be the sum of young and old. This is also true
    // for non-generational modes except that there are no old regions.
    _heap->global_generation()->establish_usage(_old_regions + _young_regions,
                                                _old_usage + _young_usage,
                                                _old_humongous_waste + _young_humongous_waste);
  }
};

void ShenandoahFullGC::compact_humongous_objects() {
  // Compact humongous regions, based on their fwdptr objects.
  //
  // This code is serial, because doing the in-slice parallel sliding is tricky. In most cases,
  // humongous regions are already compacted, and do not require further moves, which alleviates
  // sliding costs. We may consider doing this in parallel in the future.

  ShenandoahHeap* heap = ShenandoahHeap::heap();

  for (size_t c = heap->num_regions(); c > 0; c--) {
    ShenandoahHeapRegion* r = heap->get_region(c - 1);
    if (r->is_humongous_start()) {
      oop old_obj = cast_to_oop(r->bottom());
      if (!old_obj->is_forwarded()) {
        // No need to move the object, it stays at the same slot
        continue;
      }
      size_t words_size = old_obj->size();
      size_t num_regions = ShenandoahHeapRegion::required_regions(words_size * HeapWordSize);

      size_t old_start = r->index();
      size_t old_end   = old_start + num_regions - 1;
      size_t new_start = heap->heap_region_index_containing(old_obj->forwardee());
      size_t new_end   = new_start + num_regions - 1;
      assert(old_start != new_start, "must be real move");
      assert(r->is_stw_move_allowed(), "Region " SIZE_FORMAT " should be movable", r->index());

      log_debug(gc)("Full GC compaction moves humongous object from region " SIZE_FORMAT " to region " SIZE_FORMAT, old_start, new_start);
      Copy::aligned_conjoint_words(r->bottom(), heap->get_region(new_start)->bottom(), words_size);
      ContinuationGCSupport::relativize_stack_chunk(cast_to_oop<HeapWord*>(r->bottom()));

      oop new_obj = cast_to_oop(heap->get_region(new_start)->bottom());
      new_obj->init_mark();

      {
        ShenandoahAffiliation original_affiliation = r->affiliation();
        for (size_t c = old_start; c <= old_end; c++) {
          ShenandoahHeapRegion* r = heap->get_region(c);
          // Leave humongous region affiliation unchanged.
          r->make_regular_bypass();
          r->set_top(r->bottom());
        }

        for (size_t c = new_start; c <= new_end; c++) {
          ShenandoahHeapRegion* r = heap->get_region(c);
          if (c == new_start) {
            r->make_humongous_start_bypass(original_affiliation);
          } else {
            r->make_humongous_cont_bypass(original_affiliation);
          }

          // Trailing region may be non-full, record the remainder there
          size_t remainder = words_size & ShenandoahHeapRegion::region_size_words_mask();
          if ((c == new_end) && (remainder != 0)) {
            r->set_top(r->bottom() + remainder);
          } else {
            r->set_top(r->end());
          }

          r->reset_alloc_metadata();
        }
      }
    }
  }
}

// This is slightly different to ShHeap::reset_next_mark_bitmap:
// we need to remain able to walk pinned regions.
// Since pinned region do not move and don't get compacted, we will get holes with
// unreachable objects in them (which may have pointers to unloaded Klasses and thus
// cannot be iterated over using oop->size(). The only way to safely iterate over those is using
// a valid marking bitmap and valid TAMS pointer. This class only resets marking
// bitmaps for un-pinned regions, and later we only reset TAMS for unpinned regions.
class ShenandoahMCResetCompleteBitmapTask : public WorkerTask {
private:
  ShenandoahRegionIterator _regions;

public:
  ShenandoahMCResetCompleteBitmapTask() :
    WorkerTask("Shenandoah Reset Bitmap") {
  }

  void work(uint worker_id) {
    ShenandoahParallelWorkerSession worker_session(worker_id);
    ShenandoahHeapRegion* region = _regions.next();
    ShenandoahHeap* heap = ShenandoahHeap::heap();
    ShenandoahMarkingContext* const ctx = heap->complete_marking_context();
    while (region != nullptr) {
      if (heap->is_bitmap_slice_committed(region) && !region->is_pinned() && region->has_live()) {
        ctx->clear_bitmap(region);
      }
      region = _regions.next();
    }
  }
};

void ShenandoahFullGC::phase4_compact_objects(ShenandoahHeapRegionSet** worker_slices) {
  GCTraceTime(Info, gc, phases) time("Phase 4: Move objects", _gc_timer);
  ShenandoahGCPhase compaction_phase(ShenandoahPhaseTimings::full_gc_copy_objects);

  ShenandoahHeap* heap = ShenandoahHeap::heap();

  // Compact regular objects first
  {
    ShenandoahGCPhase phase(ShenandoahPhaseTimings::full_gc_copy_objects_regular);
    ShenandoahCompactObjectsTask compact_task(worker_slices);
    heap->workers()->run_task(&compact_task);
  }

  // Compact humongous objects after regular object moves
  {
    ShenandoahGCPhase phase(ShenandoahPhaseTimings::full_gc_copy_objects_humong);
    compact_humongous_objects();
  }
}

void ShenandoahFullGC::phase5_epilog() {
  GCTraceTime(Info, gc, phases) time("Phase 5: Full GC epilog", _gc_timer);
  ShenandoahHeap* heap = ShenandoahHeap::heap();

  // Reset complete bitmap. We're about to reset the complete-top-at-mark-start pointer
  // and must ensure the bitmap is in sync.
  {
    ShenandoahGCPhase phase(ShenandoahPhaseTimings::full_gc_copy_objects_reset_complete);
    ShenandoahMCResetCompleteBitmapTask task;
    heap->workers()->run_task(&task);
  }

  // Bring regions in proper states after the collection, and set heap properties.
  {
    ShenandoahGCPhase phase(ShenandoahPhaseTimings::full_gc_copy_objects_rebuild);
    ShenandoahPostCompactClosure post_compact;
    heap->heap_region_iterate(&post_compact);
    post_compact.update_generation_usage();

    if (heap->mode()->is_generational()) {
      ShenandoahGenerationalFullGC::balance_generations_after_gc(heap);
    }

    heap->collection_set()->clear();
    size_t young_cset_regions, old_cset_regions;
    size_t first_old, last_old, num_old;
    heap->free_set()->prepare_to_rebuild(young_cset_regions, old_cset_regions, first_old, last_old, num_old);

    // We also do not expand old generation size following Full GC because we have scrambled age populations and
    // no longer have objects separated by age into distinct regions.

    // TODO: Do we need to fix FullGC so that it maintains aged segregation of objects into distinct regions?
    //       A partial solution would be to remember how many objects are of tenure age following Full GC, but
    //       this is probably suboptimal, because most of these objects will not reside in a region that will be
    //       selected for the next evacuation phase.


    if (heap->mode()->is_generational()) {
      ShenandoahGenerationalFullGC::compute_balances();
    }

    heap->free_set()->rebuild(young_cset_regions, old_cset_regions);

    heap->clear_cancelled_gc(true /* clear oom handler */);
  }

  _preserved_marks->restore(heap->workers());
  _preserved_marks->reclaim();

  // We defer generation resizing actions until after cset regions have been recycled.  We do this even following an
  // abbreviated cycle.
  if (heap->mode()->is_generational()) {
    ShenandoahGenerationalFullGC::balance_generations_after_rebuilding_free_set();
    ShenandoahGenerationalFullGC::rebuild_remembered_set(heap);
  }
}<|MERGE_RESOLUTION|>--- conflicted
+++ resolved
@@ -961,7 +961,6 @@
   size_t _old_regions, _old_usage, _old_humongous_waste;
 
 public:
-<<<<<<< HEAD
   ShenandoahPostCompactClosure() : _heap(ShenandoahHeap::heap()),
                                    _is_generational(_heap->mode()->is_generational()),
                                    _young_regions(0),
@@ -972,9 +971,6 @@
                                    _old_humongous_waste(0)
   {
     _heap->free_set()->clear();
-=======
-  ShenandoahPostCompactClosure() : _heap(ShenandoahHeap::heap()), _live(0) {
->>>>>>> da9c23ac
   }
 
   void heap_region_do(ShenandoahHeapRegion* r) {
@@ -1025,6 +1021,11 @@
 
   void update_generation_usage() {
     if (_is_generational) {
+#define KELVIN_REGIONS
+#ifdef KELVIN_REGIONS
+      log_info(gc)("update_generation_usage() sets old_regions: " SIZE_FORMAT ", young_regions: " SIZE_FORMAT,
+                   _old_regions, _young_regions);
+#endif
       _heap->old_generation()->establish_usage(_old_regions, _old_usage, _old_humongous_waste);
       _heap->young_generation()->establish_usage(_young_regions, _young_usage, _young_humongous_waste);
     } else {
@@ -1033,6 +1034,10 @@
       assert(_old_humongous_waste == 0, "Old humongous waste only expected in generational mode");
     }
 
+#ifdef KELVIN_REGIONS
+    log_info(gc)("update_generation_usage() sets global_regions: " SIZE_FORMAT,
+                 _old_regions + _young_regions);
+#endif
     // In generational mode, global usage should be the sum of young and old. This is also true
     // for non-generational modes except that there are no old regions.
     _heap->global_generation()->establish_usage(_old_regions + _young_regions,
@@ -1198,7 +1203,7 @@
       ShenandoahGenerationalFullGC::compute_balances();
     }
 
-    heap->free_set()->rebuild(young_cset_regions, old_cset_regions);
+    heap->free_set()->finish_rebuild(young_cset_regions, old_cset_regions, num_old);
 
     heap->clear_cancelled_gc(true /* clear oom handler */);
   }
