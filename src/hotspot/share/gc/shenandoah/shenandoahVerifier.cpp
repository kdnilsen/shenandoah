/*
 * Copyright (c) 2017, 2021, Red Hat, Inc. All rights reserved.
 * Copyright Amazon.com Inc. or its affiliates. All Rights Reserved.
 * DO NOT ALTER OR REMOVE COPYRIGHT NOTICES OR THIS FILE HEADER.
 *
 * This code is free software; you can redistribute it and/or modify it
 * under the terms of the GNU General Public License version 2 only, as
 * published by the Free Software Foundation.
 *
 * This code is distributed in the hope that it will be useful, but WITHOUT
 * ANY WARRANTY; without even the implied warranty of MERCHANTABILITY or
 * FITNESS FOR A PARTICULAR PURPOSE.  See the GNU General Public License
 * version 2 for more details (a copy is included in the LICENSE file that
 * accompanied this code).
 *
 * You should have received a copy of the GNU General Public License version
 * 2 along with this work; if not, write to the Free Software Foundation,
 * Inc., 51 Franklin St, Fifth Floor, Boston, MA 02110-1301 USA.
 *
 * Please contact Oracle, 500 Oracle Parkway, Redwood Shores, CA 94065 USA
 * or visit www.oracle.com if you need additional information or have any
 * questions.
 *
 */

#include "precompiled.hpp"
#include "gc/shared/tlab_globals.hpp"
#include "gc/shenandoah/shenandoahAsserts.hpp"
#include "gc/shenandoah/shenandoahForwarding.inline.hpp"
#include "gc/shenandoah/shenandoahPhaseTimings.hpp"
#include "gc/shenandoah/shenandoahGeneration.hpp"
#include "gc/shenandoah/shenandoahGenerationalHeap.hpp"
#include "gc/shenandoah/shenandoahHeap.inline.hpp"
#include "gc/shenandoah/shenandoahHeapRegion.inline.hpp"
#include "gc/shenandoah/shenandoahOldGeneration.hpp"
#include "gc/shenandoah/shenandoahRootProcessor.hpp"
#include "gc/shenandoah/shenandoahScanRemembered.inline.hpp"
#include "gc/shenandoah/shenandoahTaskqueue.inline.hpp"
#include "gc/shenandoah/shenandoahUtils.hpp"
#include "gc/shenandoah/shenandoahVerifier.hpp"
#include "gc/shenandoah/shenandoahYoungGeneration.hpp"
#include "memory/allocation.hpp"
#include "memory/iterator.inline.hpp"
#include "memory/resourceArea.hpp"
#include "oops/compressedOops.inline.hpp"
#include "runtime/atomic.hpp"
#include "runtime/orderAccess.hpp"
#include "runtime/threads.hpp"
#include "utilities/align.hpp"

// Avoid name collision on verify_oop (defined in macroAssembler_arm.hpp)
#ifdef verify_oop
#undef verify_oop
#endif

static bool is_instance_ref_klass(Klass* k) {
  return k->is_instance_klass() && InstanceKlass::cast(k)->reference_type() != REF_NONE;
}

class ShenandoahIgnoreReferenceDiscoverer : public ReferenceDiscoverer {
public:
  virtual bool discover_reference(oop obj, ReferenceType type) {
    return true;
  }
};

class ShenandoahVerifyOopClosure : public BasicOopIterateClosure {
private:
  const char* _phase;
  ShenandoahVerifier::VerifyOptions _options;
  ShenandoahVerifierStack* _stack;
  ShenandoahHeap* _heap;
  MarkBitMap* _map;
  ShenandoahLivenessData* _ld;
  void* _interior_loc;
  oop _loc;
  ShenandoahGeneration* _generation;

public:
  ShenandoahVerifyOopClosure(ShenandoahVerifierStack* stack, MarkBitMap* map, ShenandoahLivenessData* ld,
                             const char* phase, ShenandoahVerifier::VerifyOptions options) :
    _phase(phase),
    _options(options),
    _stack(stack),
    _heap(ShenandoahHeap::heap()),
    _map(map),
    _ld(ld),
    _interior_loc(nullptr),
    _loc(nullptr),
    _generation(nullptr) {
    if (options._verify_marked == ShenandoahVerifier::_verify_marked_complete_except_references ||
        options._verify_marked == ShenandoahVerifier::_verify_marked_complete_satb_empty ||
        options._verify_marked == ShenandoahVerifier::_verify_marked_disable) {
      set_ref_discoverer_internal(new ShenandoahIgnoreReferenceDiscoverer());
    }

    if (_heap->mode()->is_generational()) {
      _generation = _heap->active_generation();
      assert(_generation != nullptr, "Expected active generation in this mode");
    }
  }

private:
  void check(ShenandoahAsserts::SafeLevel level, oop obj, bool test, const char* label) {
    if (!test) {
      ShenandoahAsserts::print_failure(level, obj, _interior_loc, _loc, _phase, label, __FILE__, __LINE__);
    }
  }

  template <class T>
  void do_oop_work(T* p) {
    T o = RawAccess<>::oop_load(p);
    if (!CompressedOops::is_null(o)) {
      oop obj = CompressedOops::decode_not_null(o);
      if (is_instance_ref_klass(obj->klass())) {
        obj = ShenandoahForwarding::get_forwardee(obj);
      }
      // Single threaded verification can use faster non-atomic stack and bitmap
      // methods.
      //
      // For performance reasons, only fully verify non-marked field values.
      // We are here when the host object for *p is already marked.

      // TODO: We should consider specializing this closure by generation ==/!= null,
      // to avoid in_generation check on fast path here for non-generational mode.
      if (in_generation(obj) && _map->par_mark(obj)) {
        verify_oop_at(p, obj);
        _stack->push(ShenandoahVerifierTask(obj));
      }
    }
  }

  bool in_generation(oop obj) {
    if (_generation == nullptr) {
      return true;
    }

    ShenandoahHeapRegion* region = _heap->heap_region_containing(obj);
    return _generation->contains(region);
  }

  void verify_oop(oop obj) {
    // Perform consistency checks with gradually decreasing safety level. This guarantees
    // that failure report would not try to touch something that was not yet verified to be
    // safe to process.

    check(ShenandoahAsserts::_safe_unknown, obj, _heap->is_in(obj),
              "oop must be in heap");
    check(ShenandoahAsserts::_safe_unknown, obj, is_object_aligned(obj),
              "oop must be aligned");

    ShenandoahHeapRegion *obj_reg = _heap->heap_region_containing(obj);
    Klass* obj_klass = obj->klass_or_null();

    // Verify that obj is not in dead space:
    {
      // Do this before touching obj->size()
      check(ShenandoahAsserts::_safe_unknown, obj, obj_klass != nullptr,
             "Object klass pointer should not be null");
      check(ShenandoahAsserts::_safe_unknown, obj, Metaspace::contains(obj_klass),
             "Object klass pointer must go to metaspace");

      HeapWord *obj_addr = cast_from_oop<HeapWord*>(obj);
      check(ShenandoahAsserts::_safe_unknown, obj, obj_addr < obj_reg->top(),
             "Object start should be within the region");

      if (!obj_reg->is_humongous()) {
        check(ShenandoahAsserts::_safe_unknown, obj, (obj_addr + obj->size()) <= obj_reg->top(),
               "Object end should be within the region");
      } else {
        size_t humongous_start = obj_reg->index();
        size_t humongous_end = humongous_start + (obj->size() >> ShenandoahHeapRegion::region_size_words_shift());
        for (size_t idx = humongous_start + 1; idx < humongous_end; idx++) {
          check(ShenandoahAsserts::_safe_unknown, obj, _heap->get_region(idx)->is_humongous_continuation(),
                 "Humongous object is in continuation that fits it");
        }
      }

      // ------------ obj is safe at this point --------------

      check(ShenandoahAsserts::_safe_oop, obj, obj_reg->is_active(),
            "Object should be in active region");

      switch (_options._verify_liveness) {
        case ShenandoahVerifier::_verify_liveness_disable:
          // skip
          break;
        case ShenandoahVerifier::_verify_liveness_complete:
          Atomic::add(&_ld[obj_reg->index()], (uint) obj->size(), memory_order_relaxed);
          // fallthrough for fast failure for un-live regions:
        case ShenandoahVerifier::_verify_liveness_conservative:
          check(ShenandoahAsserts::_safe_oop, obj, obj_reg->has_live() ||
                (obj_reg->is_old() && _heap->active_generation()->is_young()),
                   "Object must belong to region with live data");
          break;
        default:
          assert(false, "Unhandled liveness verification");
      }
    }

    oop fwd = ShenandoahForwarding::get_forwardee_raw_unchecked(obj);

    ShenandoahHeapRegion* fwd_reg = nullptr;

    if (obj != fwd) {
      check(ShenandoahAsserts::_safe_oop, obj, _heap->is_in(fwd),
             "Forwardee must be in heap");
      check(ShenandoahAsserts::_safe_oop, obj, !CompressedOops::is_null(fwd),
             "Forwardee is set");
      check(ShenandoahAsserts::_safe_oop, obj, is_object_aligned(fwd),
             "Forwardee must be aligned");

      // Do this before touching fwd->size()
      Klass* fwd_klass = fwd->klass_or_null();
      check(ShenandoahAsserts::_safe_oop, obj, fwd_klass != nullptr,
             "Forwardee klass pointer should not be null");
      check(ShenandoahAsserts::_safe_oop, obj, Metaspace::contains(fwd_klass),
             "Forwardee klass pointer must go to metaspace");
      check(ShenandoahAsserts::_safe_oop, obj, obj_klass == fwd_klass,
             "Forwardee klass pointer must go to metaspace");

      fwd_reg = _heap->heap_region_containing(fwd);

      // Verify that forwardee is not in the dead space:
      check(ShenandoahAsserts::_safe_oop, obj, !fwd_reg->is_humongous(),
             "Should have no humongous forwardees");

      HeapWord *fwd_addr = cast_from_oop<HeapWord *>(fwd);
      check(ShenandoahAsserts::_safe_oop, obj, fwd_addr < fwd_reg->top(),
             "Forwardee start should be within the region");
      check(ShenandoahAsserts::_safe_oop, obj, (fwd_addr + fwd->size()) <= fwd_reg->top(),
             "Forwardee end should be within the region");

      oop fwd2 = ShenandoahForwarding::get_forwardee_raw_unchecked(fwd);
      check(ShenandoahAsserts::_safe_oop, obj, (fwd == fwd2),
             "Double forwarding");
    } else {
      fwd_reg = obj_reg;
    }

    // ------------ obj and fwd are safe at this point --------------
    // We allow for marked or old here for two reasons:
    //  1. If this is a young collect, old objects wouldn't be marked. We've
    //     recently change the verifier traversal to only follow young objects
    //     during a young collect so this _shouldn't_ be necessary.
    //  2. At present, we do not clear dead objects from the remembered set.
    //     Everything in the remembered set is old (ipso facto), so allowing for
    //     'marked_or_old' covers the case of stale objects in rset.
    // TODO: Just use 'is_marked' here.
    switch (_options._verify_marked) {
      case ShenandoahVerifier::_verify_marked_disable:
        // skip
        break;
      case ShenandoahVerifier::_verify_marked_incomplete:
        check(ShenandoahAsserts::_safe_all, obj, _heap->marking_context()->is_marked_or_old(obj),
               "Must be marked in incomplete bitmap");
        break;
      case ShenandoahVerifier::_verify_marked_complete:
        check(ShenandoahAsserts::_safe_all, obj, _heap->complete_marking_context()->is_marked_or_old(obj),
               "Must be marked in complete bitmap");
        break;
      case ShenandoahVerifier::_verify_marked_complete_except_references:
      case ShenandoahVerifier::_verify_marked_complete_satb_empty:
        check(ShenandoahAsserts::_safe_all, obj, _heap->complete_marking_context()->is_marked_or_old(obj),
              "Must be marked in complete bitmap, except j.l.r.Reference referents");
        break;
      default:
        assert(false, "Unhandled mark verification");
    }

    switch (_options._verify_forwarded) {
      case ShenandoahVerifier::_verify_forwarded_disable:
        // skip
        break;
      case ShenandoahVerifier::_verify_forwarded_none: {
        check(ShenandoahAsserts::_safe_all, obj, (obj == fwd),
               "Should not be forwarded");
        break;
      }
      case ShenandoahVerifier::_verify_forwarded_allow: {
        if (obj != fwd) {
          check(ShenandoahAsserts::_safe_all, obj, obj_reg != fwd_reg,
                 "Forwardee should be in another region");
        }
        break;
      }
      default:
        assert(false, "Unhandled forwarding verification");
    }

    switch (_options._verify_cset) {
      case ShenandoahVerifier::_verify_cset_disable:
        // skip
        break;
      case ShenandoahVerifier::_verify_cset_none:
        check(ShenandoahAsserts::_safe_all, obj, !_heap->in_collection_set(obj),
               "Should not have references to collection set");
        break;
      case ShenandoahVerifier::_verify_cset_forwarded:
        if (_heap->in_collection_set(obj)) {
          check(ShenandoahAsserts::_safe_all, obj, (obj != fwd),
                 "Object in collection set, should have forwardee");
        }
        break;
      default:
        assert(false, "Unhandled cset verification");
    }

  }

public:
  /**
   * Verify object with known interior reference.
   * @param p interior reference where the object is referenced from; can be off-heap
   * @param obj verified object
   */
  template <class T>
  void verify_oop_at(T* p, oop obj) {
    _interior_loc = p;
    verify_oop(obj);
    _interior_loc = nullptr;
  }

  /**
   * Verify object without known interior reference.
   * Useful when picking up the object at known offset in heap,
   * but without knowing what objects reference it.
   * @param obj verified object
   */
  void verify_oop_standalone(oop obj) {
    _interior_loc = nullptr;
    verify_oop(obj);
    _interior_loc = nullptr;
  }

  /**
   * Verify oop fields from this object.
   * @param obj host object for verified fields
   */
  void verify_oops_from(oop obj) {
    _loc = obj;
    obj->oop_iterate(this);
    _loc = nullptr;
  }

  virtual void do_oop(oop* p) { do_oop_work(p); }
  virtual void do_oop(narrowOop* p) { do_oop_work(p); }
};

// This closure computes the amounts of used, committed, and garbage memory and the number of regions contained within
// a subset (e.g. the young generation or old generation) of the total heap.
class ShenandoahCalculateRegionStatsClosure : public ShenandoahHeapRegionClosure {
private:
  size_t _used, _committed, _garbage, _regions, _humongous_waste;
public:
  ShenandoahCalculateRegionStatsClosure() : _used(0), _committed(0), _garbage(0), _regions(0), _humongous_waste(0) {};

  void heap_region_do(ShenandoahHeapRegion* r) {
    _used += r->used();
    _garbage += r->garbage();
    _committed += r->is_committed() ? ShenandoahHeapRegion::region_size_bytes() : 0;
    if (r->is_humongous()) {
      _humongous_waste += r->free();
    }
    _regions++;
    log_debug(gc)("ShenandoahCalculateRegionStatsClosure: adding " SIZE_FORMAT " for %s Region " SIZE_FORMAT ", yielding: " SIZE_FORMAT,
            r->used(), (r->is_humongous() ? "humongous" : "regular"), r->index(), _used);
  }

  size_t used() { return _used; }
  size_t committed() { return _committed; }
  size_t garbage() { return _garbage; }
  size_t regions() { return _regions; }
  size_t waste() { return _humongous_waste; }

  // span is the total memory affiliated with these stats (some of which is in use and other is available)
  size_t span() { return _regions * ShenandoahHeapRegion::region_size_bytes(); }
};

class ShenandoahGenerationStatsClosure : public ShenandoahHeapRegionClosure {
 public:
  ShenandoahCalculateRegionStatsClosure old;
  ShenandoahCalculateRegionStatsClosure young;
  ShenandoahCalculateRegionStatsClosure global;

  void heap_region_do(ShenandoahHeapRegion* r) override {
    switch (r->affiliation()) {
      case FREE:
        return;
      case YOUNG_GENERATION:
        young.heap_region_do(r);
        global.heap_region_do(r);
        break;
      case OLD_GENERATION:
        old.heap_region_do(r);
        global.heap_region_do(r);
        break;
      default:
        ShouldNotReachHere();
    }
  }

  static void log_usage(ShenandoahGeneration* generation, ShenandoahCalculateRegionStatsClosure& stats) {
    log_debug(gc)("Safepoint verification: %s verified usage: " SIZE_FORMAT "%s, recorded usage: " SIZE_FORMAT "%s",
                  generation->name(),
                  byte_size_in_proper_unit(generation->used()), proper_unit_for_byte_size(generation->used()),
                  byte_size_in_proper_unit(stats.used()),       proper_unit_for_byte_size(stats.used()));
  }

  static void validate_usage(const bool adjust_for_padding,
                             const char* label, ShenandoahGeneration* generation, ShenandoahCalculateRegionStatsClosure& stats) {
    ShenandoahHeap* heap = ShenandoahHeap::heap();
    size_t generation_used = generation->used();
    size_t generation_used_regions = generation->used_regions();
    if (adjust_for_padding && (generation->is_young() || generation->is_global())) {
      size_t pad = heap->old_generation()->get_pad_for_promote_in_place();
      generation_used += pad;
    }

    guarantee(stats.used() == generation_used,
              "%s: generation (%s) used size must be consistent: generation-used: " SIZE_FORMAT "%s, regions-used: " SIZE_FORMAT "%s",
              label, generation->name(),
              byte_size_in_proper_unit(generation_used), proper_unit_for_byte_size(generation_used),
              byte_size_in_proper_unit(stats.used()),    proper_unit_for_byte_size(stats.used()));

    guarantee(stats.regions() == generation_used_regions,
              "%s: generation (%s) used regions (" SIZE_FORMAT ") must equal regions that are in use (" SIZE_FORMAT ")",
              label, generation->name(), generation->used_regions(), stats.regions());

    size_t generation_capacity = generation->max_capacity();
    size_t humongous_regions_promoted = 0;
    guarantee(stats.span() <= generation_capacity,
              "%s: generation (%s) size spanned by regions (" SIZE_FORMAT ") must not exceed current capacity (" SIZE_FORMAT "%s)",
              label, generation->name(), stats.regions(),
              byte_size_in_proper_unit(generation_capacity), proper_unit_for_byte_size(generation_capacity));

    size_t humongous_waste = generation->get_humongous_waste();
    guarantee(stats.waste() == humongous_waste,
              "%s: generation (%s) humongous waste must be consistent: generation: " SIZE_FORMAT "%s, regions: " SIZE_FORMAT "%s",
              label, generation->name(),
              byte_size_in_proper_unit(humongous_waste), proper_unit_for_byte_size(humongous_waste),
              byte_size_in_proper_unit(stats.waste()),   proper_unit_for_byte_size(stats.waste()));
  }
};

class ShenandoahVerifyHeapRegionClosure : public ShenandoahHeapRegionClosure {
private:
  ShenandoahHeap* _heap;
  const char* _phase;
  ShenandoahVerifier::VerifyRegions _regions;
public:
  ShenandoahVerifyHeapRegionClosure(const char* phase, ShenandoahVerifier::VerifyRegions regions) :
    _heap(ShenandoahHeap::heap()),
    _phase(phase),
    _regions(regions) {};

  void print_failure(ShenandoahHeapRegion* r, const char* label) {
    ResourceMark rm;

    ShenandoahMessageBuffer msg("Shenandoah verification failed; %s: %s\n\n", _phase, label);

    stringStream ss;
    r->print_on(&ss);
    msg.append("%s", ss.as_string());

    report_vm_error(__FILE__, __LINE__, msg.buffer());
  }

  void verify(ShenandoahHeapRegion* r, bool test, const char* msg) {
    if (!test) {
      print_failure(r, msg);
    }
  }

  void heap_region_do(ShenandoahHeapRegion* r) {
    switch (_regions) {
      case ShenandoahVerifier::_verify_regions_disable:
        break;
      case ShenandoahVerifier::_verify_regions_notrash:
        verify(r, !r->is_trash(),
               "Should not have trash regions");
        break;
      case ShenandoahVerifier::_verify_regions_nocset:
        verify(r, !r->is_cset(),
               "Should not have cset regions");
        break;
      case ShenandoahVerifier::_verify_regions_notrash_nocset:
        verify(r, !r->is_trash(),
               "Should not have trash regions");
        verify(r, !r->is_cset(),
               "Should not have cset regions");
        break;
      default:
        ShouldNotReachHere();
    }

    verify(r, r->capacity() == ShenandoahHeapRegion::region_size_bytes(),
           "Capacity should match region size");

    verify(r, r->bottom() <= r->top(),
           "Region top should not be less than bottom");

    verify(r, r->bottom() <= _heap->marking_context()->top_at_mark_start(r),
           "Region TAMS should not be less than bottom");

    verify(r, _heap->marking_context()->top_at_mark_start(r) <= r->top(),
           "Complete TAMS should not be larger than top");

    verify(r, r->get_live_data_bytes() <= r->capacity(),
           "Live data cannot be larger than capacity");

    verify(r, r->garbage() <= r->capacity(),
           "Garbage cannot be larger than capacity");

    verify(r, r->used() <= r->capacity(),
           "Used cannot be larger than capacity");

    verify(r, r->get_shared_allocs() <= r->capacity(),
           "Shared alloc count should not be larger than capacity");

    verify(r, r->get_tlab_allocs() <= r->capacity(),
           "TLAB alloc count should not be larger than capacity");

    verify(r, r->get_gclab_allocs() <= r->capacity(),
           "GCLAB alloc count should not be larger than capacity");

    verify(r, r->get_plab_allocs() <= r->capacity(),
           "PLAB alloc count should not be larger than capacity");

    verify(r, r->get_shared_allocs() + r->get_tlab_allocs() + r->get_gclab_allocs() + r->get_plab_allocs() == r->used(),
           "Accurate accounting: shared + TLAB + GCLAB + PLAB = used");

    verify(r, !r->is_empty() || !r->has_live(),
           "Empty regions should not have live data");

    verify(r, r->is_cset() == _heap->collection_set()->is_in(r),
           "Transitional: region flags and collection set agree");
  }
};

class ShenandoahVerifierReachableTask : public WorkerTask {
private:
  const char* _label;
  ShenandoahVerifier::VerifyOptions _options;
  ShenandoahHeap* _heap;
  ShenandoahLivenessData* _ld;
  MarkBitMap* _bitmap;
  volatile size_t _processed;

public:
  ShenandoahVerifierReachableTask(MarkBitMap* bitmap,
                                  ShenandoahLivenessData* ld,
                                  const char* label,
                                  ShenandoahVerifier::VerifyOptions options) :
    WorkerTask("Shenandoah Verifier Reachable Objects"),
    _label(label),
    _options(options),
    _heap(ShenandoahHeap::heap()),
    _ld(ld),
    _bitmap(bitmap),
    _processed(0) {};

  size_t processed() {
    return _processed;
  }

  virtual void work(uint worker_id) {
    ResourceMark rm;
    ShenandoahVerifierStack stack;

    // On level 2, we need to only check the roots once.
    // On level 3, we want to check the roots, and seed the local stack.
    // It is a lesser evil to accept multiple root scans at level 3, because
    // extended parallelism would buy us out.
    if (((ShenandoahVerifyLevel == 2) && (worker_id == 0))
        || (ShenandoahVerifyLevel >= 3)) {
        ShenandoahVerifyOopClosure cl(&stack, _bitmap, _ld,
                                      ShenandoahMessageBuffer("%s, Roots", _label),
                                      _options);
        if (_heap->unload_classes()) {
          ShenandoahRootVerifier::strong_roots_do(&cl);
        } else {
          ShenandoahRootVerifier::roots_do(&cl);
        }
    }

    size_t processed = 0;

    if (ShenandoahVerifyLevel >= 3) {
      ShenandoahVerifyOopClosure cl(&stack, _bitmap, _ld,
                                    ShenandoahMessageBuffer("%s, Reachable", _label),
                                    _options);
      while (!stack.is_empty()) {
        processed++;
        ShenandoahVerifierTask task = stack.pop();
        cl.verify_oops_from(task.obj());
      }
    }

    Atomic::add(&_processed, processed, memory_order_relaxed);
  }
};

class ShenandoahVerifyNoIncompleteSatbBuffers : public ThreadClosure {
public:
  virtual void do_thread(Thread* thread) {
    SATBMarkQueue& queue = ShenandoahThreadLocalData::satb_mark_queue(thread);
    if (!queue.is_empty()) {
      fatal("All SATB buffers should have been flushed during mark");
    }
  }
};

class ShenandoahVerifierMarkedRegionTask : public WorkerTask {
private:
  const char* _label;
  ShenandoahVerifier::VerifyOptions _options;
  ShenandoahHeap *_heap;
  MarkBitMap* _bitmap;
  ShenandoahLivenessData* _ld;
  volatile size_t _claimed;
  volatile size_t _processed;
  ShenandoahGeneration* _generation;

public:
  ShenandoahVerifierMarkedRegionTask(MarkBitMap* bitmap,
                                     ShenandoahLivenessData* ld,
                                     const char* label,
                                     ShenandoahVerifier::VerifyOptions options) :
          WorkerTask("Shenandoah Verifier Marked Objects"),
          _label(label),
          _options(options),
          _heap(ShenandoahHeap::heap()),
          _bitmap(bitmap),
          _ld(ld),
          _claimed(0),
          _processed(0),
          _generation(nullptr) {
    if (_options._verify_marked == ShenandoahVerifier::_verify_marked_complete_satb_empty) {
      Threads::change_thread_claim_token();
    }

    if (_heap->mode()->is_generational()) {
      _generation = _heap->active_generation();
      assert(_generation != nullptr, "Expected active generation in this mode.");
    }
  };

  size_t processed() {
    return Atomic::load(&_processed);
  }

  virtual void work(uint worker_id) {
    if (_options._verify_marked == ShenandoahVerifier::_verify_marked_complete_satb_empty) {
      ShenandoahVerifyNoIncompleteSatbBuffers verify_satb;
      Threads::possibly_parallel_threads_do(true, &verify_satb);
    }

    ShenandoahVerifierStack stack;
    ShenandoahVerifyOopClosure cl(&stack, _bitmap, _ld,
                                  ShenandoahMessageBuffer("%s, Marked", _label),
                                  _options);

    while (true) {
      size_t v = Atomic::fetch_then_add(&_claimed, 1u, memory_order_relaxed);
      if (v < _heap->num_regions()) {
        ShenandoahHeapRegion* r = _heap->get_region(v);
        if (!in_generation(r)) {
          continue;
        }

        if (!r->is_humongous() && !r->is_trash()) {
          work_regular(r, stack, cl);
        } else if (r->is_humongous_start()) {
          work_humongous(r, stack, cl);
        }
      } else {
        break;
      }
    }
  }

  bool in_generation(ShenandoahHeapRegion* r) {
    return _generation == nullptr || _generation->contains(r);
  }

  virtual void work_humongous(ShenandoahHeapRegion *r, ShenandoahVerifierStack& stack, ShenandoahVerifyOopClosure& cl) {
    size_t processed = 0;
    HeapWord* obj = r->bottom();
    if (_heap->complete_marking_context()->is_marked(cast_to_oop(obj))) {
      verify_and_follow(obj, stack, cl, &processed);
    }
    Atomic::add(&_processed, processed, memory_order_relaxed);
  }

  virtual void work_regular(ShenandoahHeapRegion *r, ShenandoahVerifierStack &stack, ShenandoahVerifyOopClosure &cl) {
    size_t processed = 0;
    ShenandoahMarkingContext* ctx = _heap->complete_marking_context();
    HeapWord* tams = ctx->top_at_mark_start(r);

    // Bitmaps, before TAMS
    if (tams > r->bottom()) {
      HeapWord* start = r->bottom();
      HeapWord* addr = ctx->get_next_marked_addr(start, tams);

      while (addr < tams) {
        verify_and_follow(addr, stack, cl, &processed);
        addr += 1;
        if (addr < tams) {
          addr = ctx->get_next_marked_addr(addr, tams);
        }
      }
    }

    // Size-based, after TAMS
    {
      HeapWord* limit = r->top();
      HeapWord* addr = tams;

      while (addr < limit) {
        verify_and_follow(addr, stack, cl, &processed);
        addr += cast_to_oop(addr)->size();
      }
    }

    Atomic::add(&_processed, processed, memory_order_relaxed);
  }

  void verify_and_follow(HeapWord *addr, ShenandoahVerifierStack &stack, ShenandoahVerifyOopClosure &cl, size_t *processed) {
    if (!_bitmap->par_mark(addr)) return;

    // Verify the object itself:
    oop obj = cast_to_oop(addr);
    cl.verify_oop_standalone(obj);

    // Verify everything reachable from that object too, hopefully realizing
    // everything was already marked, and never touching further:
    if (!is_instance_ref_klass(obj->klass())) {
      cl.verify_oops_from(obj);
      (*processed)++;
    }
    while (!stack.is_empty()) {
      ShenandoahVerifierTask task = stack.pop();
      cl.verify_oops_from(task.obj());
      (*processed)++;
    }
  }
};

class VerifyThreadGCState : public ThreadClosure {
private:
  const char* const _label;
         char const _expected;

public:
  VerifyThreadGCState(const char* label, char expected) : _label(label), _expected(expected) {}
  void do_thread(Thread* t) {
    char actual = ShenandoahThreadLocalData::gc_state(t);
    if (!verify_gc_state(actual, _expected)) {
      fatal("%s: Thread %s: expected gc-state %d, actual %d", _label, t->name(), _expected, actual);
    }
  }

  static bool verify_gc_state(char actual, char expected) {
    // Old generation marking is allowed in all states.
    if (ShenandoahHeap::heap()->mode()->is_generational()) {
      return ((actual & ~(ShenandoahHeap::OLD_MARKING | ShenandoahHeap::MARKING)) == expected);
    } else {
      assert((actual & ShenandoahHeap::OLD_MARKING) == 0, "Should not mark old in non-generational mode");
      return (actual == expected);
    }
  }
};

void ShenandoahVerifier::verify_at_safepoint(const char* label,
                                             VerifyRememberedSet remembered,
                                             VerifyForwarded forwarded, VerifyMarked marked,
                                             VerifyCollectionSet cset,
                                             VerifyLiveness liveness, VerifyRegions regions,
                                             VerifySize sizeness,
                                             VerifyGCState gcstate) {
  guarantee(ShenandoahSafepoint::is_at_shenandoah_safepoint(), "only when nothing else happens");
  guarantee(ShenandoahVerify, "only when enabled, and bitmap is initialized in ShenandoahHeap::initialize");

  ShenandoahHeap::heap()->propagate_gc_state_to_java_threads();

  // Avoid side-effect of changing workers' active thread count, but bypass concurrent/parallel protocol check
  ShenandoahPushWorkerScope verify_worker_scope(_heap->workers(), _heap->max_workers(), false /*bypass check*/);

  log_info(gc,start)("Verify %s, Level " INTX_FORMAT, label, ShenandoahVerifyLevel);

  // GC state checks
  {
    char expected = -1;
    bool enabled;
    switch (gcstate) {
      case _verify_gcstate_disable:
        enabled = false;
        break;
      case _verify_gcstate_forwarded:
        enabled = true;
        expected = ShenandoahHeap::HAS_FORWARDED;
        break;
      case _verify_gcstate_evacuation:
        enabled = true;
        expected = ShenandoahHeap::EVACUATION;
        if (!_heap->is_stw_gc_in_progress()) {
          // Only concurrent GC sets this.
          expected |= ShenandoahHeap::WEAK_ROOTS;
        }
        break;
      case _verify_gcstate_updating:
        enabled = true;
        expected = ShenandoahHeap::HAS_FORWARDED | ShenandoahHeap::UPDATEREFS;
        break;
      case _verify_gcstate_stable:
        enabled = true;
        expected = ShenandoahHeap::STABLE;
        break;
      case _verify_gcstate_stable_weakroots:
        enabled = true;
        expected = ShenandoahHeap::STABLE;
        if (!_heap->is_stw_gc_in_progress()) {
          // Only concurrent GC sets this.
          expected |= ShenandoahHeap::WEAK_ROOTS;
        }
        break;
      default:
        enabled = false;
        assert(false, "Unhandled gc-state verification");
    }

    if (enabled) {
      char actual = _heap->gc_state();

      bool is_marking = (actual & ShenandoahHeap::MARKING);
      bool is_marking_young_or_old = (actual & (ShenandoahHeap::YOUNG_MARKING | ShenandoahHeap::OLD_MARKING));
      assert(is_marking == is_marking_young_or_old, "MARKING iff (YOUNG_MARKING or OLD_MARKING), gc_state is: %x", actual);

      // Old generation marking is allowed in all states.
      if (!VerifyThreadGCState::verify_gc_state(actual, expected)) {
        fatal("%s: Global gc-state: expected %d, actual %d", label, expected, actual);
      }

      VerifyThreadGCState vtgcs(label, expected);
      Threads::java_threads_do(&vtgcs);
    }
  }

  // Deactivate barriers temporarily: Verifier wants plain heap accesses
  ShenandoahGCStateResetter resetter;

  // Heap size checks
  {
    ShenandoahHeapLocker lock(_heap->lock());

    ShenandoahCalculateRegionStatsClosure cl;
    _heap->heap_region_iterate(&cl);
    size_t heap_used;
    if (_heap->mode()->is_generational() && (sizeness == _verify_size_adjusted_for_padding)) {
      // Prior to evacuation, regular regions that are to be evacuated in place are padded to prevent further allocations
      heap_used = _heap->used() + _heap->old_generation()->get_pad_for_promote_in_place();
    } else if (sizeness != _verify_size_disable) {
      heap_used = _heap->used();
    }
    if (sizeness != _verify_size_disable) {
      guarantee(cl.used() == heap_used,
                "%s: heap used size must be consistent: heap-used = " SIZE_FORMAT "%s, regions-used = " SIZE_FORMAT "%s",
                label,
                byte_size_in_proper_unit(heap_used), proper_unit_for_byte_size(heap_used),
                byte_size_in_proper_unit(cl.used()), proper_unit_for_byte_size(cl.used()));
    }
    size_t heap_committed = _heap->committed();
    guarantee(cl.committed() == heap_committed,
              "%s: heap committed size must be consistent: heap-committed = " SIZE_FORMAT "%s, regions-committed = " SIZE_FORMAT "%s",
              label,
              byte_size_in_proper_unit(heap_committed), proper_unit_for_byte_size(heap_committed),
              byte_size_in_proper_unit(cl.committed()), proper_unit_for_byte_size(cl.committed()));
  }

  log_debug(gc)("Safepoint verification finished heap usage verification");

  ShenandoahGeneration* generation;
  if (_heap->mode()->is_generational()) {
    generation = _heap->active_generation();
    guarantee(generation != nullptr, "Need to know which generation to verify.");
  } else {
    generation = nullptr;
  }

  if (generation != nullptr) {
    ShenandoahHeapLocker lock(_heap->lock());

    switch (remembered) {
      case _verify_remembered_disable:
        break;
      case _verify_remembered_before_marking:
        log_debug(gc)("Safepoint verification of remembered set at mark");
        verify_rem_set_before_mark();
        break;
      case _verify_remembered_before_updating_references:
        log_debug(gc)("Safepoint verification of remembered set at update ref");
        verify_rem_set_before_update_ref();
        break;
      case _verify_remembered_after_full_gc:
        log_debug(gc)("Safepoint verification of remembered set after full gc");
        verify_rem_set_after_full_gc();
        break;
      default:
        fatal("Unhandled remembered set verification mode");
    }

    ShenandoahGenerationStatsClosure cl;
    _heap->heap_region_iterate(&cl);

    if (LogTarget(Debug, gc)::is_enabled()) {
      ShenandoahGenerationStatsClosure::log_usage(_heap->old_generation(),    cl.old);
      ShenandoahGenerationStatsClosure::log_usage(_heap->young_generation(),  cl.young);
      ShenandoahGenerationStatsClosure::log_usage(_heap->global_generation(), cl.global);
    }
    if (sizeness == _verify_size_adjusted_for_padding) {
      ShenandoahGenerationStatsClosure::validate_usage(false, label, _heap->old_generation(), cl.old);
      ShenandoahGenerationStatsClosure::validate_usage(true, label, _heap->young_generation(), cl.young);
      ShenandoahGenerationStatsClosure::validate_usage(true, label, _heap->global_generation(), cl.global);
    } else if (sizeness == _verify_size_exact) {
      ShenandoahGenerationStatsClosure::validate_usage(false, label, _heap->old_generation(), cl.old);
      ShenandoahGenerationStatsClosure::validate_usage(false, label, _heap->young_generation(), cl.young);
      ShenandoahGenerationStatsClosure::validate_usage(false, label, _heap->global_generation(), cl.global);
    }
    // else: sizeness must equal _verify_size_disable
  }

  log_debug(gc)("Safepoint verification finished remembered set verification");

  // Internal heap region checks
  if (ShenandoahVerifyLevel >= 1) {
    ShenandoahVerifyHeapRegionClosure cl(label, regions);
    if (generation != nullptr) {
      generation->heap_region_iterate(&cl);
    } else {
      _heap->heap_region_iterate(&cl);
    }
  }

  log_debug(gc)("Safepoint verification finished heap region closure verification");

  OrderAccess::fence();

  if (UseTLAB) {
    _heap->labs_make_parsable();
  }

  // Allocate temporary bitmap for storing marking wavefront:
  _verification_bit_map->clear();

  // Allocate temporary array for storing liveness data
  ShenandoahLivenessData* ld = NEW_C_HEAP_ARRAY(ShenandoahLivenessData, _heap->num_regions(), mtGC);
  Copy::fill_to_bytes((void*)ld, _heap->num_regions()*sizeof(ShenandoahLivenessData), 0);

  const VerifyOptions& options = ShenandoahVerifier::VerifyOptions(forwarded, marked, cset, liveness, regions, gcstate);

  // Steps 1-2. Scan root set to get initial reachable set. Finish walking the reachable heap.
  // This verifies what application can see, since it only cares about reachable objects.
  size_t count_reachable = 0;
  if (ShenandoahVerifyLevel >= 2) {
    ShenandoahVerifierReachableTask task(_verification_bit_map, ld, label, options);
    _heap->workers()->run_task(&task);
    count_reachable = task.processed();
  }

  log_debug(gc)("Safepoint verification finished getting initial reachable set");

  // Step 3. Walk marked objects. Marked objects might be unreachable. This verifies what collector,
  // not the application, can see during the region scans. There is no reason to process the objects
  // that were already verified, e.g. those marked in verification bitmap. There is interaction with TAMS:
  // before TAMS, we verify the bitmaps, if available; after TAMS, we walk until the top(). It mimics
  // what marked_object_iterate is doing, without calling into that optimized (and possibly incorrect)
  // version

  size_t count_marked = 0;
  if (ShenandoahVerifyLevel >= 4 &&
        (marked == _verify_marked_complete ||
         marked == _verify_marked_complete_except_references ||
         marked == _verify_marked_complete_satb_empty)) {
    guarantee(_heap->marking_context()->is_complete(), "Marking context should be complete");
    ShenandoahVerifierMarkedRegionTask task(_verification_bit_map, ld, label, options);
    _heap->workers()->run_task(&task);
    count_marked = task.processed();
  } else {
    guarantee(ShenandoahVerifyLevel < 4 || marked == _verify_marked_incomplete || marked == _verify_marked_disable, "Should be");
  }

  log_debug(gc)("Safepoint verification finished walking marked objects");

  // Step 4. Verify accumulated liveness data, if needed. Only reliable if verification level includes
  // marked objects.

  if (ShenandoahVerifyLevel >= 4 && marked == _verify_marked_complete && liveness == _verify_liveness_complete) {
    for (size_t i = 0; i < _heap->num_regions(); i++) {
      ShenandoahHeapRegion* r = _heap->get_region(i);
      if (generation != nullptr && !generation->contains(r)) {
        continue;
      }

      juint verf_live = 0;
      if (r->is_humongous()) {
        // For humongous objects, test if start region is marked live, and if so,
        // all humongous regions in that chain have live data equal to their "used".
        juint start_live = Atomic::load(&ld[r->humongous_start_region()->index()]);
        if (start_live > 0) {
          verf_live = (juint)(r->used() / HeapWordSize);
        }
      } else {
        verf_live = Atomic::load(&ld[r->index()]);
      }

      size_t reg_live = r->get_live_data_words();
      if (reg_live != verf_live) {
        stringStream ss;
        r->print_on(&ss);
        fatal("%s: Live data should match: region-live = " SIZE_FORMAT ", verifier-live = " UINT32_FORMAT "\n%s",
              label, reg_live, verf_live, ss.freeze());
      }
    }
  }

  log_debug(gc)("Safepoint verification finished accumulation of liveness data");


  log_info(gc)("Verify %s, Level " INTX_FORMAT " (" SIZE_FORMAT " reachable, " SIZE_FORMAT " marked)",
               label, ShenandoahVerifyLevel, count_reachable, count_marked);

  FREE_C_HEAP_ARRAY(ShenandoahLivenessData, ld);
}

void ShenandoahVerifier::verify_generic(VerifyOption vo) {
  verify_at_safepoint(
          "Generic Verification",
          _verify_remembered_disable,  // do not verify remembered set
          _verify_forwarded_allow,     // conservatively allow forwarded
          _verify_marked_disable,      // do not verify marked: lots ot time wasted checking dead allocations
          _verify_cset_disable,        // cset may be inconsistent
          _verify_liveness_disable,    // no reliable liveness data
          _verify_regions_disable,     // no reliable region data
          _verify_size_exact,          // expect generation and heap sizes to match exactly
          _verify_gcstate_disable      // no data about gcstate
  );
}

void ShenandoahVerifier::verify_before_concmark() {
    verify_at_safepoint(
          "Before Mark",
          _verify_remembered_before_marking,
                                       // verify read-only remembered set from bottom() to top()
          _verify_forwarded_none,      // UR should have fixed up
          _verify_marked_disable,      // do not verify marked: lots ot time wasted checking dead allocations
          _verify_cset_none,           // UR should have fixed this
          _verify_liveness_disable,    // no reliable liveness data
          _verify_regions_notrash,     // no trash regions
          _verify_size_exact,          // expect generation and heap sizes to match exactly
          _verify_gcstate_stable       // there are no forwarded objects
  );
}

void ShenandoahVerifier::verify_after_concmark() {
  verify_at_safepoint(
          "After Mark",
          _verify_remembered_disable,  // do not verify remembered set
          _verify_forwarded_none,      // no forwarded references
          _verify_marked_complete_satb_empty,
                                       // bitmaps as precise as we can get, except dangling j.l.r.Refs
          _verify_cset_none,           // no references to cset anymore
          _verify_liveness_complete,   // liveness data must be complete here
          _verify_regions_disable,     // trash regions not yet recycled
          _verify_size_exact,          // expect generation and heap sizes to match exactly
          _verify_gcstate_stable_weakroots  // heap is still stable, weakroots are in progress
  );
}

void ShenandoahVerifier::verify_before_evacuation() {
  verify_at_safepoint(
          "Before Evacuation",
          _verify_remembered_disable,                // do not verify remembered set
          _verify_forwarded_none,                    // no forwarded references
          _verify_marked_complete_except_references, // walk over marked objects too
          _verify_cset_disable,                      // non-forwarded references to cset expected
          _verify_liveness_complete,                 // liveness data must be complete here
          _verify_regions_disable,                   // trash regions not yet recycled
          _verify_size_adjusted_for_padding,         // expect generation and heap sizes to match after adjustments
                                                     //  for promote in place padding
          _verify_gcstate_stable_weakroots           // heap is still stable, weakroots are in progress
  );
}

void ShenandoahVerifier::verify_during_evacuation() {
  verify_at_safepoint(
          "During Evacuation",
          _verify_remembered_disable, // do not verify remembered set
          _verify_forwarded_allow,    // some forwarded references are allowed
          _verify_marked_disable,     // walk only roots
          _verify_cset_disable,       // some cset references are not forwarded yet
          _verify_liveness_disable,   // liveness data might be already stale after pre-evacs
          _verify_regions_disable,    // trash regions not yet recycled
          _verify_size_disable,       // we don't know how much of promote-in-place work has been completed
          _verify_gcstate_evacuation  // evacuation is in progress
  );
}

void ShenandoahVerifier::verify_after_evacuation() {
  verify_at_safepoint(
          "After Evacuation",
          _verify_remembered_disable,  // do not verify remembered set
          _verify_forwarded_allow,     // objects are still forwarded
          _verify_marked_complete,     // bitmaps might be stale, but alloc-after-mark should be well
          _verify_cset_forwarded,      // all cset refs are fully forwarded
          _verify_liveness_disable,    // no reliable liveness data anymore
          _verify_regions_notrash,     // trash regions have been recycled already
          _verify_size_exact,          // expect generation and heap sizes to match exactly
          _verify_gcstate_forwarded    // evacuation produced some forwarded objects
  );
}

void ShenandoahVerifier::verify_before_updaterefs() {
  verify_at_safepoint(
          "Before Updating References",
          _verify_remembered_before_updating_references,  // verify read-write remembered set
          _verify_forwarded_allow,     // forwarded references allowed
          _verify_marked_complete,     // bitmaps might be stale, but alloc-after-mark should be well
          _verify_cset_forwarded,      // all cset refs are fully forwarded
          _verify_liveness_disable,    // no reliable liveness data anymore
          _verify_regions_notrash,     // trash regions have been recycled already
          _verify_size_exact,          // expect generation and heap sizes to match exactly
          _verify_gcstate_updating     // evacuation should have produced some forwarded objects
  );
}

// We have not yet cleanup (reclaimed) the collection set
void ShenandoahVerifier::verify_after_updaterefs() {
  verify_at_safepoint(
          "After Updating References",
          _verify_remembered_disable,  // do not verify remembered set
          _verify_forwarded_none,      // no forwarded references
          _verify_marked_complete,     // bitmaps might be stale, but alloc-after-mark should be well
          _verify_cset_none,           // no cset references, all updated
          _verify_liveness_disable,    // no reliable liveness data anymore
          _verify_regions_nocset,      // no cset regions, trash regions have appeared
          _verify_size_exact,          // expect generation and heap sizes to match exactly
          _verify_gcstate_stable       // update refs had cleaned up forwarded objects
  );
}

void ShenandoahVerifier::verify_after_degenerated() {
  verify_at_safepoint(
          "After Degenerated GC",
          _verify_remembered_disable,  // do not verify remembered set
          _verify_forwarded_none,      // all objects are non-forwarded
          _verify_marked_complete,     // all objects are marked in complete bitmap
          _verify_cset_none,           // no cset references
          _verify_liveness_disable,    // no reliable liveness data anymore
          _verify_regions_notrash_nocset, // no trash, no cset
          _verify_size_exact,          // expect generation and heap sizes to match exactly
          _verify_gcstate_stable       // degenerated refs had cleaned up forwarded objects
  );
}

void ShenandoahVerifier::verify_before_fullgc() {
  verify_at_safepoint(
          "Before Full GC",
          _verify_remembered_disable,  // do not verify remembered set
          _verify_forwarded_allow,     // can have forwarded objects
          _verify_marked_disable,      // do not verify marked: lots ot time wasted checking dead allocations
          _verify_cset_disable,        // cset might be foobared
          _verify_liveness_disable,    // no reliable liveness data anymore
          _verify_regions_disable,     // no reliable region data here
          _verify_size_disable,        // if we degenerate during evacuation, usage not valid: padding and deferred accounting
          _verify_gcstate_disable      // no reliable gcstate data
  );
}

void ShenandoahVerifier::verify_after_fullgc() {
  verify_at_safepoint(
          "After Full GC",
          _verify_remembered_after_full_gc,  // verify read-write remembered set
          _verify_forwarded_none,      // all objects are non-forwarded
          _verify_marked_complete,     // all objects are marked in complete bitmap
          _verify_cset_none,           // no cset references
          _verify_liveness_disable,    // no reliable liveness data anymore
          _verify_regions_notrash_nocset, // no trash, no cset
          _verify_size_exact,           // expect generation and heap sizes to match exactly
          _verify_gcstate_stable        // full gc cleaned up everything
  );
}

// TODO: Why this closure does not visit metadata?
class ShenandoahVerifyNoForwared : public BasicOopIterateClosure {
private:
  template <class T>
  void do_oop_work(T* p) {
    T o = RawAccess<>::oop_load(p);
    if (!CompressedOops::is_null(o)) {
      oop obj = CompressedOops::decode_not_null(o);
      oop fwd = ShenandoahForwarding::get_forwardee_raw_unchecked(obj);
      if (obj != fwd) {
        ShenandoahAsserts::print_failure(ShenandoahAsserts::_safe_all, obj, p, nullptr,
                                         "Verify Roots", "Should not be forwarded", __FILE__, __LINE__);
      }
    }
  }

public:
  void do_oop(narrowOop* p) { do_oop_work(p); }
  void do_oop(oop* p)       { do_oop_work(p); }
};

// TODO: Why this closure does not visit metadata?
class ShenandoahVerifyInToSpaceClosure : public BasicOopIterateClosure {
private:
  template <class T>
  void do_oop_work(T* p) {
    T o = RawAccess<>::oop_load(p);
    if (!CompressedOops::is_null(o)) {
      oop obj = CompressedOops::decode_not_null(o);
      ShenandoahHeap* heap = ShenandoahHeap::heap();

      if (!heap->marking_context()->is_marked_or_old(obj)) {
        ShenandoahAsserts::print_failure(ShenandoahAsserts::_safe_all, obj, p, nullptr,
                "Verify Roots In To-Space", "Should be marked", __FILE__, __LINE__);
      }

      if (heap->in_collection_set(obj)) {
        ShenandoahAsserts::print_failure(ShenandoahAsserts::_safe_all, obj, p, nullptr,
                "Verify Roots In To-Space", "Should not be in collection set", __FILE__, __LINE__);
      }

      oop fwd = ShenandoahForwarding::get_forwardee_raw_unchecked(obj);
      if (obj != fwd) {
        ShenandoahAsserts::print_failure(ShenandoahAsserts::_safe_all, obj, p, nullptr,
                "Verify Roots In To-Space", "Should not be forwarded", __FILE__, __LINE__);
      }
    }
  }

public:
  void do_oop(narrowOop* p) { do_oop_work(p); }
  void do_oop(oop* p)       { do_oop_work(p); }
};

void ShenandoahVerifier::verify_roots_in_to_space() {
  ShenandoahVerifyInToSpaceClosure cl;
  ShenandoahRootVerifier::roots_do(&cl);
}

void ShenandoahVerifier::verify_roots_no_forwarded() {
  ShenandoahVerifyNoForwared cl;
  ShenandoahRootVerifier::roots_do(&cl);
}

#undef KELVIN_DEBUG_SPECIAL
#ifdef KELVIN_DEBUG_SPECIAL
static oop obj_acorn;
static ShenandoahMarkingContext* ctx_acorn;
static HeapWord* addr_acorn;
static size_t size_acorn;
static bool is_dirty_acorn;
static bool is_obj_array_acorn;

static void squirrel_away(ShenandoahMarkingContext* ctx, oop obj, HeapWord* addr, bool is_dirty, bool is_obj_array, size_t size) {
  obj_acorn = obj;
  ctx_acorn = ctx;
  addr_acorn = addr;
  is_dirty_acorn = is_dirty;
  is_obj_array_acorn = is_obj_array;
  size_acorn = size;
}

void reveal_acorn() {
  RememberedScanner* scanner = ShenandoahHeap::heap()->card_scan();
  log_info(gc)("Acorn details: ctx was " PTR_FORMAT ", object @ " PTR_FORMAT ", of size: " SIZE_FORMAT " is %san array",
               p2i(ctx_acorn), p2i(addr_acorn), size_acorn, is_obj_array_acorn? "": "not ");
  HeapWord* addr = addr_acorn;
  log_info(gc)(" card for " PTR_FORMAT " was %soriginally dirty", p2i(addr), is_dirty_acorn? "": "not ");
  do {
    log_info(gc)(" card for " PTR_FORMAT " is %sdirty", p2i(addr), scanner->is_card_dirty(addr)? "": "not ");
    addr += CardTable::card_size_in_words();
  } while (addr < addr_acorn + size_acorn);

  ShenandoahMessageBuffer msg("\n");
  ShenandoahAsserts::print_obj(msg, obj_acorn);
  msg.append("\n");
  log_info(gc)("%s", msg.buffer());
}
#endif

class ShenandoahVerifyRemSetClosure : public BasicOopIterateClosure {
protected:
  bool               const _init_mark;
  ShenandoahHeap*    const _heap;
  RememberedScanner* const _scanner;

public:
  // Argument distinguishes between initial mark or start of update refs verification.
  ShenandoahVerifyRemSetClosure(bool init_mark) :
            _init_mark(init_mark),
            _heap(ShenandoahHeap::heap()),
            _scanner(_heap->card_scan()) {}

  template<class T>

  // p points to a reference contained within an OLD object that began on a card that was not DIRTY.  Thus, *p should
  // not contain an interesting pointer, unless the enclosing object was a reference array and the card that spans the
  // interesting pointer is DIRTY.

  // If the enclosing object is not an array of reference, this work() method should object even if the enclosing card
  // is DIRTY.  For normal objects that contain interesting pointers, the card holding the start of the object should
  // be marked DIRTY.  (This may be an error in the implementation of this work() method: this closure needs different
  // behavior for regular objects vs reference arrays).
  inline void work(T* p) {
    T o = RawAccess<>::oop_load(p);
    if (!CompressedOops::is_null(o)) {
      oop obj = CompressedOops::decode_not_null(o);
      if (_heap->is_in_young(obj)) {
        size_t card_index = _scanner->card_index_for_addr((HeapWord*) p);
        if (_init_mark && !_scanner->is_card_dirty(card_index)) {
#undef KELVIN_DEBUG_CRASH
#ifdef KELVIN_DEBUG_CRASH
          ShenandoahMarkingContext* const ctx = _heap->marking_context();
          reveal_acorn();
          ShenandoahHeapRegion* r = _heap->heap_region_containing(obj);
          log_info(gc)("Failure @init_mark rem-set: clean_card should be dirty: card_index: " SIZE_FORMAT " for addr: " PTR_FORMAT, card_index, p2i(p));
          log_info(gc)(" addr holds: " PTR_FORMAT " - klass " PTR_FORMAT " %s\n", p2i(obj), p2i(obj->klass()), obj->klass()->external_name());
          log_info(gc)("    %3s allocated after mark start\n", ctx->allocated_after_mark_start(obj) ? "" : "not");
          log_info(gc)("    %3s after update watermark\n",     cast_from_oop<HeapWord*>(obj) >= r->get_update_watermark() ? "" : "not");
          log_info(gc)("    %3s marked strong\n",              ctx->is_marked_strong(obj) ? "" : "not");
          log_info(gc)("    %3s marked weak\n",                ctx->is_marked_weak(obj) ? "" : "not");
          log_info(gc)("    %3s in collection set\n",          _heap->in_collection_set(obj) ? "" : "not");
#endif
          ShenandoahAsserts::print_failure(ShenandoahAsserts::_safe_all, obj, p, nullptr,
                                           "Verify init-mark remembered set violation", "clean card should be dirty", __FILE__, __LINE__);
        } else if (!_init_mark && !_scanner->is_write_card_dirty(card_index)) {
#ifdef KELVIN_DEBUG_CRASH
          reveal_acorn();
          log_info(gc)("Failure @update-refs rem-set: clean_card should be dirty: card_index: " SIZE_FORMAT " for addr: " PTR_FORMAT,
                       card_index, p2i(p));
#endif
          ShenandoahAsserts::print_failure(ShenandoahAsserts::_safe_all, obj, p, nullptr,
                                           "Verify init-update-refs remembered set violation", "clean card should be dirty", __FILE__, __LINE__);
        }
      }
    }
  }

  virtual void do_oop(narrowOop* p) { work(p); }
  virtual void do_oop(oop* p)       { work(p); }
};

void ShenandoahVerifier::help_verify_region_rem_set(ShenandoahHeapRegion* r, ShenandoahMarkingContext* ctx, HeapWord* from,
                                                    HeapWord* top, HeapWord* registration_watermark, const char* message) {
  RememberedScanner* scanner = _heap->card_scan();
  ShenandoahVerifyRemSetClosure check_interesting_pointers(false);

  HeapWord* obj_addr = from;
  if (r->is_humongous_start()) {
    oop obj = cast_to_oop(obj_addr);
    if ((ctx == nullptr) || ctx->is_marked(obj)) {
      size_t card_index = scanner->card_index_for_addr(obj_addr);
      // For humongous objects, the typical object is an array, so the following checks may be overkill
      // For regular objects (not object arrays), if the card holding the start of the object is dirty,
      // we do not need to verify that cards spanning interesting pointers within this object are dirty.
      if (!scanner->is_write_card_dirty(card_index) || obj->is_objArray()) {
        obj->oop_iterate(&check_interesting_pointers);
      }
      // else, object's start is marked dirty and obj is not an objArray, so any interesting pointers are covered
    }
    // else, this humongous object is not live so no need to verify its internal pointers

    if ((obj_addr < registration_watermark) && !scanner->verify_registration(obj_addr, ctx)) {
      ShenandoahAsserts::print_failure(ShenandoahAsserts::_safe_all, obj, obj_addr, nullptr, message,
                                       "object not properly registered", __FILE__, __LINE__);
    }
  } else if (!r->is_humongous()) {
    while (obj_addr < top) {
      oop obj = cast_to_oop(obj_addr);
      // ctx->is_marked() returns true if mark bit set or if obj above TAMS.
      if ((ctx == nullptr) || ctx->is_marked(obj)) {
        size_t card_index = scanner->card_index_for_addr(obj_addr);
        // For regular objects (not object arrays), if the card holding the start of the object is dirty,
        // we do not need to verify that cards spanning interesting pointers within this object are dirty.
        if (!scanner->is_write_card_dirty(card_index) || obj->is_objArray()) {
          obj->oop_iterate(&check_interesting_pointers);
        }
        // else, object's start is marked dirty and obj is not an objArray, so any interesting pointers are covered

        if ((obj_addr < registration_watermark) && !scanner->verify_registration(obj_addr, ctx)) {
          ShenandoahAsserts::print_failure(ShenandoahAsserts::_safe_all, obj, obj_addr, nullptr, message,
                                           "object not properly registered", __FILE__, __LINE__);
        }
        obj_addr += obj->size();
      } else {
        // This object is not live so we don't verify dirty cards contained therein
        HeapWord* tams = ctx->top_at_mark_start(r);
        HeapWord* orig_obj_addr = obj_addr;
        obj_addr = ctx->get_next_marked_addr(obj_addr, tams);
        confirm_filled(orig_obj_addr, obj_addr, message);
      }
    }
  }
}

void ShenandoahVerifier::confirm_filled(HeapWord* start, HeapWord* end, const char *message) {
  ShenandoahGenerationalHeap* gen_heap = ShenandoahGenerationalHeap::heap();
  assert(gen_heap->mode()->is_generational(), "Filled is for generational");
  ShenandoahOldGeneration* old_gen = gen_heap->old_generation();
  ShenandoahOldHeuristics* old_heuristics = (ShenandoahOldHeuristics*) old_gen->heuristics();

  bool check_fill_objects = !old_heuristics->has_coalesce_and_fill_candidates();
  while (start < end) {
    oop obj = cast_to_oop(start);

    // This object is not marked.  It should be a fill object, or an object that is about to be filled.  If it is a fill
    // object, it should be array of int.

    // if there are coalesce-and-fill candidates, skip over this object.  Otherwise, this regions has already been
    // coalesced and filled, so this should be a fill object.
    if (check_fill_objects && !obj->is_array()) {
      log_info(gc)("confirm_filled thinks thinks is_old_bitmap_stable(): %s, old_gen->is_mark_complete(): %s",
                   gen_heap->is_old_bitmap_stable()? "yes": "no", old_gen->is_mark_complete()? "yes": "no");
      ShenandoahAsserts::print_failure(ShenandoahAsserts::_safe_all, obj, start, nullptr, message,
                                       "Fill object should be an array of int", __FILE__, __LINE__);
    }
    start += obj->size();
  }
  assert(start == end, "Fill words should precisely cover the span to end");
}

// Assure that the remember set has a dirty card everywhere there is an interesting pointer.
// This examines the read_card_table between bottom() and top() since all PLABS are retired
// before the safepoint for init_mark.  Actually, we retire them before update-references and don't
// restore them until the start of evacuation.
void ShenandoahVerifier::verify_rem_set_before_mark() {
  shenandoah_assert_safepoint();
  assert(_heap->mode()->is_generational(), "Only verify remembered set for generational operational modes");

  ShenandoahRegionIterator iterator;
  RememberedScanner* scanner = _heap->card_scan();
  ShenandoahVerifyRemSetClosure check_interesting_pointers(true);
  ShenandoahMarkingContext* ctx;

  ShenandoahOldGeneration* old_generation = _heap->old_generation();
  log_debug(gc)("Verifying remembered set at %s mark", old_generation->is_doing_mixed_evacuations() ? "mixed" : "young");

<<<<<<< HEAD
  if (_heap->active_generation()->is_global()) {
    ShenandoahOldGeneration*old_generation  = _heap->old_generation();
    ShenandoahOldGeneration::State state = old_generation->state();
    if ((state == ShenandoahOldGeneration::EVACUATING) || (state == ShenandoahOldGeneration::FILLING)) {
      // If we are EVACUATING or FILLING at the start of GLOBAL GC, we cannot verify the remembered set since the remembered
      // set is not valid until evacuation is complete and all unevacuated old-gen regions have been coalesced and filled.
      // Since GLOBAL GC does not need the remembered set, don't bother to verify it.
      return;
    }
  }

  // kelvin removed this: _heap->active_generation()->is_global() we
  // do no have a stable bitmap at start of global gc
  if (_heap->is_old_bitmap_stable()) {
=======
  if (old_generation->is_mark_complete() || _heap->active_generation()->is_global()) {
>>>>>>> 141fec12
    ctx = _heap->complete_marking_context();
  } else {
    ctx = nullptr;
  }

  while (iterator.has_next()) {
    ShenandoahHeapRegion* r = iterator.next();
    if (r == nullptr) {
      // TODO: Can this really happen?
      break;
    }

    HeapWord* tams = (ctx != nullptr) ? ctx->top_at_mark_start(r) : nullptr;

    // TODO: Is this replaceable with call to help_verify_region_rem_set?

    if (r->is_old() && r->is_active()) {
      HeapWord* obj_addr = r->bottom();
      if (r->is_humongous_start()) {
        oop obj = cast_to_oop(obj_addr);
        if ((ctx == nullptr) || ctx->is_marked(obj)) {
          // For humongous objects, the typical object is an array, so the following checks may be overkill
          // For regular objects (not object arrays), if the card holding the start of the object is dirty,
          // we do not need to verify that cards spanning interesting pointers within this object are dirty.
          if (!scanner->is_card_dirty(obj_addr) || obj->is_objArray()) {
            obj->oop_iterate(&check_interesting_pointers);
          }
          // else, object's start is marked dirty and obj is not an objArray, so any interesting pointers are covered
        }
        // else, this humongous object is not marked so no need to verify its internal pointers
        if (!scanner->verify_registration(obj_addr, ctx)) {
          ShenandoahAsserts::print_failure(ShenandoahAsserts::_safe_all, obj, nullptr, nullptr,
                                           "Verify init-mark remembered set violation", "object not properly registered", __FILE__, __LINE__);
        }
      } else if (!r->is_humongous()) {
        HeapWord* top = r->top();
        while (obj_addr < top) {
          oop obj = cast_to_oop(obj_addr);
          // ctx->is_marked() returns true if mark bit set (TAMS not relevant during init mark)
          if ((ctx == nullptr) || ctx->is_marked(obj)) {
            // For regular objects (not object arrays), if the card holding the start of the object is dirty,
            // we do not need to verify that cards spanning interesting pointers within this object are dirty.
            if (!scanner->is_card_dirty(obj_addr) || obj->is_objArray()) {
#ifdef KELVIN_DEBUG_SPECIAL
              // Kelvin observes this path is failing, inside oop_iterate().  Kelvin asks if this is the right
              // thing to do.  We should only iterate over the array references that overlap the dirty card.
              // It appears this crash happen only when ctx is null, when we start an old mark.  That is probably
              // because this object is not marked.

              size_t size = obj->size();
              squirrel_away(ctx, obj, obj_addr, scanner->is_card_dirty(obj_addr), obj->is_objArray(), size);
              // Cannot consult: scanner->is_card_dirty(obj_addr + size) because this may reach beyond end of heap
#endif
              obj->oop_iterate(&check_interesting_pointers);
            }
            // else, object's start is marked dirty and obj is not an objArray, so any interesting pointers are covered
            if (!scanner->verify_registration(obj_addr, ctx)) {
              ShenandoahAsserts::print_failure(ShenandoahAsserts::_safe_all, obj, nullptr, nullptr,
                                               "Verify init-mark remembered set violation", "object not properly registered", __FILE__, __LINE__);
            }
            obj_addr += obj->size();
          } else {
            // This object is not live so we don't verify dirty cards contained therein
            assert(tams != nullptr, "If object is not live, ctx and tams should be non-null");
            HeapWord* orig_obj_addr = obj_addr;
            obj_addr = ctx->get_next_marked_addr(obj_addr, tams);
            confirm_filled(orig_obj_addr, obj_addr, "Verify remember set before mark");
          }
        }
      } // else, we ignore humongous continuation region
    } // else, this is not an OLD region so we ignore it
  } // all regions have been processed
}

void ShenandoahVerifier::verify_rem_set_after_full_gc() {
  shenandoah_assert_safepoint();
  assert(_heap->mode()->is_generational(), "Only verify remembered set for generational operational modes");

  ShenandoahRegionIterator iterator;

  while (iterator.has_next()) {
    ShenandoahHeapRegion* r = iterator.next();
    if (r == nullptr) {
      // TODO: Can this really happen?
      break;
    }
    if (r->is_old() && !r->is_cset()) {
      help_verify_region_rem_set(r, nullptr, r->bottom(), r->top(), r->top(), "Remembered set violation at end of Full GC");
    }
  }
}

// Assure that the remember set has a dirty card everywhere there is an interesting pointer.  Even though
// the update-references scan of remembered set only examines cards up to update_watermark, the remembered
// set should be valid through top.  This examines the write_card_table between bottom() and top() because
// all PLABS are retired immediately before the start of update refs.
void ShenandoahVerifier::verify_rem_set_before_update_ref() {
  shenandoah_assert_safepoint();
  assert(_heap->mode()->is_generational(), "Only verify remembered set for generational operational modes");

  ShenandoahRegionIterator iterator;
  ShenandoahMarkingContext* ctx;

  if (_heap->old_generation()->is_mark_complete() || _heap->active_generation()->is_global()) {
    ctx = _heap->complete_marking_context();
  } else {
    ctx = nullptr;
  }

  while (iterator.has_next()) {
    ShenandoahHeapRegion* r = iterator.next();
    if (r == nullptr) {
      // TODO: Can this really happen?
      break;
    }
    if (r->is_old() && !r->is_cset()) {
      help_verify_region_rem_set(r, ctx, r->bottom(), r->top(), r->get_update_watermark(),
                                 "Remembered set violation at init-update-references");
    }
  }
}<|MERGE_RESOLUTION|>--- conflicted
+++ resolved
@@ -1448,7 +1448,7 @@
   ShenandoahOldGeneration* old_generation = _heap->old_generation();
   log_debug(gc)("Verifying remembered set at %s mark", old_generation->is_doing_mixed_evacuations() ? "mixed" : "young");
 
-<<<<<<< HEAD
+  // Abandon verification if is_global() as part of "better verification"
   if (_heap->active_generation()->is_global()) {
     ShenandoahOldGeneration*old_generation  = _heap->old_generation();
     ShenandoahOldGeneration::State state = old_generation->state();
@@ -1460,12 +1460,8 @@
     }
   }
 
-  // kelvin removed this: _heap->active_generation()->is_global() we
-  // do no have a stable bitmap at start of global gc
-  if (_heap->is_old_bitmap_stable()) {
-=======
-  if (old_generation->is_mark_complete() || _heap->active_generation()->is_global()) {
->>>>>>> 141fec12
+  // Removing is_global() as part of "better verification"
+  if (old_generation->is_mark_complete()) {
     ctx = _heap->complete_marking_context();
   } else {
     ctx = nullptr;
