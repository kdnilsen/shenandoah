/*
 * Copyright (c) 2022, 2024, Oracle and/or its affiliates. All rights reserved.
 * DO NOT ALTER OR REMOVE COPYRIGHT NOTICES OR THIS FILE HEADER.
 *
 * This code is free software; you can redistribute it and/or modify it
 * under the terms of the GNU General Public License version 2 only, as
 * published by the Free Software Foundation.  Oracle designates this
 * particular file as subject to the "Classpath" exception as provided
 * by Oracle in the LICENSE file that accompanied this code.
 *
 * This code is distributed in the hope that it will be useful, but WITHOUT
 * ANY WARRANTY; without even the implied warranty of MERCHANTABILITY or
 * FITNESS FOR A PARTICULAR PURPOSE.  See the GNU General Public License
 * version 2 for more details (a copy is included in the LICENSE file that
 * accompanied this code).
 *
 * You should have received a copy of the GNU General Public License version
 * 2 along with this work; if not, write to the Free Software Foundation,
 * Inc., 51 Franklin St, Fifth Floor, Boston, MA 02110-1301 USA.
 *
 * Please contact Oracle, 500 Oracle Parkway, Redwood Shores, CA 94065 USA
 * or visit www.oracle.com if you need additional information or have any
 * questions.
 */

package jdk.internal.io;

import java.io.IOError;
import java.io.IOException;
import java.io.FileDescriptor;
import java.io.FileInputStream;
import java.io.FileOutputStream;
import java.io.PrintWriter;
import java.io.Reader;
import java.io.Writer;
import java.nio.charset.Charset;
import java.util.Arrays;
import java.util.Formatter;
import java.util.Locale;
import java.util.Objects;

import jdk.internal.access.SharedSecrets;
import sun.nio.cs.StreamDecoder;
import sun.nio.cs.StreamEncoder;

/**
 * JdkConsole implementation based on the platform's TTY.
 */
public final class JdkConsoleImpl implements JdkConsole {
    @Override
    public PrintWriter writer() {
        return pw;
    }

    @Override
    public Reader reader() {
        return reader;
    }

    @Override
<<<<<<< HEAD
    public JdkConsole format(Locale locale, String format, Object ... args) {
        formatter.format(locale, format, args).flush();
=======
    public JdkConsole println(Object obj) {
        pw.println(obj);
        // automatic flushing covers println
>>>>>>> 5312029c
        return this;
    }

    @Override
<<<<<<< HEAD
=======
    public JdkConsole print(Object obj) {
        pw.print(obj);
        pw.flush(); // automatic flushing does not cover print
        return this;
    }

    @Override
    public String readln(String prompt) {
        String line = null;
        synchronized (writeLock) {
            synchronized(readLock) {
                pw.print(prompt);
                pw.flush(); // automatic flushing does not cover print
                try {
                    char[] ca = readline(false);
                    if (ca != null)
                        line = new String(ca);
                } catch (IOException x) {
                    throw new IOError(x);
                }
            }
        }
        return line;
    }

    @Override
    public JdkConsole format(Locale locale, String format, Object ... args) {
        formatter.format(locale, format, args).flush();
        return this;
    }

    @Override
>>>>>>> 5312029c
    public String readLine(Locale locale, String format, Object ... args) {
        String line = null;
        synchronized (writeLock) {
            synchronized(readLock) {
                if (!format.isEmpty())
                    pw.format(locale, format, args);
                try {
                    char[] ca = readline(false);
                    if (ca != null)
                        line = new String(ca);
                } catch (IOException x) {
                    throw new IOError(x);
                }
            }
        }
        return line;
    }

    @Override
    public String readLine() {
        return readLine(Locale.getDefault(Locale.Category.FORMAT), "");
    }

    @Override
    public char[] readPassword(Locale locale, String format, Object ... args) {
        char[] passwd = null;
        synchronized (writeLock) {
            synchronized(readLock) {
                installShutdownHook();
                try {
                    synchronized(restoreEchoLock) {
                        restoreEcho = echo(false);
                    }
                } catch (IOException x) {
                    throw new IOError(x);
                }
                IOError ioe = null;
                try {
                    if (!format.isEmpty())
                        pw.format(locale, format, args);
                    passwd = readline(true);
                } catch (IOException x) {
                    ioe = new IOError(x);
                } finally {
                    try {
                        synchronized(restoreEchoLock) {
                            if (restoreEcho) {
                                restoreEcho = echo(true);
                            }
                        }
                    } catch (IOException x) {
                        if (ioe == null)
                            ioe = new IOError(x);
                        else
                            ioe.addSuppressed(x);
                    }
                    if (ioe != null) {
                        Arrays.fill(passwd, ' ');
                        try {
                            if (reader instanceof LineReader lr) {
                                lr.zeroOut();
                            }
                        } catch (IOException _) {
                            // ignore
                        }
                        throw ioe;
                    }
                }
                pw.println();
            }
        }
        return passwd;
    }

    private void installShutdownHook() {
        if (shutdownHookInstalled)
            return;
        try {
            // Add a shutdown hook to restore console's echo state should
            // it be necessary.
            SharedSecrets.getJavaLangAccess()
                    .registerShutdownHook(0 /* shutdown hook invocation order */,
                            false /* only register if shutdown is not in progress */,
                            new Runnable() {
                                public void run() {
                                    try {
                                        synchronized(restoreEchoLock) {
                                            if (restoreEcho) {
                                                echo(true);
                                            }
                                        }
                                    } catch (IOException _) { }
                                }
                            });
        } catch (IllegalStateException _) {
            // shutdown is already in progress and readPassword is first used
            // by a shutdown hook
        }
        shutdownHookInstalled = true;
    }

    @Override
    public char[] readPassword() {
        return readPassword(Locale.getDefault(Locale.Category.FORMAT), "");
    }

    @Override
    public void flush() {
        pw.flush();
    }

    @Override
    public Charset charset() {
        return charset;
    }

    private final Charset charset;
    private final Object readLock;
    private final Object writeLock;
    // Must not block while holding this. It is used in the shutdown hook.
    private final Object restoreEchoLock;
    private final Reader reader;
    private final Writer out;
    private final PrintWriter pw;
    private final Formatter formatter;
    private char[] rcb;
    private boolean restoreEcho;
    private boolean shutdownHookInstalled;

    private char[] readline(boolean zeroOut) throws IOException {
        int len = reader.read(rcb, 0, rcb.length);
        if (len < 0)
            return null;  //EOL
        if (rcb[len-1] == '\r')
            len--;        //remove CR at end;
        else if (rcb[len-1] == '\n') {
            len--;        //remove LF at end;
            if (len > 0 && rcb[len-1] == '\r')
                len--;    //remove the CR, if there is one
        }
        char[] b = new char[len];
        if (len > 0) {
            System.arraycopy(rcb, 0, b, 0, len);
            if (zeroOut) {
                Arrays.fill(rcb, 0, len, ' ');
                if (reader instanceof LineReader lr) {
                    lr.zeroOut();
                }
            }
        }
        return b;
    }

    private char[] grow() {
        assert Thread.holdsLock(readLock);
        char[] t = new char[rcb.length * 2];
        System.arraycopy(rcb, 0, t, 0, rcb.length);
        rcb = t;
        return rcb;
    }

    /*
     * Sets the console echo status to {@code on} and returns the previous
     * console on/off status.
     * @param on    the echo status to set to. {@code true} for echo on and
     *              {@code false} for echo off
     * @return true if the previous console echo status is on
     */
    private static native boolean echo(boolean on) throws IOException;

    class LineReader extends Reader {
        private final Reader in;
        private final char[] cb;
        private int nChars, nextChar;
        boolean leftoverLF;
        LineReader(Reader in) {
            this.in = in;
            cb = new char[1024];
            nextChar = nChars = 0;
            leftoverLF = false;
        }
        public void zeroOut() throws IOException {
            if (in instanceof StreamDecoder sd) {
                sd.fillZeroToPosition();
            }
        }
        public void close () {}
        public boolean ready() throws IOException {
            //in.ready synchronizes on readLock already
            return in.ready();
        }

        public int read(char[] cbuf, int offset, int length)
                throws IOException
        {
            int off = offset;
            int end = offset + length;
            if (offset < 0 || offset > cbuf.length || length < 0 ||
                    end < 0 || end > cbuf.length) {
                throw new IndexOutOfBoundsException();
            }
            synchronized(readLock) {
                boolean eof = false;
                char c;
                for (;;) {
                    if (nextChar >= nChars) {   //fill
                        int n;
                        do {
                            n = in.read(cb, 0, cb.length);
                        } while (n == 0);
                        if (n > 0) {
                            nChars = n;
                            nextChar = 0;
                            if (n < cb.length &&
                                    cb[n-1] != '\n' && cb[n-1] != '\r') {
                                /*
                                 * we're in canonical mode so each "fill" should
                                 * come back with an eol. if there is no lf or nl at
                                 * the end of returned bytes we reached an eof.
                                 */
                                eof = true;
                            }
                        } else { /*EOF*/
                            if (off - offset == 0)
                                return -1;
                            return off - offset;
                        }
                    }
                    if (leftoverLF && cbuf == rcb && cb[nextChar] == '\n') {
                        /*
                         * if invoked by our readline, skip the leftover, otherwise
                         * return the LF.
                         */
                        nextChar++;
                    }
                    leftoverLF = false;
                    while (nextChar < nChars) {
                        c = cbuf[off++] = cb[nextChar];
                        cb[nextChar++] = 0;
                        if (c == '\n') {
                            return off - offset;
                        } else if (c == '\r') {
                            if (off == end) {
                                /* no space left even the next is LF, so return
                                 * whatever we have if the invoker is not our
                                 * readLine()
                                 */
                                if (cbuf == rcb) {
                                    cbuf = grow();
                                } else {
                                    leftoverLF = true;
                                    return off - offset;
                                }
                            }
                            if (nextChar == nChars && in.ready()) {
                                /*
                                 * we have a CR and we reached the end of
                                 * the read in buffer, fill to make sure we
                                 * don't miss a LF, if there is one, it's possible
                                 * that it got cut off during last round reading
                                 * simply because the read in buffer was full.
                                 */
                                nChars = in.read(cb, 0, cb.length);
                                nextChar = 0;
                            }
                            if (nextChar < nChars && cb[nextChar] == '\n') {
                                cbuf[off++] = '\n';
                                nextChar++;
                            }
                            return off - offset;
                        } else if (off == end) {
                            if (cbuf == rcb) {
                                cbuf = grow();
                                end = cbuf.length;
                            } else {
                                return off - offset;
                            }
                        }
                    }
                    if (eof)
                        return off - offset;
                }
            }
        }
    }

    public JdkConsoleImpl(Charset charset) {
        Objects.requireNonNull(charset);
        this.charset = charset;
        readLock = new Object();
        writeLock = new Object();
        restoreEchoLock = new Object();
        out = StreamEncoder.forOutputStreamWriter(
                new FileOutputStream(FileDescriptor.out),
                writeLock,
                charset);
        pw = new PrintWriter(out, true) {
            public void close() {
            }
        };
        formatter = new Formatter(out);
        reader = new LineReader(StreamDecoder.forInputStreamReader(
                new FileInputStream(FileDescriptor.in),
                readLock,
                charset));
        rcb = new char[1024];
    }
}<|MERGE_RESOLUTION|>--- conflicted
+++ resolved
@@ -58,20 +58,13 @@
     }
 
     @Override
-<<<<<<< HEAD
-    public JdkConsole format(Locale locale, String format, Object ... args) {
-        formatter.format(locale, format, args).flush();
-=======
     public JdkConsole println(Object obj) {
         pw.println(obj);
         // automatic flushing covers println
->>>>>>> 5312029c
         return this;
     }
 
     @Override
-<<<<<<< HEAD
-=======
     public JdkConsole print(Object obj) {
         pw.print(obj);
         pw.flush(); // automatic flushing does not cover print
@@ -104,7 +97,6 @@
     }
 
     @Override
->>>>>>> 5312029c
     public String readLine(Locale locale, String format, Object ... args) {
         String line = null;
         synchronized (writeLock) {
